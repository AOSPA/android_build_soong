// Copyright 2018 Google Inc. All rights reserved.
//
// Licensed under the Apache License, Version 2.0 (the "License");
// you may not use this file except in compliance with the License.
// You may obtain a copy of the License at
//
//     http://www.apache.org/licenses/LICENSE-2.0
//
// Unless required by applicable law or agreed to in writing, software
// distributed under the License is distributed on an "AS IS" BASIS,
// WITHOUT WARRANTIES OR CONDITIONS OF ANY KIND, either express or implied.
// See the License for the specific language governing permissions and
// limitations under the License.

package java

import (
	"android/soong/android"
	"fmt"
	"path/filepath"
	"strings"

	"github.com/google/blueprint"
	"github.com/google/blueprint/proptools"
)

type AndroidLibraryDependency interface {
	Dependency
	ExportPackage() android.Path
	ExportedProguardFlagFiles() android.Paths
	ExportedRRODirs() []rroDir
	ExportedStaticPackages() android.Paths
	ExportedManifests() android.Paths
}

func init() {
	android.RegisterModuleType("android_library_import", AARImportFactory)
	android.RegisterModuleType("android_library", AndroidLibraryFactory)
}

//
// AAR (android library)
//

type androidLibraryProperties struct {
	BuildAAR bool `blueprint:"mutated"`
}

type aaptProperties struct {
	// flags passed to aapt when creating the apk
	Aaptflags []string

	// include all resource configurations, not just the product-configured
	// ones.
	Aapt_include_all_resources *bool

	// list of directories relative to the Blueprints file containing assets.
	// Defaults to ["assets"] if a directory called assets exists.  Set to []
	// to disable the default.
	Asset_dirs []string

	// list of directories relative to the Blueprints file containing
	// Android resources.  Defaults to ["res"] if a directory called res exists.
	// Set to [] to disable the default.
	Resource_dirs []string

	// list of zip files containing Android resources.
	Resource_zips []string `android:"path"`

	// path to AndroidManifest.xml.  If unset, defaults to "AndroidManifest.xml".
	Manifest *string `android:"path"`

	// paths to additional manifest files to merge with main manifest.
	Additional_manifests []string `android:"path"`
}

type aapt struct {
	aaptSrcJar              android.Path
	exportPackage           android.Path
	manifestPath            android.Path
	transitiveManifestPaths android.Paths
	proguardOptionsFile     android.Path
	rroDirs                 []rroDir
	rTxt                    android.Path
	extraAaptPackagesFile   android.Path
	mergedManifestFile      android.Path
	noticeFile              android.OptionalPath
	isLibrary               bool
	useEmbeddedNativeLibs   bool
	useEmbeddedDex          bool
	usesNonSdkApis          bool
	sdkLibraries            []string
<<<<<<< HEAD
=======
	hasNoCode               bool
>>>>>>> 0d0e4bb4

	splitNames []string
	splits     []split

	aaptProperties aaptProperties
}

type split struct {
	name   string
	suffix string
	path   android.Path
}

func (a *aapt) ExportPackage() android.Path {
	return a.exportPackage
}

func (a *aapt) ExportedRRODirs() []rroDir {
	return a.rroDirs
}

func (a *aapt) ExportedManifests() android.Paths {
	return a.transitiveManifestPaths
}

func (a *aapt) aapt2Flags(ctx android.ModuleContext, sdkContext sdkContext,
	manifestPath android.Path) (compileFlags, linkFlags []string, linkDeps android.Paths,
	resDirs, overlayDirs []globbedResourceDir, rroDirs []rroDir, resZips android.Paths) {

	hasVersionCode := false
	hasVersionName := false
	for _, f := range a.aaptProperties.Aaptflags {
		if strings.HasPrefix(f, "--version-code") {
			hasVersionCode = true
		} else if strings.HasPrefix(f, "--version-name") {
			hasVersionName = true
		}
	}

	// Flags specified in Android.bp
	linkFlags = append(linkFlags, a.aaptProperties.Aaptflags...)

	linkFlags = append(linkFlags, "--no-static-lib-packages")

	// Find implicit or explicit asset and resource dirs
	assetDirs := android.PathsWithOptionalDefaultForModuleSrc(ctx, a.aaptProperties.Asset_dirs, "assets")
	resourceDirs := android.PathsWithOptionalDefaultForModuleSrc(ctx, a.aaptProperties.Resource_dirs, "res")
	resourceZips := android.PathsForModuleSrc(ctx, a.aaptProperties.Resource_zips)

	// Glob directories into lists of paths
	for _, dir := range resourceDirs {
		resDirs = append(resDirs, globbedResourceDir{
			dir:   dir,
			files: androidResourceGlob(ctx, dir),
		})
		resOverlayDirs, resRRODirs := overlayResourceGlob(ctx, dir)
		overlayDirs = append(overlayDirs, resOverlayDirs...)
		rroDirs = append(rroDirs, resRRODirs...)
	}

	var assetFiles android.Paths
	for _, dir := range assetDirs {
		assetFiles = append(assetFiles, androidResourceGlob(ctx, dir)...)
	}

	assetDirStrings := assetDirs.Strings()
	if a.noticeFile.Valid() {
		assetDirStrings = append(assetDirStrings, filepath.Dir(a.noticeFile.Path().String()))
		assetFiles = append(assetFiles, a.noticeFile.Path())
	}

	linkFlags = append(linkFlags, "--manifest "+manifestPath.String())
	linkDeps = append(linkDeps, manifestPath)

	linkFlags = append(linkFlags, android.JoinWithPrefix(assetDirStrings, "-A "))
	linkDeps = append(linkDeps, assetFiles...)

	// SDK version flags
	minSdkVersion := sdkVersionOrDefault(ctx, sdkContext.minSdkVersion())

	linkFlags = append(linkFlags, "--min-sdk-version "+minSdkVersion)
	linkFlags = append(linkFlags, "--target-sdk-version "+minSdkVersion)

	// Version code
	if !hasVersionCode {
		linkFlags = append(linkFlags, "--version-code", ctx.Config().PlatformSdkVersion())
	}

	if !hasVersionName {
		var versionName string
		if ctx.ModuleName() == "framework-res" {
			// Some builds set AppsDefaultVersionName() to include the build number ("O-123456").  aapt2 copies the
			// version name of framework-res into app manifests as compileSdkVersionCodename, which confuses things
			// if it contains the build number.  Use the PlatformVersionName instead.
			versionName = ctx.Config().PlatformVersionName()
		} else {
			versionName = ctx.Config().AppsDefaultVersionName()
		}
		versionName = proptools.NinjaEscape(versionName)
		linkFlags = append(linkFlags, "--version-name ", versionName)
	}

	linkFlags, compileFlags = android.FilterList(linkFlags, []string{"--legacy"})

	// Always set --pseudo-localize, it will be stripped out later for release
	// builds that don't want it.
	compileFlags = append(compileFlags, "--pseudo-localize")

	return compileFlags, linkFlags, linkDeps, resDirs, overlayDirs, rroDirs, resourceZips
}

func (a *aapt) deps(ctx android.BottomUpMutatorContext, sdkDep sdkDep) {
	if sdkDep.frameworkResModule != "" {
		ctx.AddVariationDependencies(nil, frameworkResTag, sdkDep.frameworkResModule)
	}
}

func (a *aapt) buildActions(ctx android.ModuleContext, sdkContext sdkContext, extraLinkFlags ...string) {

	transitiveStaticLibs, transitiveStaticLibManifests, staticRRODirs, libDeps, libFlags, sdkLibraries :=
		aaptLibs(ctx, sdkContext)

	// App manifest file
	manifestFile := proptools.StringDefault(a.aaptProperties.Manifest, "AndroidManifest.xml")
	manifestSrcPath := android.PathForModuleSrc(ctx, manifestFile)

	manifestPath := manifestFixer(ctx, manifestSrcPath, sdkContext, sdkLibraries,
<<<<<<< HEAD
		a.isLibrary, a.useEmbeddedNativeLibs, a.usesNonSdkApis, a.useEmbeddedDex)

	a.transitiveManifestPaths = append(android.Paths{manifestPath}, transitiveStaticLibManifests...)

	if len(transitiveStaticLibManifests) > 0 {
		a.mergedManifestFile = manifestMerger(ctx, manifestPath, transitiveStaticLibManifests, a.isLibrary)
		if !a.isLibrary {
			// Only use the merged manifest for applications.  For libraries, the transitive closure of manifests
			// will be propagated to the final application and merged there.  The merged manifest for libraries is
			// only passed to Make, which can't handle transitive dependencies.
			manifestPath = a.mergedManifestFile
		}
	} else {
		a.mergedManifestFile = manifestPath
	}
=======
		a.isLibrary, a.useEmbeddedNativeLibs, a.usesNonSdkApis, a.useEmbeddedDex, a.hasNoCode)

	a.transitiveManifestPaths = append(android.Paths{manifestPath}, transitiveStaticLibManifests...)
>>>>>>> 0d0e4bb4

	if len(transitiveStaticLibManifests) > 0 {
		// Merge additional manifest files with app manifest.
		additionalManifests := android.PathsForModuleSrc(ctx, a.aaptProperties.Additional_manifests)
		additionalManifests = append(additionalManifests, transitiveStaticLibManifests...)

		a.mergedManifestFile = manifestMerger(ctx, manifestPath, additionalManifests, a.isLibrary)
		if !a.isLibrary {
			// Only use the merged manifest for applications.  For libraries, the transitive closure of manifests
			// will be propagated to the final application and merged there.  The merged manifest for libraries is
			// only passed to Make, which can't handle transitive dependencies.
			manifestPath = a.mergedManifestFile
		}
	} else {
		a.mergedManifestFile = manifestPath
	}

	compileFlags, linkFlags, linkDeps, resDirs, overlayDirs, rroDirs, resZips := a.aapt2Flags(ctx, sdkContext, manifestPath)

	rroDirs = append(rroDirs, staticRRODirs...)
	linkFlags = append(linkFlags, libFlags...)
	linkDeps = append(linkDeps, libDeps...)
	linkFlags = append(linkFlags, extraLinkFlags...)
	if a.isLibrary {
		linkFlags = append(linkFlags, "--static-lib")
	}

	packageRes := android.PathForModuleOut(ctx, "package-res.apk")
	srcJar := android.PathForModuleGen(ctx, "R.jar")
	proguardOptionsFile := android.PathForModuleGen(ctx, "proguard.options")
	rTxt := android.PathForModuleOut(ctx, "R.txt")
	// This file isn't used by Soong, but is generated for exporting
	extraPackages := android.PathForModuleOut(ctx, "extra_packages")

	var compiledResDirs []android.Paths
	for _, dir := range resDirs {
		compiledResDirs = append(compiledResDirs, aapt2Compile(ctx, dir.dir, dir.files, compileFlags).Paths())
	}

	for i, zip := range resZips {
		flata := android.PathForModuleOut(ctx, fmt.Sprintf("reszip.%d.flata", i))
		aapt2CompileZip(ctx, flata, zip, "", compileFlags)
		compiledResDirs = append(compiledResDirs, android.Paths{flata})
	}

	var compiledRes, compiledOverlay android.Paths

	compiledOverlay = append(compiledOverlay, transitiveStaticLibs...)

	if len(transitiveStaticLibs) > 0 {
		// If we are using static android libraries, every source file becomes an overlay.
		// This is to emulate old AAPT behavior which simulated library support.
		for _, compiledResDir := range compiledResDirs {
			compiledOverlay = append(compiledOverlay, compiledResDir...)
		}
	} else if a.isLibrary {
		// Otherwise, for a static library we treat all the resources equally with no overlay.
		for _, compiledResDir := range compiledResDirs {
			compiledRes = append(compiledRes, compiledResDir...)
		}
	} else if len(compiledResDirs) > 0 {
		// Without static libraries, the first directory is our directory, which can then be
		// overlaid by the rest.
		compiledRes = append(compiledRes, compiledResDirs[0]...)
		for _, compiledResDir := range compiledResDirs[1:] {
			compiledOverlay = append(compiledOverlay, compiledResDir...)
		}
	}

	for _, dir := range overlayDirs {
		compiledOverlay = append(compiledOverlay, aapt2Compile(ctx, dir.dir, dir.files, compileFlags).Paths()...)
	}

	var splitPackages android.WritablePaths
	var splits []split

	for _, s := range a.splitNames {
		suffix := strings.Replace(s, ",", "_", -1)
		path := android.PathForModuleOut(ctx, "package_"+suffix+".apk")
		linkFlags = append(linkFlags, "--split", path.String()+":"+s)
		splitPackages = append(splitPackages, path)
		splits = append(splits, split{
			name:   s,
			suffix: suffix,
			path:   path,
		})
	}

	aapt2Link(ctx, packageRes, srcJar, proguardOptionsFile, rTxt, extraPackages,
		linkFlags, linkDeps, compiledRes, compiledOverlay, splitPackages)

	a.aaptSrcJar = srcJar
	a.exportPackage = packageRes
	a.manifestPath = manifestPath
	a.proguardOptionsFile = proguardOptionsFile
	a.rroDirs = rroDirs
	a.extraAaptPackagesFile = extraPackages
	a.rTxt = rTxt
	a.splits = splits
}

// aaptLibs collects libraries from dependencies and sdk_version and converts them into paths
func aaptLibs(ctx android.ModuleContext, sdkContext sdkContext) (transitiveStaticLibs, transitiveStaticLibManifests android.Paths,
	staticRRODirs []rroDir, deps android.Paths, flags []string, sdkLibraries []string) {

	var sharedLibs android.Paths

	sdkDep := decodeSdkDep(ctx, sdkContext)
	if sdkDep.useFiles {
		sharedLibs = append(sharedLibs, sdkDep.jars...)
	}

	ctx.VisitDirectDeps(func(module android.Module) {
		var exportPackage android.Path
		aarDep, _ := module.(AndroidLibraryDependency)
		if aarDep != nil {
			exportPackage = aarDep.ExportPackage()
		}

		switch ctx.OtherModuleDependencyTag(module) {
		case instrumentationForTag:
			// Nothing, instrumentationForTag is treated as libTag for javac but not for aapt2.
		case libTag:
			if exportPackage != nil {
				sharedLibs = append(sharedLibs, exportPackage)
			}

			if _, ok := module.(SdkLibraryDependency); ok {
				sdkLibraries = append(sdkLibraries, ctx.OtherModuleName(module))
			}

		case frameworkResTag:
			if exportPackage != nil {
				sharedLibs = append(sharedLibs, exportPackage)
			}
		case staticLibTag:
			if exportPackage != nil {
				transitiveStaticLibs = append(transitiveStaticLibs, aarDep.ExportedStaticPackages()...)
				transitiveStaticLibs = append(transitiveStaticLibs, exportPackage)
				transitiveStaticLibManifests = append(transitiveStaticLibManifests, aarDep.ExportedManifests()...)
				sdkLibraries = append(sdkLibraries, aarDep.ExportedSdkLibs()...)

			outer:
				for _, d := range aarDep.ExportedRRODirs() {
					for _, e := range staticRRODirs {
						if d.path == e.path {
							continue outer
						}
					}
					staticRRODirs = append(staticRRODirs, d)
				}
			}
		}
	})

	deps = append(deps, sharedLibs...)
	deps = append(deps, transitiveStaticLibs...)

	if len(transitiveStaticLibs) > 0 {
		flags = append(flags, "--auto-add-overlay")
	}

	for _, sharedLib := range sharedLibs {
		flags = append(flags, "-I "+sharedLib.String())
	}

	transitiveStaticLibs = android.FirstUniquePaths(transitiveStaticLibs)
	transitiveStaticLibManifests = android.FirstUniquePaths(transitiveStaticLibManifests)
	sdkLibraries = android.FirstUniqueStrings(sdkLibraries)

	return transitiveStaticLibs, transitiveStaticLibManifests, staticRRODirs, deps, flags, sdkLibraries
}

type AndroidLibrary struct {
	Library
	aapt

	androidLibraryProperties androidLibraryProperties

	aarFile android.WritablePath

	exportedProguardFlagFiles android.Paths
	exportedStaticPackages    android.Paths
}

func (a *AndroidLibrary) ExportedProguardFlagFiles() android.Paths {
	return a.exportedProguardFlagFiles
}

func (a *AndroidLibrary) ExportedStaticPackages() android.Paths {
	return a.exportedStaticPackages
}

var _ AndroidLibraryDependency = (*AndroidLibrary)(nil)

func (a *AndroidLibrary) DepsMutator(ctx android.BottomUpMutatorContext) {
	a.Module.deps(ctx)
	sdkDep := decodeSdkDep(ctx, sdkContext(a))
	if sdkDep.hasFrameworkLibs() {
		a.aapt.deps(ctx, sdkDep)
	}
}

func (a *AndroidLibrary) GenerateAndroidBuildActions(ctx android.ModuleContext) {
	a.aapt.isLibrary = true
	a.aapt.sdkLibraries = a.exportedSdkLibs
	a.aapt.buildActions(ctx, sdkContext(a))

	ctx.CheckbuildFile(a.proguardOptionsFile)
	ctx.CheckbuildFile(a.exportPackage)
	ctx.CheckbuildFile(a.aaptSrcJar)

	// apps manifests are handled by aapt, don't let Module see them
	a.properties.Manifest = nil

	a.Module.extraProguardFlagFiles = append(a.Module.extraProguardFlagFiles,
		a.proguardOptionsFile)

	a.Module.compile(ctx, a.aaptSrcJar)

	a.aarFile = android.PathForModuleOut(ctx, ctx.ModuleName()+".aar")
	var res android.Paths
	if a.androidLibraryProperties.BuildAAR {
		BuildAAR(ctx, a.aarFile, a.outputFile, a.manifestPath, a.rTxt, res)
		ctx.CheckbuildFile(a.aarFile)
	}

	ctx.VisitDirectDeps(func(m android.Module) {
		if lib, ok := m.(AndroidLibraryDependency); ok && ctx.OtherModuleDependencyTag(m) == staticLibTag {
			a.exportedProguardFlagFiles = append(a.exportedProguardFlagFiles, lib.ExportedProguardFlagFiles()...)
			a.exportedStaticPackages = append(a.exportedStaticPackages, lib.ExportPackage())
			a.exportedStaticPackages = append(a.exportedStaticPackages, lib.ExportedStaticPackages()...)
		}
	})

	a.exportedProguardFlagFiles = android.FirstUniquePaths(a.exportedProguardFlagFiles)
	a.exportedStaticPackages = android.FirstUniquePaths(a.exportedStaticPackages)
}

// android_library builds and links sources into a `.jar` file for the device along with Android resources.
//
// An android_library has a single variant that produces a `.jar` file containing `.class` files that were
// compiled against the device bootclasspath, along with a `package-res.apk` file containing  Android resources compiled
// with aapt2.  This module is not suitable for installing on a device, but can be used as a `static_libs` dependency of
// an android_app module.
func AndroidLibraryFactory() android.Module {
	module := &AndroidLibrary{}

	module.AddProperties(
		&module.Module.properties,
		&module.Module.deviceProperties,
		&module.Module.dexpreoptProperties,
		&module.Module.protoProperties,
		&module.aaptProperties,
		&module.androidLibraryProperties)

	module.androidLibraryProperties.BuildAAR = true

	InitJavaModule(module, android.DeviceSupported)
	return module
}

//
// AAR (android library) prebuilts
//

type AARImportProperties struct {
	Aars []string `android:"path"`

	Sdk_version     *string
	Min_sdk_version *string

	Static_libs []string
	Libs        []string

	// if set to true, run Jetifier against .aar file. Defaults to false.
	Jetifier *bool
}

type AARImport struct {
	android.ModuleBase
	android.DefaultableModuleBase
	prebuilt android.Prebuilt

	properties AARImportProperties

	classpathFile         android.WritablePath
	proguardFlags         android.WritablePath
	exportPackage         android.WritablePath
	extraAaptPackagesFile android.WritablePath
	manifest              android.WritablePath

	exportedStaticPackages android.Paths
}

func (a *AARImport) sdkVersion() string {
	return proptools.StringDefault(a.properties.Sdk_version, defaultSdkVersion(a))
}

func (a *AARImport) minSdkVersion() string {
	if a.properties.Min_sdk_version != nil {
		return *a.properties.Min_sdk_version
	}
	return a.sdkVersion()
}

func (a *AARImport) targetSdkVersion() string {
	return a.sdkVersion()
}

var _ AndroidLibraryDependency = (*AARImport)(nil)

func (a *AARImport) ExportPackage() android.Path {
	return a.exportPackage
}

func (a *AARImport) ExportedProguardFlagFiles() android.Paths {
	return android.Paths{a.proguardFlags}
}

func (a *AARImport) ExportedRRODirs() []rroDir {
	return nil
}

func (a *AARImport) ExportedStaticPackages() android.Paths {
	return a.exportedStaticPackages
}

func (a *AARImport) ExportedManifests() android.Paths {
	return android.Paths{a.manifest}
}

func (a *AARImport) Prebuilt() *android.Prebuilt {
	return &a.prebuilt
}

func (a *AARImport) Name() string {
	return a.prebuilt.Name(a.ModuleBase.Name())
}

func (a *AARImport) DepsMutator(ctx android.BottomUpMutatorContext) {
	if !ctx.Config().UnbundledBuildUsePrebuiltSdks() {
		sdkDep := decodeSdkDep(ctx, sdkContext(a))
		if sdkDep.useModule && sdkDep.frameworkResModule != "" {
			ctx.AddVariationDependencies(nil, frameworkResTag, sdkDep.frameworkResModule)
		}
	}

	ctx.AddVariationDependencies(nil, libTag, a.properties.Libs...)
	ctx.AddVariationDependencies(nil, staticLibTag, a.properties.Static_libs...)
}

// Unzip an AAR into its constituent files and directories.  Any files in Outputs that don't exist in the AAR will be
// touched to create an empty file. The res directory is not extracted, as it will be extracted in its own rule.
var unzipAAR = pctx.AndroidStaticRule("unzipAAR",
	blueprint.RuleParams{
		Command: `rm -rf $outDir && mkdir -p $outDir && ` +
			`unzip -qo -d $outDir $in && rm -rf $outDir/res && touch $out`,
	},
	"outDir")

func (a *AARImport) GenerateAndroidBuildActions(ctx android.ModuleContext) {
	if len(a.properties.Aars) != 1 {
		ctx.PropertyErrorf("aars", "exactly one aar is required")
		return
	}

	aarName := ctx.ModuleName() + ".aar"
	var aar android.Path
	aar = android.PathForModuleSrc(ctx, a.properties.Aars[0])
	if Bool(a.properties.Jetifier) {
		inputFile := aar
		aar = android.PathForModuleOut(ctx, "jetifier", aarName)
		TransformJetifier(ctx, aar.(android.WritablePath), inputFile)
	}

	extractedAARDir := android.PathForModuleOut(ctx, "aar")
	a.classpathFile = extractedAARDir.Join(ctx, "classes.jar")
	a.proguardFlags = extractedAARDir.Join(ctx, "proguard.txt")
	a.manifest = extractedAARDir.Join(ctx, "AndroidManifest.xml")

	ctx.Build(pctx, android.BuildParams{
		Rule:        unzipAAR,
		Input:       aar,
		Outputs:     android.WritablePaths{a.classpathFile, a.proguardFlags, a.manifest},
		Description: "unzip AAR",
		Args: map[string]string{
			"outDir": extractedAARDir.String(),
		},
	})

	// Always set --pseudo-localize, it will be stripped out later for release
	// builds that don't want it.
	compileFlags := []string{"--pseudo-localize"}
	compiledResDir := android.PathForModuleOut(ctx, "flat-res")
	flata := compiledResDir.Join(ctx, "gen_res.flata")
	aapt2CompileZip(ctx, flata, aar, "res", compileFlags)

	a.exportPackage = android.PathForModuleOut(ctx, "package-res.apk")
	srcJar := android.PathForModuleGen(ctx, "R.jar")
	proguardOptionsFile := android.PathForModuleGen(ctx, "proguard.options")
	rTxt := android.PathForModuleOut(ctx, "R.txt")
	a.extraAaptPackagesFile = android.PathForModuleOut(ctx, "extra_packages")

	var linkDeps android.Paths

	linkFlags := []string{
		"--static-lib",
		"--no-static-lib-packages",
		"--auto-add-overlay",
	}

	linkFlags = append(linkFlags, "--manifest "+a.manifest.String())
	linkDeps = append(linkDeps, a.manifest)

	transitiveStaticLibs, staticLibManifests, staticRRODirs, libDeps, libFlags, sdkLibraries :=
		aaptLibs(ctx, sdkContext(a))

	_ = staticLibManifests
	_ = staticRRODirs
	_ = sdkLibraries

	linkDeps = append(linkDeps, libDeps...)
	linkFlags = append(linkFlags, libFlags...)

	overlayRes := append(android.Paths{flata}, transitiveStaticLibs...)

	aapt2Link(ctx, a.exportPackage, srcJar, proguardOptionsFile, rTxt, a.extraAaptPackagesFile,
		linkFlags, linkDeps, nil, overlayRes, nil)
}

var _ Dependency = (*AARImport)(nil)

func (a *AARImport) HeaderJars() android.Paths {
	return android.Paths{a.classpathFile}
}

func (a *AARImport) ImplementationJars() android.Paths {
	return android.Paths{a.classpathFile}
}

func (a *AARImport) ResourceJars() android.Paths {
	return nil
}

func (a *AARImport) ImplementationAndResourcesJars() android.Paths {
	return android.Paths{a.classpathFile}
}

func (a *AARImport) DexJar() android.Path {
	return nil
}

func (a *AARImport) AidlIncludeDirs() android.Paths {
	return nil
}

func (a *AARImport) ExportedSdkLibs() []string {
	return nil
}

func (a *AARImport) SrcJarArgs() ([]string, android.Paths) {
	return nil, nil
}

var _ android.PrebuiltInterface = (*Import)(nil)

// android_library_import imports an `.aar` file into the build graph as if it was built with android_library.
//
// This module is not suitable for installing on a device, but can be used as a `static_libs` dependency of
// an android_app module.
func AARImportFactory() android.Module {
	module := &AARImport{}

	module.AddProperties(&module.properties)

	android.InitPrebuiltModule(module, &module.properties.Aars)
	InitJavaModule(module, android.DeviceSupported)
	return module
}<|MERGE_RESOLUTION|>--- conflicted
+++ resolved
@@ -90,10 +90,7 @@
 	useEmbeddedDex          bool
 	usesNonSdkApis          bool
 	sdkLibraries            []string
-<<<<<<< HEAD
-=======
 	hasNoCode               bool
->>>>>>> 0d0e4bb4
 
 	splitNames []string
 	splits     []split
@@ -221,27 +218,9 @@
 	manifestSrcPath := android.PathForModuleSrc(ctx, manifestFile)
 
 	manifestPath := manifestFixer(ctx, manifestSrcPath, sdkContext, sdkLibraries,
-<<<<<<< HEAD
-		a.isLibrary, a.useEmbeddedNativeLibs, a.usesNonSdkApis, a.useEmbeddedDex)
+		a.isLibrary, a.useEmbeddedNativeLibs, a.usesNonSdkApis, a.useEmbeddedDex, a.hasNoCode)
 
 	a.transitiveManifestPaths = append(android.Paths{manifestPath}, transitiveStaticLibManifests...)
-
-	if len(transitiveStaticLibManifests) > 0 {
-		a.mergedManifestFile = manifestMerger(ctx, manifestPath, transitiveStaticLibManifests, a.isLibrary)
-		if !a.isLibrary {
-			// Only use the merged manifest for applications.  For libraries, the transitive closure of manifests
-			// will be propagated to the final application and merged there.  The merged manifest for libraries is
-			// only passed to Make, which can't handle transitive dependencies.
-			manifestPath = a.mergedManifestFile
-		}
-	} else {
-		a.mergedManifestFile = manifestPath
-	}
-=======
-		a.isLibrary, a.useEmbeddedNativeLibs, a.usesNonSdkApis, a.useEmbeddedDex, a.hasNoCode)
-
-	a.transitiveManifestPaths = append(android.Paths{manifestPath}, transitiveStaticLibManifests...)
->>>>>>> 0d0e4bb4
 
 	if len(transitiveStaticLibManifests) > 0 {
 		// Merge additional manifest files with app manifest.
