// Copyright 2018 Google Inc. All rights reserved.
//
// Licensed under the Apache License, Version 2.0 (the "License");
// you may not use this file except in compliance with the License.
// You may obtain a copy of the License at
//
//     http://www.apache.org/licenses/LICENSE-2.0
//
// Unless required by applicable law or agreed to in writing, software
// distributed under the License is distributed on an "AS IS" BASIS,
// WITHOUT WARRANTIES OR CONDITIONS OF ANY KIND, either express or implied.
// See the License for the specific language governing permissions and
// limitations under the License.

package java

import (
	"android/soong/android"
	"android/soong/dexpreopt"
)

type dexpreopter struct {
	dexpreoptProperties DexpreoptProperties

	installPath         android.OutputPath
	uncompressedDex     bool
	isSDKLibrary        bool
	isTest              bool
	isInstallable       bool
	isPresignedPrebuilt bool
<<<<<<< HEAD
=======

	manifestFile     android.Path
	usesLibs         []string
	optionalUsesLibs []string
	enforceUsesLibs  bool
	libraryPaths     map[string]android.Path
>>>>>>> 0d0e4bb4

	builtInstalled string
}

type DexpreoptProperties struct {
	Dex_preopt struct {
		// If false, prevent dexpreopting and stripping the dex file from the final jar.  Defaults to
		// true.
		Enabled *bool

		// If true, never strip the dex files from the final jar when dexpreopting.  Defaults to false.
		No_stripping *bool

		// If true, generate an app image (.art file) for this module.
		App_image *bool

		// If true, use a checked-in profile to guide optimization.  Defaults to false unless
		// a matching profile is set or a profile is found in PRODUCT_DEX_PREOPT_PROFILE_DIR
		// that matches the name of this module, in which case it is defaulted to true.
		Profile_guided *bool

		// If set, provides the path to profile relative to the Android.bp file.  If not set,
		// defaults to searching for a file that matches the name of this module in the default
		// profile location set by PRODUCT_DEX_PREOPT_PROFILE_DIR, or empty if not found.
		Profile *string `android:"path"`
	}
}

func (d *dexpreopter) dexpreoptDisabled(ctx android.ModuleContext) bool {
	global := dexpreoptGlobalConfig(ctx)

	if global.DisablePreopt {
		return true
	}

	if inList(ctx.ModuleName(), global.DisablePreoptModules) {
		return true
	}

	if ctx.Config().UnbundledBuild() {
		return true
	}

	if d.isTest {
		return true
	}

	if !BoolDefault(d.dexpreoptProperties.Dex_preopt.Enabled, true) {
		return true
	}

	if !d.isInstallable {
		return true
	}

	// TODO: contains no java code

	return false
}

func odexOnSystemOther(ctx android.ModuleContext, installPath android.OutputPath) bool {
	return dexpreopt.OdexOnSystemOtherByName(ctx.ModuleName(), android.InstallPathToOnDevicePath(ctx, installPath), dexpreoptGlobalConfig(ctx))
}

func (d *dexpreopter) dexpreopt(ctx android.ModuleContext, dexJarFile android.ModuleOutPath) android.ModuleOutPath {
	if d.dexpreoptDisabled(ctx) {
		return dexJarFile
	}

	global := dexpreoptGlobalConfig(ctx)
	bootImage := defaultBootImageConfig(ctx)
	defaultBootImage := bootImage
	if global.UseApexImage {
		bootImage = apexBootImageConfig(ctx)
	}

	var archs []android.ArchType
	for _, a := range ctx.MultiTargets() {
		archs = append(archs, a.Arch.ArchType)
	}
	if len(archs) == 0 {
		// assume this is a java library, dexpreopt for all arches for now
		for _, target := range ctx.Config().Targets[android.Android] {
			if target.NativeBridge == android.NativeBridgeDisabled {
				archs = append(archs, target.Arch.ArchType)
			}
		}
		if inList(ctx.ModuleName(), global.SystemServerJars) && !d.isSDKLibrary {
			// If the module is not an SDK library and it's a system server jar, only preopt the primary arch.
			archs = archs[:1]
		}
	}
	if ctx.Config().SecondArchIsTranslated() {
		// Only preopt primary arch for translated arch since there is only an image there.
		archs = archs[:1]
	}

	var images android.Paths
	var imagesDeps []android.Paths
	for _, arch := range archs {
		images = append(images, bootImage.images[arch])
		imagesDeps = append(imagesDeps, bootImage.imagesDeps[arch])
	}

	dexLocation := android.InstallPathToOnDevicePath(ctx, d.installPath)

	strippedDexJarFile := android.PathForModuleOut(ctx, "dexpreopt", dexJarFile.Base())

	var profileClassListing android.OptionalPath
	var profileBootListing android.OptionalPath
	profileIsTextListing := false
	if BoolDefault(d.dexpreoptProperties.Dex_preopt.Profile_guided, true) {
		// If dex_preopt.profile_guided is not set, default it based on the existence of the
		// dexprepot.profile option or the profile class listing.
		if String(d.dexpreoptProperties.Dex_preopt.Profile) != "" {
			profileClassListing = android.OptionalPathForPath(
				android.PathForModuleSrc(ctx, String(d.dexpreoptProperties.Dex_preopt.Profile)))
			profileBootListing = android.ExistentPathForSource(ctx,
				ctx.ModuleDir(), String(d.dexpreoptProperties.Dex_preopt.Profile)+"-boot")
			profileIsTextListing = true
		} else {
			profileClassListing = android.ExistentPathForSource(ctx,
				global.ProfileDir, ctx.ModuleName()+".prof")
		}
	}

	dexpreoptConfig := dexpreopt.ModuleConfig{
		Name:            ctx.ModuleName(),
		DexLocation:     dexLocation,
		BuildPath:       android.PathForModuleOut(ctx, "dexpreopt", ctx.ModuleName()+".jar").OutputPath,
		DexPath:         dexJarFile,
		ManifestPath:    d.manifestFile,
		UncompressedDex: d.uncompressedDex,
		HasApkLibraries: false,
		PreoptFlags:     nil,

		ProfileClassListing:  profileClassListing,
		ProfileIsTextListing: profileIsTextListing,
		ProfileBootListing:   profileBootListing,

		EnforceUsesLibraries:         d.enforceUsesLibs,
		PresentOptionalUsesLibraries: d.optionalUsesLibs,
		UsesLibraries:                d.usesLibs,
		LibraryPaths:                 d.libraryPaths,

		Archs:               archs,
		DexPreoptImages:     images,
		DexPreoptImagesDeps: imagesDeps,

		// We use the dex paths and dex locations of the default boot image, as it
		// contains the full dexpreopt boot classpath. Other images may just contain a subset of
		// the dexpreopt boot classpath.
		PreoptBootClassPathDexFiles:     defaultBootImage.dexPaths.Paths(),
		PreoptBootClassPathDexLocations: defaultBootImage.dexLocations,

		PreoptExtractedApk: false,

		NoCreateAppImage:    !BoolDefault(d.dexpreoptProperties.Dex_preopt.App_image, true),
		ForceCreateAppImage: BoolDefault(d.dexpreoptProperties.Dex_preopt.App_image, false),

		PresignedPrebuilt: d.isPresignedPrebuilt,

		NoStripping:     Bool(d.dexpreoptProperties.Dex_preopt.No_stripping),
		StripInputPath:  dexJarFile,
		StripOutputPath: strippedDexJarFile.OutputPath,
	}

	dexpreoptRule, err := dexpreopt.GenerateDexpreoptRule(ctx, global, dexpreoptConfig)
	if err != nil {
		ctx.ModuleErrorf("error generating dexpreopt rule: %s", err.Error())
		return dexJarFile
	}

	dexpreoptRule.Build(pctx, ctx, "dexpreopt", "dexpreopt")

	d.builtInstalled = dexpreoptRule.Installs().String()

	stripRule, err := dexpreopt.GenerateStripRule(global, dexpreoptConfig)
	if err != nil {
		ctx.ModuleErrorf("error generating dexpreopt strip rule: %s", err.Error())
		return dexJarFile
	}

	stripRule.Build(pctx, ctx, "dexpreopt_strip", "dexpreopt strip")

	return strippedDexJarFile
}<|MERGE_RESOLUTION|>--- conflicted
+++ resolved
@@ -28,15 +28,12 @@
 	isTest              bool
 	isInstallable       bool
 	isPresignedPrebuilt bool
-<<<<<<< HEAD
-=======
 
 	manifestFile     android.Path
 	usesLibs         []string
 	optionalUsesLibs []string
 	enforceUsesLibs  bool
 	libraryPaths     map[string]android.Path
->>>>>>> 0d0e4bb4
 
 	builtInstalled string
 }
