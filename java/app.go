--- conflicted
+++ resolved
@@ -1310,39 +1310,11 @@
 // host and on device.
 func (u *usesLibrary) classLoaderContextForUsesLibDeps(ctx android.ModuleContext) dexpreopt.ClassLoaderContextMap {
 	clcMap := make(dexpreopt.ClassLoaderContextMap)
-<<<<<<< HEAD
-	// Skip when UnbundledBuild() is true, but UnbundledBuildImage() is false.
-	// Added UnbundledBuildImage() condition to generate dexpreopt.config even though unbundled image is built.
-	if !ctx.Config().UnbundledBuild() || ctx.Config().UnbundledBuildImage() {
-		ctx.VisitDirectDeps(func(m android.Module) {
-			if tag, ok := ctx.OtherModuleDependencyTag(m).(usesLibraryDependencyTag); ok {
-				dep := android.RemoveOptionalPrebuiltPrefix(ctx.OtherModuleName(m))
-				if lib, ok := m.(UsesLibraryDependency); ok {
-					libName := dep
-					if ulib, ok := m.(ProvidesUsesLib); ok && ulib.ProvidesUsesLib() != nil {
-						libName = *ulib.ProvidesUsesLib()
-						// Replace module name with library name in `uses_libs`/`optional_uses_libs`
-						// in order to pass verify_uses_libraries check (which compares these
-						// properties against library names written in the manifest).
-						replaceInList(u.usesLibraryProperties.Uses_libs, dep, libName)
-						replaceInList(u.usesLibraryProperties.Optional_uses_libs, dep, libName)
-					}
-					clcMap.AddContext(ctx, tag.sdkVersion, libName,
-						lib.DexJarBuildPath(), lib.DexJarInstallPath(), lib.ClassLoaderContexts())
-				} else if ctx.Config().AllowMissingDependencies() {
-					ctx.AddMissingDependencies([]string{dep})
-				} else {
-					ctx.ModuleErrorf("module %q in uses_libs or optional_uses_libs must be a java library", dep)
-				}
-			}
-		})
-=======
 
 	// Skip when UnbundledBuild() is true, but UnbundledBuildImage() is false. With
 	// UnbundledBuildImage() it is necessary to generate dexpreopt.config for post-dexpreopting.
 	if ctx.Config().UnbundledBuild() && !ctx.Config().UnbundledBuildImage() {
 		return clcMap
->>>>>>> bc1fe2a0
 	}
 
 	ctx.VisitDirectDeps(func(m android.Module) {
