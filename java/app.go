// Copyright 2015 Google Inc. All rights reserved.
//
// Licensed under the Apache License, Version 2.0 (the "License");
// you may not use this file except in compliance with the License.
// You may obtain a copy of the License at
//
//     http://www.apache.org/licenses/LICENSE-2.0
//
// Unless required by applicable law or agreed to in writing, software
// distributed under the License is distributed on an "AS IS" BASIS,
// WITHOUT WARRANTIES OR CONDITIONS OF ANY KIND, either express or implied.
// See the License for the specific language governing permissions and
// limitations under the License.

package java

// This file contains the module implementations for android_app, android_test, and some more
// related module types, including their override variants.

import (
	"fmt"
	"os"
	"path/filepath"
	"strings"

	"android/soong/testing"

	"github.com/google/blueprint"
	"github.com/google/blueprint/proptools"

	"android/soong/android"
	"android/soong/cc"
	"android/soong/dexpreopt"
	"android/soong/genrule"
	"android/soong/tradefed"
)

func init() {
	RegisterAppBuildComponents(android.InitRegistrationContext)
	pctx.HostBinToolVariable("ModifyAllowlistCmd", "modify_permissions_allowlist")
}

var (
	modifyAllowlist = pctx.AndroidStaticRule("modifyAllowlist",
		blueprint.RuleParams{
			Command:     "${ModifyAllowlistCmd} $in $packageName $out",
			CommandDeps: []string{"${ModifyAllowlistCmd}"},
		}, "packageName")
)

func RegisterAppBuildComponents(ctx android.RegistrationContext) {
	ctx.RegisterModuleType("android_app", AndroidAppFactory)
	ctx.RegisterModuleType("android_test", AndroidTestFactory)
	ctx.RegisterModuleType("android_test_helper_app", AndroidTestHelperAppFactory)
	ctx.RegisterModuleType("android_app_certificate", AndroidAppCertificateFactory)
	ctx.RegisterModuleType("override_android_app", OverrideAndroidAppModuleFactory)
	ctx.RegisterModuleType("override_android_test", OverrideAndroidTestModuleFactory)
}

// AndroidManifest.xml merging
// package splits

type appProperties struct {
	// Names of extra android_app_certificate modules to sign the apk with in the form ":module".
	Additional_certificates []string

	// If set, create package-export.apk, which other packages can
	// use to get PRODUCT-agnostic resource data like IDs and type definitions.
	Export_package_resources *bool

	// Specifies that this app should be installed to the priv-app directory,
	// where the system will grant it additional privileges not available to
	// normal apps.
	Privileged *bool

	// list of resource labels to generate individual resource packages
	Package_splits []string

	// list of native libraries that will be provided in or alongside the resulting jar
	Jni_libs []string `android:"arch_variant"`

	// if true, use JNI libraries that link against platform APIs even if this module sets
	// sdk_version.
	Jni_uses_platform_apis *bool

	// if true, use JNI libraries that link against SDK APIs even if this module does not set
	// sdk_version.
	Jni_uses_sdk_apis *bool

	// STL library to use for JNI libraries.
	Stl *string `android:"arch_variant"`

	// Store native libraries uncompressed in the APK and set the android:extractNativeLibs="false" manifest
	// flag so that they are used from inside the APK at runtime.  Defaults to true for android_test modules unless
	// sdk_version or min_sdk_version is set to a version that doesn't support it (<23), defaults to true for
	// android_app modules that are embedded to APEXes, defaults to false for other module types where the native
	// libraries are generally preinstalled outside the APK.
	Use_embedded_native_libs *bool

	// Store dex files uncompressed in the APK and set the android:useEmbeddedDex="true" manifest attribute so that
	// they are used from inside the APK at runtime.
	Use_embedded_dex *bool

	// Forces native libraries to always be packaged into the APK,
	// Use_embedded_native_libs still selects whether they are stored uncompressed and aligned or compressed.
	// True for android_test* modules.
	AlwaysPackageNativeLibs bool `blueprint:"mutated"`

	// If set, find and merge all NOTICE files that this module and its dependencies have and store
	// it in the APK as an asset.
	Embed_notices *bool

	// cc.Coverage related properties
	PreventInstall    bool `blueprint:"mutated"`
	IsCoverageVariant bool `blueprint:"mutated"`

	// It can be set to test the behaviour of default target sdk version.
	// Only required when updatable: false. It is an error if updatable: true and this is false.
	Enforce_default_target_sdk_version *bool

	// If set, the targetSdkVersion for the target is set to the latest default API level.
	// This would be by default false, unless updatable: true or
	// enforce_default_target_sdk_version: true in which case this defaults to true.
	EnforceDefaultTargetSdkVersion bool `blueprint:"mutated"`

	// Whether this app is considered mainline updatable or not. When set to true, this will enforce
	// additional rules to make sure an app can safely be updated. Default is false.
	// Prefer using other specific properties if build behaviour must be changed; avoid using this
	// flag for anything but neverallow rules (unless the behaviour change is invisible to owners).
	Updatable *bool

	// Specifies the file that contains the allowlist for this app.
	Privapp_allowlist *string `android:"path"`

	// If set, create an RRO package which contains only resources having PRODUCT_CHARACTERISTICS
	// and install the RRO package to /product partition, instead of passing --product argument
	// to aapt2. Default is false.
	// Setting this will make this APK identical to all targets, regardless of
	// PRODUCT_CHARACTERISTICS.
	Generate_product_characteristics_rro *bool

	ProductCharacteristicsRROPackageName        *string `blueprint:"mutated"`
	ProductCharacteristicsRROManifestModuleName *string `blueprint:"mutated"`
}

// android_app properties that can be overridden by override_android_app
type overridableAppProperties struct {
	// The name of a certificate in the default certificate directory, blank to use the default product certificate,
	// or an android_app_certificate module name in the form ":module".
	Certificate *string

	// Name of the signing certificate lineage file or filegroup module.
	Lineage *string `android:"path"`

	// For overriding the --rotation-min-sdk-version property of apksig
	RotationMinSdkVersion *string

	// the package name of this app. The package name in the manifest file is used if one was not given.
	Package_name *string

	// the logging parent of this app.
	Logging_parent *string

	// Whether to rename the package in resources to the override name rather than the base name. Defaults to true.
	Rename_resources_package *bool

	// Names of modules to be overridden. Listed modules can only be other binaries
	// (in Make or Soong).
	// This does not completely prevent installation of the overridden binaries, but if both
	// binaries would be installed by default (in PRODUCT_PACKAGES) the other binary will be removed
	// from PRODUCT_PACKAGES.
	Overrides []string
}

type AndroidApp struct {
	Library
	aapt
	android.OverridableModuleBase

	certificate Certificate

	appProperties appProperties

	overridableAppProperties overridableAppProperties

	jniLibs                  []jniLib
	installPathForJNISymbols android.Path
	embeddedJniLibs          bool
	jniCoverageOutputs       android.Paths

	bundleFile android.Path

	// the install APK name is normally the same as the module name, but can be overridden with PRODUCT_PACKAGE_NAME_OVERRIDES.
	installApkName string

	installDir android.InstallPath

	onDeviceDir string

	additionalAaptFlags []string

	overriddenManifestPackageName string

	android.ApexBundleDepsInfo

	javaApiUsedByOutputFile android.ModuleOutPath

	privAppAllowlist android.OptionalPath
}

func (a *AndroidApp) IsInstallable() bool {
	return Bool(a.properties.Installable)
}

func (a *AndroidApp) ResourcesNodeDepSet() *android.DepSet[*resourcesNode] {
	return a.aapt.resourcesNodesDepSet
}

func (a *AndroidApp) OutputFile() android.Path {
	return a.outputFile
}

func (a *AndroidApp) Certificate() Certificate {
	return a.certificate
}

func (a *AndroidApp) JniCoverageOutputs() android.Paths {
	return a.jniCoverageOutputs
}

func (a *AndroidApp) PrivAppAllowlist() android.OptionalPath {
	return a.privAppAllowlist
}

var _ AndroidLibraryDependency = (*AndroidApp)(nil)

type Certificate struct {
	Pem, Key  android.Path
	presigned bool
}

var PresignedCertificate = Certificate{presigned: true}

func (c Certificate) AndroidMkString() string {
	if c.presigned {
		return "PRESIGNED"
	} else {
		return c.Pem.String()
	}
}

func (a *AndroidApp) DepsMutator(ctx android.BottomUpMutatorContext) {
	a.Module.deps(ctx)

	if String(a.appProperties.Stl) == "c++_shared" && !a.SdkVersion(ctx).Specified() {
		ctx.PropertyErrorf("stl", "sdk_version must be set in order to use c++_shared")
	}

	sdkDep := decodeSdkDep(ctx, android.SdkContext(a))
	if sdkDep.hasFrameworkLibs() {
		a.aapt.deps(ctx, sdkDep)
	}

	usesSDK := a.SdkVersion(ctx).Specified() && a.SdkVersion(ctx).Kind != android.SdkCorePlatform

	if usesSDK && Bool(a.appProperties.Jni_uses_sdk_apis) {
		ctx.PropertyErrorf("jni_uses_sdk_apis",
			"can only be set for modules that do not set sdk_version")
	} else if !usesSDK && Bool(a.appProperties.Jni_uses_platform_apis) {
		ctx.PropertyErrorf("jni_uses_platform_apis",
			"can only be set for modules that set sdk_version")
	}

	for _, jniTarget := range ctx.MultiTargets() {
		variation := append(jniTarget.Variations(),
			blueprint.Variation{Mutator: "link", Variation: "shared"})

		// If the app builds against an Android SDK use the SDK variant of JNI dependencies
		// unless jni_uses_platform_apis is set.
		// Don't require the SDK variant for apps that are shipped on vendor, etc., as they already
		// have stable APIs through the VNDK.
		if (usesSDK && !a.RequiresStableAPIs(ctx) &&
			!Bool(a.appProperties.Jni_uses_platform_apis)) ||
			Bool(a.appProperties.Jni_uses_sdk_apis) {
			variation = append(variation, blueprint.Variation{Mutator: "sdk", Variation: "sdk"})
		}
		ctx.AddFarVariationDependencies(variation, jniLibTag, a.appProperties.Jni_libs...)
	}

	a.usesLibrary.deps(ctx, sdkDep.hasFrameworkLibs())

	for _, aconfig_declaration := range a.aaptProperties.Flags_packages {
		ctx.AddDependency(ctx.Module(), aconfigDeclarationTag, aconfig_declaration)
	}
}

func (a *AndroidApp) OverridablePropertiesDepsMutator(ctx android.BottomUpMutatorContext) {
	cert := android.SrcIsModule(a.getCertString(ctx))
	if cert != "" {
		ctx.AddDependency(ctx.Module(), certificateTag, cert)
	}

	if a.appProperties.Privapp_allowlist != nil && !Bool(a.appProperties.Privileged) {
		// There are a few uids that are explicitly considered privileged regardless of their
		// app's location. Bluetooth is one such app. It should arguably be moved to priv-app,
		// but for now, allow it not to be in priv-app.
		privilegedBecauseOfUid := ctx.ModuleName() == "Bluetooth"
		if !privilegedBecauseOfUid {
			ctx.PropertyErrorf("privapp_allowlist", "privileged must be set in order to use privapp_allowlist (with a few exceptions)")
		}
	}

	for _, cert := range a.appProperties.Additional_certificates {
		cert = android.SrcIsModule(cert)
		if cert != "" {
			ctx.AddDependency(ctx.Module(), certificateTag, cert)
		} else {
			ctx.PropertyErrorf("additional_certificates",
				`must be names of android_app_certificate modules in the form ":module"`)
		}
	}
}

func (a *AndroidTestHelperApp) GenerateAndroidBuildActions(ctx android.ModuleContext) {
	applicationId := a.appTestHelperAppProperties.Manifest_values.ApplicationId
	if applicationId != nil {
		if a.overridableAppProperties.Package_name != nil {
			ctx.PropertyErrorf("manifest_values.applicationId", "property is not supported when property package_name is set.")
		}
		a.aapt.manifestValues.applicationId = *applicationId
	}
	a.generateAndroidBuildActions(ctx)
}

func (a *AndroidApp) GenerateAndroidBuildActions(ctx android.ModuleContext) {
	a.checkAppSdkVersions(ctx)
	a.generateAndroidBuildActions(ctx)
	a.generateJavaUsedByApex(ctx)
}

func (a *AndroidApp) MinSdkVersion(ctx android.EarlyModuleContext) android.ApiLevel {
	defaultMinSdkVersion := a.Module.MinSdkVersion(ctx)
	if proptools.Bool(a.appProperties.Updatable) {
		overrideApiLevel := android.MinSdkVersionFromValue(ctx, ctx.DeviceConfig().ApexGlobalMinSdkVersionOverride())
		if !overrideApiLevel.IsNone() && overrideApiLevel.CompareTo(defaultMinSdkVersion) > 0 {
			return overrideApiLevel
		}
	}
	return defaultMinSdkVersion
}

func (a *AndroidApp) checkAppSdkVersions(ctx android.ModuleContext) {
	if a.Updatable() {
		if !a.SdkVersion(ctx).Stable() {
			ctx.PropertyErrorf("sdk_version", "Updatable apps must use stable SDKs, found %v", a.SdkVersion(ctx))
		}
		if String(a.deviceProperties.Min_sdk_version) == "" {
			ctx.PropertyErrorf("updatable", "updatable apps must set min_sdk_version.")
		}

		if minSdkVersion, err := a.MinSdkVersion(ctx).EffectiveVersion(ctx); err == nil {
			a.checkJniLibsSdkVersion(ctx, minSdkVersion)
			android.CheckMinSdkVersion(ctx, minSdkVersion, a.WalkPayloadDeps)
		} else {
			ctx.PropertyErrorf("min_sdk_version", "%s", err.Error())
		}

		if !BoolDefault(a.appProperties.Enforce_default_target_sdk_version, true) {
			ctx.PropertyErrorf("enforce_default_target_sdk_version", "Updatable apps must enforce default target sdk version")
		}
		// TODO(b/227460469) after all the modules removes the target sdk version, throw an error if the target sdk version is explicitly set.
		if a.deviceProperties.Target_sdk_version == nil {
			a.SetEnforceDefaultTargetSdkVersion(true)
		}
	}

	a.checkPlatformAPI(ctx)
	a.checkSdkVersions(ctx)
}

// If an updatable APK sets min_sdk_version, min_sdk_vesion of JNI libs should match with it.
// This check is enforced for "updatable" APKs (including APK-in-APEX).
func (a *AndroidApp) checkJniLibsSdkVersion(ctx android.ModuleContext, minSdkVersion android.ApiLevel) {
	// It's enough to check direct JNI deps' sdk_version because all transitive deps from JNI deps are checked in cc.checkLinkType()
	ctx.VisitDirectDeps(func(m android.Module) {
		if !IsJniDepTag(ctx.OtherModuleDependencyTag(m)) {
			return
		}
		dep, _ := m.(*cc.Module)
		// The domain of cc.sdk_version is "current" and <number>
		// We can rely on android.SdkSpec to convert it to <number> so that "current" is
		// handled properly regardless of sdk finalization.
		jniSdkVersion, err := android.SdkSpecFrom(ctx, dep.MinSdkVersion()).EffectiveVersion(ctx)
		if err != nil || minSdkVersion.LessThan(jniSdkVersion) {
			ctx.OtherModuleErrorf(dep, "min_sdk_version(%v) is higher than min_sdk_version(%v) of the containing android_app(%v)",
				dep.MinSdkVersion(), minSdkVersion, ctx.ModuleName())
			return
		}

	})
}

// Returns true if the native libraries should be stored in the APK uncompressed and the
// extractNativeLibs application flag should be set to false in the manifest.
func (a *AndroidApp) useEmbeddedNativeLibs(ctx android.ModuleContext) bool {
	minSdkVersion, err := a.MinSdkVersion(ctx).EffectiveVersion(ctx)
	if err != nil {
		ctx.PropertyErrorf("min_sdk_version", "invalid value %q: %s", a.MinSdkVersion(ctx), err)
	}

	apexInfo, _ := android.ModuleProvider(ctx, android.ApexInfoProvider)
	return (minSdkVersion.FinalOrFutureInt() >= 23 && Bool(a.appProperties.Use_embedded_native_libs)) ||
		!apexInfo.IsForPlatform()
}

// Returns whether this module should have the dex file stored uncompressed in the APK.
func (a *AndroidApp) shouldUncompressDex(ctx android.ModuleContext) bool {
	if Bool(a.appProperties.Use_embedded_dex) {
		return true
	}

	// Uncompress dex in APKs of privileged apps (even for unbundled builds, they may
	// be preinstalled as prebuilts).
	if ctx.Config().UncompressPrivAppDex() && a.Privileged() {
		return true
	}

	if ctx.Config().UnbundledBuild() {
		return false
	}

	return shouldUncompressDex(ctx, android.RemoveOptionalPrebuiltPrefix(ctx.ModuleName()), &a.dexpreopter)
}

func (a *AndroidApp) shouldEmbedJnis(ctx android.BaseModuleContext) bool {
	apexInfo, _ := android.ModuleProvider(ctx, android.ApexInfoProvider)
	return ctx.Config().UnbundledBuild() || Bool(a.appProperties.Use_embedded_native_libs) ||
		!apexInfo.IsForPlatform() || a.appProperties.AlwaysPackageNativeLibs
}

func generateAaptRenamePackageFlags(packageName string, renameResourcesPackage bool) []string {
	aaptFlags := []string{"--rename-manifest-package " + packageName}
	if renameResourcesPackage {
		// Required to rename the package name in the resources table.
		aaptFlags = append(aaptFlags, "--rename-resources-package "+packageName)
	}
	return aaptFlags
}

func (a *AndroidApp) OverriddenManifestPackageName() string {
	return a.overriddenManifestPackageName
}

func (a *AndroidApp) renameResourcesPackage() bool {
	return proptools.BoolDefault(a.overridableAppProperties.Rename_resources_package, true)
}

func getAconfigFilePaths(ctx android.ModuleContext) (aconfigTextFilePaths android.Paths) {
	ctx.VisitDirectDepsWithTag(aconfigDeclarationTag, func(dep android.Module) {
		if provider, ok := android.OtherModuleProvider(ctx, dep, android.AconfigDeclarationsProviderKey); ok {
			aconfigTextFilePaths = append(aconfigTextFilePaths, provider.IntermediateDumpOutputPath)
		} else {
			ctx.ModuleErrorf("Only aconfig_declarations module type is allowed for "+
				"flags_packages property, but %s is not aconfig_declarations module type",
				dep.Name(),
			)
		}
	})

	return aconfigTextFilePaths
}

func (a *AndroidApp) aaptBuildActions(ctx android.ModuleContext) {
	usePlatformAPI := proptools.Bool(a.Module.deviceProperties.Platform_apis)
	if ctx.Module().(android.SdkContext).SdkVersion(ctx).Kind == android.SdkModule {
		usePlatformAPI = true
	}
	a.aapt.usesNonSdkApis = usePlatformAPI

	// Ask manifest_fixer to add or update the application element indicating this app has no code.
	a.aapt.hasNoCode = !a.hasCode(ctx)

	aaptLinkFlags := []string{}

	// Add TARGET_AAPT_CHARACTERISTICS values to AAPT link flags if they exist and --product flags were not provided.
	autogenerateRRO := proptools.Bool(a.appProperties.Generate_product_characteristics_rro)
	hasProduct := android.PrefixInList(a.aaptProperties.Aaptflags, "--product")
	characteristics := ctx.Config().ProductAAPTCharacteristics()
	if !autogenerateRRO && !hasProduct && len(characteristics) > 0 && characteristics != "default" {
		aaptLinkFlags = append(aaptLinkFlags, "--product", characteristics)
	}

	if !Bool(a.aaptProperties.Aapt_include_all_resources) {
		// Product AAPT config
		for _, aaptConfig := range ctx.Config().ProductAAPTConfig() {
			aaptLinkFlags = append(aaptLinkFlags, "-c", aaptConfig)
		}

		// Product AAPT preferred config
		if len(ctx.Config().ProductAAPTPreferredConfig()) > 0 {
			aaptLinkFlags = append(aaptLinkFlags, "--preferred-density", ctx.Config().ProductAAPTPreferredConfig())
		}
	}

	manifestPackageName, overridden := ctx.DeviceConfig().OverrideManifestPackageNameFor(ctx.ModuleName())
	if overridden || a.overridableAppProperties.Package_name != nil {
		// The product override variable has a priority over the package_name property.
		if !overridden {
			manifestPackageName = *a.overridableAppProperties.Package_name
		}
		aaptLinkFlags = append(aaptLinkFlags, generateAaptRenamePackageFlags(manifestPackageName, a.renameResourcesPackage())...)
		a.overriddenManifestPackageName = manifestPackageName
	}

	aaptLinkFlags = append(aaptLinkFlags, a.additionalAaptFlags...)

	a.aapt.splitNames = a.appProperties.Package_splits
	a.aapt.LoggingParent = String(a.overridableAppProperties.Logging_parent)
	if a.Updatable() {
		a.aapt.defaultManifestVersion = android.DefaultUpdatableModuleVersion
	}

	// Use non final ids if we are doing optimized shrinking and are using R8.
	nonFinalIds := Bool(a.dexProperties.Optimize.Optimized_shrink_resources) && a.dexer.effectiveOptimizeEnabled()
	a.aapt.buildActions(ctx,
		aaptBuildActionOptions{
			sdkContext:                     android.SdkContext(a),
			classLoaderContexts:            a.classLoaderContexts,
			excludedLibs:                   a.usesLibraryProperties.Exclude_uses_libs,
			enforceDefaultTargetSdkVersion: a.enforceDefaultTargetSdkVersion(),
			forceNonFinalResourceIDs:       nonFinalIds,
			extraLinkFlags:                 aaptLinkFlags,
			aconfigTextFiles:               getAconfigFilePaths(ctx),
		},
	)

	// apps manifests are handled by aapt, don't let Module see them
	a.properties.Manifest = nil
}

func (a *AndroidApp) proguardBuildActions(ctx android.ModuleContext) {
	var staticLibProguardFlagFiles android.Paths
	ctx.VisitDirectDeps(func(m android.Module) {
		depProguardInfo, _ := android.OtherModuleProvider(ctx, m, ProguardSpecInfoProvider)
		staticLibProguardFlagFiles = append(staticLibProguardFlagFiles, depProguardInfo.UnconditionallyExportedProguardFlags.ToList()...)
		if ctx.OtherModuleDependencyTag(m) == staticLibTag {
			staticLibProguardFlagFiles = append(staticLibProguardFlagFiles, depProguardInfo.ProguardFlagsFiles.ToList()...)
		}
	})

	staticLibProguardFlagFiles = android.FirstUniquePaths(staticLibProguardFlagFiles)

	a.Module.extraProguardFlagsFiles = append(a.Module.extraProguardFlagsFiles, staticLibProguardFlagFiles...)
	if !Bool(a.dexProperties.Optimize.Optimized_shrink_resources) {
		// When using the optimized shrinking the R8 enqueuer will traverse the xml files that become
		// live for code references and (transitively) mark these as live.
		// In this case we explicitly don't wan't the aapt2 generated keep files (which would keep the now
		// dead code alive)
		a.Module.extraProguardFlagsFiles = append(a.Module.extraProguardFlagsFiles, a.proguardOptionsFile)
	}
}

func (a *AndroidApp) installPath(ctx android.ModuleContext) android.InstallPath {
	var installDir string
	if ctx.ModuleName() == "framework-res" {
		// framework-res.apk is installed as system/framework/framework-res.apk
		installDir = "framework"
	} else if a.Privileged() {
		installDir = filepath.Join("priv-app", a.installApkName)
	} else {
		installDir = filepath.Join("app", a.installApkName)
	}

	return android.PathForModuleInstall(ctx, installDir, a.installApkName+".apk")
}

func (a *AndroidApp) dexBuildActions(ctx android.ModuleContext) (android.Path, android.Path) {
	a.dexpreopter.installPath = a.installPath(ctx)
	a.dexpreopter.isApp = true
	if a.dexProperties.Uncompress_dex == nil {
		// If the value was not force-set by the user, use reasonable default based on the module.
		a.dexProperties.Uncompress_dex = proptools.BoolPtr(a.shouldUncompressDex(ctx))
	}
	a.dexpreopter.uncompressedDex = *a.dexProperties.Uncompress_dex
	a.dexpreopter.enforceUsesLibs = a.usesLibrary.enforceUsesLibraries()
	a.dexpreopter.classLoaderContexts = a.classLoaderContexts
	a.dexpreopter.manifestFile = a.mergedManifestFile
	a.dexpreopter.preventInstall = a.appProperties.PreventInstall

	var packageResources = a.exportPackage

	if ctx.ModuleName() != "framework-res" {
		if a.dexProperties.resourceShrinkingEnabled() {
			protoFile := android.PathForModuleOut(ctx, packageResources.Base()+".proto.apk")
			aapt2Convert(ctx, protoFile, packageResources, "proto")
			a.dexer.resourcesInput = android.OptionalPathForPath(protoFile)
		}

		var extraSrcJars android.Paths
		var extraClasspathJars android.Paths
		var extraCombinedJars android.Paths
		if a.useResourceProcessorBusyBox(ctx) {
			// When building an app with ResourceProcessorBusyBox enabled ResourceProcessorBusyBox has already
			// created R.class files that provide IDs for resources in busybox/R.jar.  Pass that file in the
			// classpath when compiling everything else, and add it to the final classes jar.
			extraClasspathJars = android.Paths{a.aapt.rJar}
			extraCombinedJars = android.Paths{a.aapt.rJar}
		} else {
			// When building an app without ResourceProcessorBusyBox the aapt2 rule creates R.srcjar containing
			// R.java files for the app's package and the packages from all transitive static android_library
			// dependencies.  Compile the srcjar alongside the rest of the sources.
			extraSrcJars = android.Paths{a.aapt.aaptSrcJar}
		}

		a.Module.compile(ctx, extraSrcJars, extraClasspathJars, extraCombinedJars)
		if a.dexProperties.resourceShrinkingEnabled() {
			binaryResources := android.PathForModuleOut(ctx, packageResources.Base()+".binary.out.apk")
			aapt2Convert(ctx, binaryResources, a.dexer.resourcesOutput.Path(), "binary")
			packageResources = binaryResources
		}
	}

	return a.dexJarFile.PathOrNil(), packageResources
}

func (a *AndroidApp) jniBuildActions(jniLibs []jniLib, prebuiltJniPackages android.Paths, ctx android.ModuleContext) android.WritablePath {
	var jniJarFile android.WritablePath
	if len(jniLibs) > 0 || len(prebuiltJniPackages) > 0 {
		a.jniLibs = jniLibs
		if a.shouldEmbedJnis(ctx) {
			jniJarFile = android.PathForModuleOut(ctx, "jnilibs.zip")
			a.installPathForJNISymbols = a.installPath(ctx)
			TransformJniLibsToJar(ctx, jniJarFile, jniLibs, prebuiltJniPackages, a.useEmbeddedNativeLibs(ctx))
			for _, jni := range jniLibs {
				if jni.coverageFile.Valid() {
					// Only collect coverage for the first target arch if this is a multilib target.
					// TODO(jungjw): Ideally, we want to collect both reports, but that would cause coverage
					// data file path collisions since the current coverage file path format doesn't contain
					// arch-related strings. This is fine for now though; the code coverage team doesn't use
					// multi-arch targets such as test_suite_* for coverage collections yet.
					//
					// Work with the team to come up with a new format that handles multilib modules properly
					// and change this.
					if len(ctx.Config().Targets[android.Android]) == 1 ||
						ctx.Config().AndroidFirstDeviceTarget.Arch.ArchType == jni.target.Arch.ArchType {
						a.jniCoverageOutputs = append(a.jniCoverageOutputs, jni.coverageFile.Path())
					}
				}
			}
			a.embeddedJniLibs = true
		}
	}
	return jniJarFile
}

func (a *AndroidApp) JNISymbolsInstalls(installPath string) android.RuleBuilderInstalls {
	var jniSymbols android.RuleBuilderInstalls
	for _, jniLib := range a.jniLibs {
		if jniLib.unstrippedFile != nil {
			jniSymbols = append(jniSymbols, android.RuleBuilderInstall{
				From: jniLib.unstrippedFile,
				To:   filepath.Join(installPath, targetToJniDir(jniLib.target), jniLib.unstrippedFile.Base()),
			})
		}
	}
	return jniSymbols
}

// Reads and prepends a main cert from the default cert dir if it hasn't been set already, i.e. it
// isn't a cert module reference. Also checks and enforces system cert restriction if applicable.
func processMainCert(m android.ModuleBase, certPropValue string, certificates []Certificate,
	ctx android.ModuleContext) (mainCertificate Certificate, allCertificates []Certificate) {
	if android.SrcIsModule(certPropValue) == "" {
		var mainCert Certificate
		if certPropValue != "" {
			defaultDir := ctx.Config().DefaultAppCertificateDir(ctx)
			mainCert = Certificate{
				Pem: defaultDir.Join(ctx, certPropValue+".x509.pem"),
				Key: defaultDir.Join(ctx, certPropValue+".pk8"),
			}
		} else {
			pem, key := ctx.Config().DefaultAppCertificate(ctx)
			mainCert = Certificate{
				Pem: pem,
				Key: key,
			}
		}
		certificates = append([]Certificate{mainCert}, certificates...)
	}

	if len(certificates) > 0 {
		mainCertificate = certificates[0]
	} else {
		// This can be reached with an empty certificate list if AllowMissingDependencies is set
		// and the certificate property for this module is a module reference to a missing module.
		if !ctx.Config().AllowMissingDependencies() && len(ctx.GetMissingDependencies()) > 0 {
			panic("Should only get here if AllowMissingDependencies set and there are missing dependencies")
		}
		// Set a certificate to avoid panics later when accessing it.
		mainCertificate = Certificate{
			Key: android.PathForModuleOut(ctx, "missing.pk8"),
			Pem: android.PathForModuleOut(ctx, "missing.x509.pem"),
		}
	}

	if !m.Platform() {
		certPath := mainCertificate.Pem.String()
		systemCertPath := ctx.Config().DefaultAppCertificateDir(ctx).String()
		if strings.HasPrefix(certPath, systemCertPath) {
			enforceSystemCert := ctx.Config().EnforceSystemCertificate()
			allowed := ctx.Config().EnforceSystemCertificateAllowList()

			if enforceSystemCert && !inList(m.Name(), allowed) {
				ctx.PropertyErrorf("certificate", "The module in product partition cannot be signed with certificate in system.")
			}
		}
	}

	return mainCertificate, certificates
}

func (a *AndroidApp) InstallApkName() string {
	return a.installApkName
}

func (a *AndroidApp) createPrivappAllowlist(ctx android.ModuleContext) android.Path {
	if a.appProperties.Privapp_allowlist == nil {
		return nil
	}

	isOverrideApp := a.GetOverriddenBy() != ""
	if !isOverrideApp {
		// if this is not an override, we don't need to rewrite the existing privapp allowlist
		return android.PathForModuleSrc(ctx, *a.appProperties.Privapp_allowlist)
	}

	if a.overridableAppProperties.Package_name == nil {
		ctx.PropertyErrorf("privapp_allowlist", "package_name must be set to use privapp_allowlist")
	}

	packageName := *a.overridableAppProperties.Package_name
	fileName := "privapp_allowlist_" + packageName + ".xml"
	outPath := android.PathForModuleOut(ctx, fileName).OutputPath
	ctx.Build(pctx, android.BuildParams{
		Rule:   modifyAllowlist,
		Input:  android.PathForModuleSrc(ctx, *a.appProperties.Privapp_allowlist),
		Output: outPath,
		Args: map[string]string{
			"packageName": packageName,
		},
	})
	return &outPath
}

func (a *AndroidApp) generateAndroidBuildActions(ctx android.ModuleContext) {
	var apkDeps android.Paths

	apexInfo, _ := android.ModuleProvider(ctx, android.ApexInfoProvider)
	if !apexInfo.IsForPlatform() {
		a.hideApexVariantFromMake = true
	}

	a.aapt.useEmbeddedNativeLibs = a.useEmbeddedNativeLibs(ctx)
	a.aapt.useEmbeddedDex = Bool(a.appProperties.Use_embedded_dex)

	// Unlike installApkName, a.stem should respect base module name for override_android_app.
	// Therefore, use ctx.ModuleName() instead of a.Name().
	a.stem = proptools.StringDefault(a.overridableProperties.Stem, ctx.ModuleName())

	// Check if the install APK name needs to be overridden.
	// Both android_app and override_android_app module are expected to possess
	// its module bound apk path. However, override_android_app inherits ctx.ModuleName()
	// from the base module. Therefore, use a.Name() which represents
	// the module name for both android_app and override_android_app.
	a.installApkName = ctx.DeviceConfig().OverridePackageNameFor(
		proptools.StringDefault(a.overridableProperties.Stem, a.Name()))

	if ctx.ModuleName() == "framework-res" {
		// framework-res.apk is installed as system/framework/framework-res.apk
		a.installDir = android.PathForModuleInstall(ctx, "framework")
	} else if a.Privileged() {
		a.installDir = android.PathForModuleInstall(ctx, "priv-app", a.installApkName)
	} else if ctx.InstallInTestcases() {
		a.installDir = android.PathForModuleInstall(ctx, a.installApkName, ctx.DeviceConfig().DeviceArch())
	} else {
		a.installDir = android.PathForModuleInstall(ctx, "app", a.installApkName)
	}
	a.onDeviceDir = android.InstallPathToOnDevicePath(ctx, a.installDir)

	a.classLoaderContexts = a.usesLibrary.classLoaderContextForUsesLibDeps(ctx)
	if a.usesLibrary.shouldDisableDexpreopt {
		a.dexpreopter.disableDexpreopt()
	}

	var noticeAssetPath android.WritablePath
	if Bool(a.appProperties.Embed_notices) || ctx.Config().IsEnvTrue("ALWAYS_EMBED_NOTICES") {
		// The rule to create the notice file can't be generated yet, as the final output path
		// for the apk isn't known yet.  Add the path where the notice file will be generated to the
		// aapt rules now before calling aaptBuildActions, the rule to create the notice file will
		// be generated later.
		noticeAssetPath = android.PathForModuleOut(ctx, "NOTICE", "NOTICE.html.gz")
		a.aapt.noticeFile = android.OptionalPathForPath(noticeAssetPath)
	}

	// For apps targeting latest target_sdk_version
	if Bool(a.appProperties.Enforce_default_target_sdk_version) {
		a.SetEnforceDefaultTargetSdkVersion(true)
	}

	// Process all building blocks, from AAPT to certificates.
	a.aaptBuildActions(ctx)
	// The decision to enforce <uses-library> checks is made before adding implicit SDK libraries.
	a.usesLibrary.freezeEnforceUsesLibraries()

	// Add implicit SDK libraries to <uses-library> list.
	requiredUsesLibs, optionalUsesLibs := a.classLoaderContexts.UsesLibs()
	for _, usesLib := range requiredUsesLibs {
		a.usesLibrary.addLib(usesLib, false)
	}
	for _, usesLib := range optionalUsesLibs {
		a.usesLibrary.addLib(usesLib, true)
	}

	// Check that the <uses-library> list is coherent with the manifest.
	if a.usesLibrary.enforceUsesLibraries() {
		manifestCheckFile := a.usesLibrary.verifyUsesLibrariesManifest(ctx, a.mergedManifestFile)
		apkDeps = append(apkDeps, manifestCheckFile)
	}

	a.proguardBuildActions(ctx)

	a.linter.mergedManifest = a.aapt.mergedManifestFile
	a.linter.manifest = a.aapt.manifestPath
	a.linter.resources = a.aapt.resourceFiles
	a.linter.buildModuleReportZip = ctx.Config().UnbundledBuildApps()

	dexJarFile, packageResources := a.dexBuildActions(ctx)

	jniLibs, prebuiltJniPackages, certificates := collectAppDeps(ctx, a, a.shouldEmbedJnis(ctx), !Bool(a.appProperties.Jni_uses_platform_apis))
	jniJarFile := a.jniBuildActions(jniLibs, prebuiltJniPackages, ctx)

	if ctx.Failed() {
		return
	}

	a.certificate, certificates = processMainCert(a.ModuleBase, a.getCertString(ctx), certificates, ctx)

	// Build a final signed app package.
	packageFile := android.PathForModuleOut(ctx, a.installApkName+".apk")
	v4SigningRequested := Bool(a.Module.deviceProperties.V4_signature)
	var v4SignatureFile android.WritablePath = nil
	if v4SigningRequested {
		v4SignatureFile = android.PathForModuleOut(ctx, a.installApkName+".apk.idsig")
	}
	var lineageFile android.Path
	if lineage := String(a.overridableAppProperties.Lineage); lineage != "" {
		lineageFile = android.PathForModuleSrc(ctx, lineage)
	}
	rotationMinSdkVersion := String(a.overridableAppProperties.RotationMinSdkVersion)

	CreateAndSignAppPackage(ctx, packageFile, packageResources, jniJarFile, dexJarFile, certificates, apkDeps, v4SignatureFile, lineageFile, rotationMinSdkVersion)
	a.outputFile = packageFile
	if v4SigningRequested {
		a.extraOutputFiles = append(a.extraOutputFiles, v4SignatureFile)
	}

	if a.aapt.noticeFile.Valid() {
		// Generating the notice file rule has to be here after a.outputFile is known.
		noticeFile := android.PathForModuleOut(ctx, "NOTICE.html.gz")
		android.BuildNoticeHtmlOutputFromLicenseMetadata(
			ctx, noticeFile, "", "",
			[]string{
				a.installDir.String() + "/",
				android.PathForModuleInstall(ctx).String() + "/",
				a.outputFile.String(),
			})
		builder := android.NewRuleBuilder(pctx, ctx)
		builder.Command().Text("cp").
			Input(noticeFile).
			Output(noticeAssetPath)
		builder.Build("notice_dir", "Building notice dir")
	}

	for _, split := range a.aapt.splits {
		// Sign the split APKs
		packageFile := android.PathForModuleOut(ctx, a.installApkName+"_"+split.suffix+".apk")
		if v4SigningRequested {
			v4SignatureFile = android.PathForModuleOut(ctx, a.installApkName+"_"+split.suffix+".apk.idsig")
		}
		CreateAndSignAppPackage(ctx, packageFile, split.path, nil, nil, certificates, apkDeps, v4SignatureFile, lineageFile, rotationMinSdkVersion)
		a.extraOutputFiles = append(a.extraOutputFiles, packageFile)
		if v4SigningRequested {
			a.extraOutputFiles = append(a.extraOutputFiles, v4SignatureFile)
		}
	}

	// Build an app bundle.
	bundleFile := android.PathForModuleOut(ctx, "base.zip")
	BuildBundleModule(ctx, bundleFile, a.exportPackage, jniJarFile, dexJarFile)
	a.bundleFile = bundleFile

	allowlist := a.createPrivappAllowlist(ctx)
	if allowlist != nil {
		a.privAppAllowlist = android.OptionalPathForPath(allowlist)
	}

	// Install the app package.
	shouldInstallAppPackage := (Bool(a.Module.properties.Installable) || ctx.Host()) && apexInfo.IsForPlatform() && !a.appProperties.PreventInstall
	if shouldInstallAppPackage {
		if a.privAppAllowlist.Valid() {
			allowlistInstallPath := android.PathForModuleInstall(ctx, "etc", "permissions")
			allowlistInstallFilename := a.installApkName + ".xml"
			ctx.InstallFile(allowlistInstallPath, allowlistInstallFilename, a.privAppAllowlist.Path())
		}

		var extraInstalledPaths android.InstallPaths
		for _, extra := range a.extraOutputFiles {
			installed := ctx.InstallFile(a.installDir, extra.Base(), extra)
			extraInstalledPaths = append(extraInstalledPaths, installed)
		}
		ctx.InstallFile(a.installDir, a.outputFile.Base(), a.outputFile, extraInstalledPaths...)
	}

	a.buildAppDependencyInfo(ctx)

<<<<<<< HEAD
	config := ctx.Config().VendorConfig("vendor_clean_up_java")
	if ctx.SocSpecific() || ctx.DeviceSpecific() {
		output := filepath.Join(config.String("output"),
			os.Getenv("TARGET_PRODUCT"),
			config.String("file"))
		split,_ := filepath.Split(output)
		if config.String("config") == "warning" {
			os.MkdirAll(split, os.ModePerm)
			if outputs, err := os.OpenFile(output,
				os.O_RDWR|os.O_CREATE|os.O_APPEND, 0666); err == nil {
				defer outputs.Close()
				fmt.Fprintf(outputs,
					"Module %s in %s hit the violation because it compile " +
					"the java in vendor. Only prebuilt for Java Apk and Jar" +
					" is allowed in vendor. for detail instruction, pls " +
					"refer to go/JavaCleanUpInVendor \n",
					ctx.ModuleName(),
					ctx.ModuleDir())
			} else {
				fmt.Println("Err: ",err)
			}
		} else if config.String("config") == "enforcing"{
			config_list := false
			for _, splitstr:= range strings.Split(config.String("allowlist"), " "){
				if strings.TrimSpace(splitstr) == ctx.ModuleName() {
					config_list = true
				}
			}
			if config_list == true {
				os.MkdirAll(split, os.ModePerm)
				if outputs_enforce, err := os.OpenFile(output,
					os.O_RDWR|os.O_CREATE|os.O_APPEND, 0666); err == nil {
					defer outputs_enforce.Close()
					fmt.Fprintf(outputs_enforce,
						"Module %s in %s hit the violation because it compile " +
						"the java in vendor. Only prebuilt for Java Apk and Jar" +
						" is allowed in vendor. for detail instruction, pls " +
						"refer to go/JavaCleanUpInVendor \n",
						ctx.ModuleName(),
						ctx.ModuleDir())
				} else {
					fmt.Println("Err: ",err)
				}
			} else {
				ctx.PropertyErrorf("ERR", "Module " + ctx.ModuleName() +
					" in " + ctx.ModuleDir() + " hit the violation because it " +
					"compile the java in vendor. Only prebuilt for Java Apk and" +
					" Jar is allowed in vendor. for detail instruction, pls" +
					" refer to go/JavaCleanUpInVendor")
			}
		}
	}
=======
	providePrebuiltInfo(ctx,
		prebuiltInfoProps{
			baseModuleName: a.BaseModuleName(),
			isPrebuilt:     false,
		},
	)
>>>>>>> edaf42f8
}

type appDepsInterface interface {
	SdkVersion(ctx android.EarlyModuleContext) android.SdkSpec
	MinSdkVersion(ctx android.EarlyModuleContext) android.ApiLevel
	RequiresStableAPIs(ctx android.BaseModuleContext) bool
}

func collectAppDeps(ctx android.ModuleContext, app appDepsInterface,
	shouldCollectRecursiveNativeDeps bool,
	checkNativeSdkVersion bool) ([]jniLib, android.Paths, []Certificate) {

	if checkNativeSdkVersion {
		checkNativeSdkVersion = app.SdkVersion(ctx).Specified() &&
			app.SdkVersion(ctx).Kind != android.SdkCorePlatform && !app.RequiresStableAPIs(ctx)
	}
	jniLib, prebuiltJniPackages := collectJniDeps(ctx, shouldCollectRecursiveNativeDeps,
		checkNativeSdkVersion, func(dep cc.LinkableInterface) bool {
			return !dep.IsNdk(ctx.Config()) && !dep.IsStubs()
		})

	var certificates []Certificate

	ctx.VisitDirectDeps(func(module android.Module) {
		otherName := ctx.OtherModuleName(module)
		tag := ctx.OtherModuleDependencyTag(module)

		if tag == certificateTag {
			if dep, ok := module.(*AndroidAppCertificate); ok {
				certificates = append(certificates, dep.Certificate)
			} else {
				ctx.ModuleErrorf("certificate dependency %q must be an android_app_certificate module", otherName)
			}
		}
	})
	return jniLib, prebuiltJniPackages, certificates
}

func collectJniDeps(ctx android.ModuleContext,
	shouldCollectRecursiveNativeDeps bool,
	checkNativeSdkVersion bool,
	filter func(cc.LinkableInterface) bool) ([]jniLib, android.Paths) {
	var jniLibs []jniLib
	var prebuiltJniPackages android.Paths
	seenModulePaths := make(map[string]bool)

	ctx.WalkDeps(func(module android.Module, parent android.Module) bool {
		otherName := ctx.OtherModuleName(module)
		tag := ctx.OtherModuleDependencyTag(module)

		if IsJniDepTag(tag) || cc.IsSharedDepTag(tag) {
			if dep, ok := module.(cc.LinkableInterface); ok {
				if filter != nil && !filter(dep) {
					return false
				}

				lib := dep.OutputFile()
				if lib.Valid() {
					path := lib.Path()
					if seenModulePaths[path.String()] {
						return false
					}
					seenModulePaths[path.String()] = true

					if checkNativeSdkVersion && dep.SdkVersion() == "" {
						ctx.PropertyErrorf("jni_libs", "JNI dependency %q uses platform APIs, but this module does not",
							otherName)
					}

					jniLibs = append(jniLibs, jniLib{
						name:           ctx.OtherModuleName(module),
						path:           path,
						target:         module.Target(),
						coverageFile:   dep.CoverageOutputFile(),
						unstrippedFile: dep.UnstrippedOutputFile(),
						partition:      dep.Partition(),
					})
				} else if ctx.Config().AllowMissingDependencies() {
					ctx.AddMissingDependencies([]string{otherName})
				} else {
					ctx.ModuleErrorf("dependency %q missing output file", otherName)
				}
			} else {
				ctx.ModuleErrorf("jni_libs dependency %q must be a cc library", otherName)
			}

			return shouldCollectRecursiveNativeDeps
		}

		if info, ok := android.OtherModuleProvider(ctx, module, JniPackageProvider); ok {
			prebuiltJniPackages = append(prebuiltJniPackages, info.JniPackages...)
		}

		return false
	})

	return jniLibs, prebuiltJniPackages
}

func (a *AndroidApp) WalkPayloadDeps(ctx android.ModuleContext, do android.PayloadDepsCallback) {
	ctx.WalkDeps(func(child, parent android.Module) bool {
		isExternal := !a.DepIsInSameApex(ctx, child)
		if am, ok := child.(android.ApexModule); ok {
			if !do(ctx, parent, am, isExternal) {
				return false
			}
		}
		return !isExternal
	})
}

func (a *AndroidApp) buildAppDependencyInfo(ctx android.ModuleContext) {
	if ctx.Host() {
		return
	}

	depsInfo := android.DepNameToDepInfoMap{}
	a.WalkPayloadDeps(ctx, func(ctx android.ModuleContext, from blueprint.Module, to android.ApexModule, externalDep bool) bool {
		depName := to.Name()

		// Skip dependencies that are only available to APEXes; they are developed with updatability
		// in mind and don't need manual approval.
		if to.(android.ApexModule).NotAvailableForPlatform() {
			return true
		}

		if info, exist := depsInfo[depName]; exist {
			info.From = append(info.From, from.Name())
			info.IsExternal = info.IsExternal && externalDep
			depsInfo[depName] = info
		} else {
			toMinSdkVersion := "(no version)"
			if m, ok := to.(interface {
				MinSdkVersion(ctx android.EarlyModuleContext) android.ApiLevel
			}); ok {
				if v := m.MinSdkVersion(ctx); !v.IsNone() {
					toMinSdkVersion = v.String()
				}
			} else if m, ok := to.(interface{ MinSdkVersion() string }); ok {
				// TODO(b/175678607) eliminate the use of MinSdkVersion returning
				// string
				if v := m.MinSdkVersion(); v != "" {
					toMinSdkVersion = v
				}
			}
			depsInfo[depName] = android.ApexModuleDepInfo{
				To:            depName,
				From:          []string{from.Name()},
				IsExternal:    externalDep,
				MinSdkVersion: toMinSdkVersion,
			}
		}
		return true
	})

	a.ApexBundleDepsInfo.BuildDepsInfoLists(ctx, a.MinSdkVersion(ctx).String(), depsInfo)
}

func (a *AndroidApp) enforceDefaultTargetSdkVersion() bool {
	return a.appProperties.EnforceDefaultTargetSdkVersion
}

func (a *AndroidApp) SetEnforceDefaultTargetSdkVersion(val bool) {
	a.appProperties.EnforceDefaultTargetSdkVersion = val
}

func (a *AndroidApp) Updatable() bool {
	return Bool(a.appProperties.Updatable)
}

func (a *AndroidApp) SetUpdatable(val bool) {
	a.appProperties.Updatable = &val
}

func (a *AndroidApp) getCertString(ctx android.BaseModuleContext) string {
	certificate, overridden := ctx.DeviceConfig().OverrideCertificateFor(ctx.ModuleName())
	if overridden {
		return ":" + certificate
	}
	return String(a.overridableAppProperties.Certificate)
}

func (a *AndroidApp) DepIsInSameApex(ctx android.BaseModuleContext, dep android.Module) bool {
	if IsJniDepTag(ctx.OtherModuleDependencyTag(dep)) {
		return true
	}
	return a.Library.DepIsInSameApex(ctx, dep)
}

// For OutputFileProducer interface
func (a *AndroidApp) OutputFiles(tag string) (android.Paths, error) {
	switch tag {
	// In some instances, it can be useful to reference the aapt-generated flags from another
	// target, e.g., system server implements services declared in the framework-res manifest.
	case ".aapt.proguardOptionsFile":
		return []android.Path{a.proguardOptionsFile}, nil
	case ".aapt.srcjar":
		if a.aaptSrcJar != nil {
			return []android.Path{a.aaptSrcJar}, nil
		}
	case ".aapt.jar":
		if a.rJar != nil {
			return []android.Path{a.rJar}, nil
		}
	case ".apk":
		return []android.Path{a.outputFile}, nil
	case ".export-package.apk":
		return []android.Path{a.exportPackage}, nil
	case ".manifest.xml":
		return []android.Path{a.aapt.manifestPath}, nil
	}
	return a.Library.OutputFiles(tag)
}

func (a *AndroidApp) Privileged() bool {
	return Bool(a.appProperties.Privileged)
}

func (a *AndroidApp) IsNativeCoverageNeeded(ctx android.IncomingTransitionContext) bool {
	return ctx.Device() && ctx.DeviceConfig().NativeCoverageEnabled()
}

func (a *AndroidApp) SetPreventInstall() {
	a.appProperties.PreventInstall = true
}

func (a *AndroidApp) MarkAsCoverageVariant(coverage bool) {
	a.appProperties.IsCoverageVariant = coverage
}

func (a *AndroidApp) EnableCoverageIfNeeded() {}

var _ cc.Coverage = (*AndroidApp)(nil)

func (a *AndroidApp) IDEInfo(dpInfo *android.IdeInfo) {
	a.Library.IDEInfo(dpInfo)
	a.aapt.IDEInfo(dpInfo)
}

func (a *AndroidApp) productCharacteristicsRROPackageName() string {
	return proptools.String(a.appProperties.ProductCharacteristicsRROPackageName)
}

func (a *AndroidApp) productCharacteristicsRROManifestModuleName() string {
	return proptools.String(a.appProperties.ProductCharacteristicsRROManifestModuleName)
}

// android_app compiles sources and Android resources into an Android application package `.apk` file.
func AndroidAppFactory() android.Module {
	module := &AndroidApp{}

	module.Module.dexProperties.Optimize.EnabledByDefault = true
	module.Module.dexProperties.Optimize.Shrink = proptools.BoolPtr(true)
	module.Module.dexProperties.Optimize.Proguard_compatibility = proptools.BoolPtr(false)

	module.Module.properties.Instrument = true
	module.Module.properties.Supports_static_instrumentation = true
	module.Module.properties.Installable = proptools.BoolPtr(true)

	module.addHostAndDeviceProperties()
	module.AddProperties(
		&module.aaptProperties,
		&module.appProperties,
		&module.overridableAppProperties)

	module.usesLibrary.enforce = true

	android.InitAndroidMultiTargetsArchModule(module, android.DeviceSupported, android.MultilibCommon)
	android.InitDefaultableModule(module)
	android.InitOverridableModule(module, &module.overridableAppProperties.Overrides)
	android.InitApexModule(module)

	android.AddLoadHook(module, func(ctx android.LoadHookContext) {
		a := ctx.Module().(*AndroidApp)

		characteristics := ctx.Config().ProductAAPTCharacteristics()
		if characteristics == "default" || characteristics == "" {
			module.appProperties.Generate_product_characteristics_rro = nil
			// no need to create RRO
			return
		}

		if !proptools.Bool(module.appProperties.Generate_product_characteristics_rro) {
			return
		}

		rroPackageName := a.Name() + "__" + strings.ReplaceAll(characteristics, ",", "_") + "__auto_generated_characteristics_rro"
		rroManifestName := rroPackageName + "_manifest"

		a.appProperties.ProductCharacteristicsRROPackageName = proptools.StringPtr(rroPackageName)
		a.appProperties.ProductCharacteristicsRROManifestModuleName = proptools.StringPtr(rroManifestName)

		rroManifestProperties := struct {
			Name  *string
			Tools []string
			Out   []string
			Srcs  []string
			Cmd   *string
		}{
			Name:  proptools.StringPtr(rroManifestName),
			Tools: []string{"characteristics_rro_generator", "aapt2"},
			Out:   []string{"AndroidManifest.xml"},
			Srcs:  []string{":" + a.Name() + "{.apk}"},
			Cmd:   proptools.StringPtr("$(location characteristics_rro_generator) $$($(location aapt2) dump packagename $(in)) $(out)"),
		}
		ctx.CreateModule(genrule.GenRuleFactory, &rroManifestProperties)

		rroProperties := struct {
			Name           *string
			Filter_product *string
			Aaptflags      []string
			Manifest       *string
			Resource_dirs  []string
		}{
			Name:           proptools.StringPtr(rroPackageName),
			Filter_product: proptools.StringPtr(characteristics),
			Aaptflags:      []string{"--auto-add-overlay"},
			Manifest:       proptools.StringPtr(":" + rroManifestName),
			Resource_dirs:  a.aaptProperties.Resource_dirs,
		}
		ctx.CreateModule(RuntimeResourceOverlayFactory, &rroProperties)
	})

	return module
}

// A dictionary of values to be overridden in the manifest.
type Manifest_values struct {
	// Overrides the value of package_name in the manifest
	ApplicationId *string
}

type appTestProperties struct {
	// The name of the android_app module that the tests will run against.
	Instrumentation_for *string

	// If specified, the instrumentation target package name in the manifest is overwritten by it.
	Instrumentation_target_package *string

	// If specified, the mainline module package name in the test config is overwritten by it.
	Mainline_package_name *string

	Manifest_values Manifest_values
}

type AndroidTest struct {
	AndroidApp

	appTestProperties appTestProperties

	testProperties testProperties

	testConfig       android.Path
	extraTestConfigs android.Paths
	data             android.Paths
}

func (a *AndroidTest) InstallInTestcases() bool {
	return true
}

type androidTestApp interface {
	includedInTestSuite(searchPrefix string) bool
}

func (a *AndroidTest) includedInTestSuite(searchPrefix string) bool {
	return android.PrefixInList(a.testProperties.Test_suites, searchPrefix)
}

func (a *AndroidTestHelperApp) includedInTestSuite(searchPrefix string) bool {
	return android.PrefixInList(a.appTestHelperAppProperties.Test_suites, searchPrefix)
}

func (a *AndroidTest) GenerateAndroidBuildActions(ctx android.ModuleContext) {
	var configs []tradefed.Config
	if a.appTestProperties.Instrumentation_target_package != nil {
		a.additionalAaptFlags = append(a.additionalAaptFlags,
			"--rename-instrumentation-target-package "+*a.appTestProperties.Instrumentation_target_package)
	} else if a.appTestProperties.Instrumentation_for != nil {
		// Check if the instrumentation target package is overridden.
		manifestPackageName, overridden := ctx.DeviceConfig().OverrideManifestPackageNameFor(*a.appTestProperties.Instrumentation_for)
		if overridden {
			a.additionalAaptFlags = append(a.additionalAaptFlags, "--rename-instrumentation-target-package "+manifestPackageName)
		}
	}
	applicationId := a.appTestProperties.Manifest_values.ApplicationId
	if applicationId != nil {
		if a.overridableAppProperties.Package_name != nil {
			ctx.PropertyErrorf("manifest_values.applicationId", "property is not supported when property package_name is set.")
		}
		a.aapt.manifestValues.applicationId = *applicationId
	}
	a.generateAndroidBuildActions(ctx)

	for _, module := range a.testProperties.Test_mainline_modules {
		configs = append(configs, tradefed.Option{Name: "config-descriptor:metadata", Key: "mainline-param", Value: module})
	}

	testConfig := tradefed.AutoGenInstrumentationTestConfig(ctx, a.testProperties.Test_config,
		a.testProperties.Test_config_template, a.manifestPath, a.testProperties.Test_suites, a.testProperties.Auto_gen_config, configs)
	a.testConfig = a.FixTestConfig(ctx, testConfig)
	a.extraTestConfigs = android.PathsForModuleSrc(ctx, a.testProperties.Test_options.Extra_test_configs)
	a.data = android.PathsForModuleSrc(ctx, a.testProperties.Data)
	android.SetProvider(ctx, testing.TestModuleProviderKey, testing.TestModuleProviderData{})
	android.SetProvider(ctx, tradefed.BaseTestProviderKey, tradefed.BaseTestProviderData{
		InstalledFiles:          a.data,
		OutputFile:              a.OutputFile(),
		TestConfig:              a.testConfig,
		HostRequiredModuleNames: a.HostRequiredModuleNames(),
	})
}

func (a *AndroidTest) FixTestConfig(ctx android.ModuleContext, testConfig android.Path) android.Path {
	if testConfig == nil {
		return nil
	}

	fixedConfig := android.PathForModuleOut(ctx, "test_config_fixer", "AndroidTest.xml")
	rule := android.NewRuleBuilder(pctx, ctx)
	command := rule.Command().BuiltTool("test_config_fixer").Input(testConfig).Output(fixedConfig)
	fixNeeded := false

	// Auto-generated test config uses `ModuleName` as the APK name. So fix it if it is not the case.
	if ctx.ModuleName() != a.installApkName {
		fixNeeded = true
		command.FlagWithArg("--test-file-name ", a.installApkName+".apk")
	}

	if a.overridableAppProperties.Package_name != nil {
		fixNeeded = true
		command.FlagWithInput("--manifest ", a.manifestPath).
			FlagWithArg("--package-name ", *a.overridableAppProperties.Package_name)
	}

	if a.appTestProperties.Mainline_package_name != nil {
		fixNeeded = true
		command.FlagWithArg("--mainline-package-name ", *a.appTestProperties.Mainline_package_name)
	}

	if fixNeeded {
		rule.Build("fix_test_config", "fix test config")
		return fixedConfig
	}
	return testConfig
}

func (a *AndroidTest) DepsMutator(ctx android.BottomUpMutatorContext) {
	a.AndroidApp.DepsMutator(ctx)
}

func (a *AndroidTest) OverridablePropertiesDepsMutator(ctx android.BottomUpMutatorContext) {
	a.AndroidApp.OverridablePropertiesDepsMutator(ctx)
	if a.appTestProperties.Instrumentation_for != nil {
		// The android_app dependency listed in instrumentation_for needs to be added to the classpath for javac,
		// but not added to the aapt2 link includes like a normal android_app or android_library dependency, so
		// use instrumentationForTag instead of libTag.
		ctx.AddVariationDependencies(nil, instrumentationForTag, String(a.appTestProperties.Instrumentation_for))
	}
}

// android_test compiles test sources and Android resources into an Android application package `.apk` file and
// creates an `AndroidTest.xml` file to allow running the test with `atest` or a `TEST_MAPPING` file.
func AndroidTestFactory() android.Module {
	module := &AndroidTest{}

	module.Module.dexProperties.Optimize.EnabledByDefault = false

	module.Module.properties.Instrument = true
	module.Module.properties.Supports_static_instrumentation = true
	module.Module.properties.Installable = proptools.BoolPtr(true)
	module.appProperties.Use_embedded_native_libs = proptools.BoolPtr(true)
	module.appProperties.AlwaysPackageNativeLibs = true
	module.Module.dexpreopter.isTest = true
	module.Module.linter.properties.Lint.Test = proptools.BoolPtr(true)

	module.addHostAndDeviceProperties()
	module.AddProperties(
		&module.aaptProperties,
		&module.appProperties,
		&module.appTestProperties,
		&module.overridableAppProperties,
		&module.testProperties)

	android.InitAndroidMultiTargetsArchModule(module, android.DeviceSupported, android.MultilibCommon)
	android.InitDefaultableModule(module)
	android.InitOverridableModule(module, &module.overridableAppProperties.Overrides)

	return module
}

type appTestHelperAppProperties struct {
	// list of compatibility suites (for example "cts", "vts") that the module should be
	// installed into.
	Test_suites []string `android:"arch_variant"`

	// Flag to indicate whether or not to create test config automatically. If AndroidTest.xml
	// doesn't exist next to the Android.bp, this attribute doesn't need to be set to true
	// explicitly.
	Auto_gen_config *bool

	// Install the test into a folder named for the module in all test suites.
	Per_testcase_directory *bool

	Manifest_values Manifest_values
}

type AndroidTestHelperApp struct {
	AndroidApp

	appTestHelperAppProperties appTestHelperAppProperties
}

func (a *AndroidTestHelperApp) InstallInTestcases() bool {
	return true
}

// android_test_helper_app compiles sources and Android resources into an Android application package `.apk` file that
// will be used by tests, but does not produce an `AndroidTest.xml` file so the module will not be run directly as a
// test.
func AndroidTestHelperAppFactory() android.Module {
	module := &AndroidTestHelperApp{}

	// TODO(b/192032291): Disable by default after auditing downstream usage.
	module.Module.dexProperties.Optimize.EnabledByDefault = true

	module.Module.properties.Installable = proptools.BoolPtr(true)
	module.appProperties.Use_embedded_native_libs = proptools.BoolPtr(true)
	module.appProperties.AlwaysPackageNativeLibs = true
	module.Module.dexpreopter.isTest = true
	module.Module.linter.properties.Lint.Test = proptools.BoolPtr(true)

	module.addHostAndDeviceProperties()
	module.AddProperties(
		&module.aaptProperties,
		&module.appProperties,
		&module.appTestHelperAppProperties,
		&module.overridableAppProperties)

	android.InitAndroidMultiTargetsArchModule(module, android.DeviceSupported, android.MultilibCommon)
	android.InitDefaultableModule(module)
	android.InitApexModule(module)
	return module
}

type AndroidAppCertificate struct {
	android.ModuleBase

	properties  AndroidAppCertificateProperties
	Certificate Certificate
}

type AndroidAppCertificateProperties struct {
	// Name of the certificate files.  Extensions .x509.pem and .pk8 will be added to the name.
	Certificate *string
}

// android_app_certificate modules can be referenced by the certificates property of android_app modules to select
// the signing key.
func AndroidAppCertificateFactory() android.Module {
	module := &AndroidAppCertificate{}
	module.AddProperties(&module.properties)
	android.InitAndroidModule(module)
	return module
}

func (c *AndroidAppCertificate) GenerateAndroidBuildActions(ctx android.ModuleContext) {
	cert := String(c.properties.Certificate)
	c.Certificate = Certificate{
		Pem: android.PathForModuleSrc(ctx, cert+".x509.pem"),
		Key: android.PathForModuleSrc(ctx, cert+".pk8"),
	}
}

type OverrideAndroidApp struct {
	android.ModuleBase
	android.OverrideModuleBase
}

func (i *OverrideAndroidApp) GenerateAndroidBuildActions(_ android.ModuleContext) {
	// All the overrides happen in the base module.
	// TODO(jungjw): Check the base module type.
}

// override_android_app is used to create an android_app module based on another android_app by overriding
// some of its properties.
func OverrideAndroidAppModuleFactory() android.Module {
	m := &OverrideAndroidApp{}
	m.AddProperties(
		&OverridableProperties{},
		&overridableAppProperties{},
	)

	android.InitAndroidMultiTargetsArchModule(m, android.DeviceSupported, android.MultilibCommon)
	android.InitOverrideModule(m)
	return m
}

type OverrideAndroidTest struct {
	android.ModuleBase
	android.OverrideModuleBase
}

func (i *OverrideAndroidTest) GenerateAndroidBuildActions(_ android.ModuleContext) {
	// All the overrides happen in the base module.
	// TODO(jungjw): Check the base module type.
}

// override_android_test is used to create an android_app module based on another android_test by overriding
// some of its properties.
func OverrideAndroidTestModuleFactory() android.Module {
	m := &OverrideAndroidTest{}
	m.AddProperties(&overridableAppProperties{})
	m.AddProperties(&appTestProperties{})

	android.InitAndroidMultiTargetsArchModule(m, android.DeviceSupported, android.MultilibCommon)
	android.InitOverrideModule(m)
	return m
}

type UsesLibraryProperties struct {
	// A list of shared library modules that will be listed in uses-library tags in the AndroidManifest.xml file.
	Uses_libs []string

	// A list of shared library modules that will be listed in uses-library tags in the AndroidManifest.xml file with
	// required=false.
	Optional_uses_libs []string

	// If true, the list of uses_libs and optional_uses_libs modules must match the AndroidManifest.xml file.  Defaults
	// to true if either uses_libs or optional_uses_libs is set.  Will unconditionally default to true in the future.
	Enforce_uses_libs *bool

	// Optional name of the <uses-library> provided by this module. This is needed for non-SDK
	// libraries, because SDK ones are automatically picked up by Soong. The <uses-library> name
	// normally is the same as the module name, but there are exceptions.
	Provides_uses_lib *string

	// A list of shared library names to exclude from the classpath of the APK. Adding a library here
	// will prevent it from being used when precompiling the APK and prevent it from being implicitly
	// added to the APK's manifest's <uses-library> elements.
	//
	// Care must be taken when using this as it could result in runtime errors if the APK actually
	// uses classes provided by the library and which are not provided in any other way.
	//
	// This is primarily intended for use by various CTS tests that check the runtime handling of the
	// android.test.base shared library (and related libraries) but which depend on some common
	// libraries that depend on the android.test.base library. Without this those tests will end up
	// with a <uses-library android:name="android.test.base"/> in their manifest which would either
	// render the tests worthless (as they would be testing the wrong behavior), or would break the
	// test altogether by providing access to classes that the tests were not expecting. Those tests
	// provide the android.test.base statically and use jarjar to rename them so they do not collide
	// with the classes provided by the android.test.base library.
	Exclude_uses_libs []string
}

// usesLibrary provides properties and helper functions for AndroidApp and AndroidAppImport to verify that the
// <uses-library> tags that end up in the manifest of an APK match the ones known to the build system through the
// uses_libs and optional_uses_libs properties.  The build system's values are used by dexpreopt to preopt apps
// with knowledge of their shared libraries.
type usesLibrary struct {
	usesLibraryProperties UsesLibraryProperties

	// Whether to enforce verify_uses_library check.
	enforce bool

	// Whether dexpreopt should be disabled
	shouldDisableDexpreopt bool
}

func (u *usesLibrary) addLib(lib string, optional bool) {
	if !android.InList(lib, u.usesLibraryProperties.Uses_libs) && !android.InList(lib, u.usesLibraryProperties.Optional_uses_libs) {
		if optional {
			u.usesLibraryProperties.Optional_uses_libs = append(u.usesLibraryProperties.Optional_uses_libs, lib)
		} else {
			u.usesLibraryProperties.Uses_libs = append(u.usesLibraryProperties.Uses_libs, lib)
		}
	}
}

func (u *usesLibrary) deps(ctx android.BottomUpMutatorContext, addCompatDeps bool) {
	if !ctx.Config().UnbundledBuild() || ctx.Config().UnbundledBuildImage() {
		ctx.AddVariationDependencies(nil, usesLibReqTag, u.usesLibraryProperties.Uses_libs...)
		ctx.AddVariationDependencies(nil, usesLibOptTag, u.presentOptionalUsesLibs(ctx)...)
		// Only add these extra dependencies if the module is an app that depends on framework
		// libs. This avoids creating a cyclic dependency:
		//     e.g. framework-res -> org.apache.http.legacy -> ... -> framework-res.
		if addCompatDeps {
			// Dexpreopt needs paths to the dex jars of these libraries in order to construct
			// class loader context for dex2oat. Add them as a dependency with a special tag.
			ctx.AddVariationDependencies(nil, usesLibCompat29ReqTag, dexpreopt.CompatUsesLibs29...)
			ctx.AddVariationDependencies(nil, usesLibCompat28OptTag, dexpreopt.OptionalCompatUsesLibs28...)
			ctx.AddVariationDependencies(nil, usesLibCompat30OptTag, dexpreopt.OptionalCompatUsesLibs30...)
		}
	} else {
		ctx.AddVariationDependencies(nil, r8LibraryJarTag, u.usesLibraryProperties.Uses_libs...)
		ctx.AddVariationDependencies(nil, r8LibraryJarTag, u.presentOptionalUsesLibs(ctx)...)
	}
}

// presentOptionalUsesLibs returns optional_uses_libs after filtering out libraries that don't exist in the source tree.
func (u *usesLibrary) presentOptionalUsesLibs(ctx android.BaseModuleContext) []string {
	optionalUsesLibs := android.FilterListPred(u.usesLibraryProperties.Optional_uses_libs, func(s string) bool {
		exists := ctx.OtherModuleExists(s)
		if !exists && !android.InList(ctx.ModuleName(), ctx.Config().BuildWarningBadOptionalUsesLibsAllowlist()) {
			fmt.Printf("Warning: Module '%s' depends on non-existing optional_uses_libs '%s'\n", ctx.ModuleName(), s)
		}
		return exists
	})
	return optionalUsesLibs
}

// Helper function to replace string in a list.
func replaceInList(list []string, oldstr, newstr string) {
	for i, str := range list {
		if str == oldstr {
			list[i] = newstr
		}
	}
}

// Returns a map of module names of shared library dependencies to the paths to their dex jars on
// host and on device.
func (u *usesLibrary) classLoaderContextForUsesLibDeps(ctx android.ModuleContext) dexpreopt.ClassLoaderContextMap {
	clcMap := make(dexpreopt.ClassLoaderContextMap)

	// Skip when UnbundledBuild() is true, but UnbundledBuildImage() is false. With
	// UnbundledBuildImage() it is necessary to generate dexpreopt.config for post-dexpreopting.
	if ctx.Config().UnbundledBuild() && !ctx.Config().UnbundledBuildImage() {
		return clcMap
	}

	ctx.VisitDirectDeps(func(m android.Module) {
		tag, isUsesLibTag := ctx.OtherModuleDependencyTag(m).(usesLibraryDependencyTag)
		if !isUsesLibTag {
			return
		}

		dep := android.RemoveOptionalPrebuiltPrefix(ctx.OtherModuleName(m))

		// Skip stub libraries. A dependency on the implementation library has been added earlier,
		// so it will be added to CLC, but the stub shouldn't be. Stub libraries can be distingushed
		// from implementation libraries by their name, which is different as it has a suffix.
		if comp, ok := m.(SdkLibraryComponentDependency); ok {
			if impl := comp.OptionalSdkLibraryImplementation(); impl != nil && *impl != dep {
				return
			}
		}

		// Skip java_sdk_library dependencies that provide stubs, but not an implementation.
		// This will be restricted to optional_uses_libs
		if sdklib, ok := m.(SdkLibraryDependency); ok {
			if tag == usesLibOptTag && sdklib.DexJarBuildPath(ctx).PathOrNil() == nil {
				u.shouldDisableDexpreopt = true
				return
			}
		}

		if lib, ok := m.(UsesLibraryDependency); ok {
			libName := dep
			if ulib, ok := m.(ProvidesUsesLib); ok && ulib.ProvidesUsesLib() != nil {
				libName = *ulib.ProvidesUsesLib()
				// Replace module name with library name in `uses_libs`/`optional_uses_libs` in
				// order to pass verify_uses_libraries check (which compares these properties
				// against library names written in the manifest).
				replaceInList(u.usesLibraryProperties.Uses_libs, dep, libName)
				replaceInList(u.usesLibraryProperties.Optional_uses_libs, dep, libName)
			}
			clcMap.AddContext(ctx, tag.sdkVersion, libName, tag.optional,
				lib.DexJarBuildPath(ctx).PathOrNil(), lib.DexJarInstallPath(),
				lib.ClassLoaderContexts())
		} else if ctx.Config().AllowMissingDependencies() {
			ctx.AddMissingDependencies([]string{dep})
		} else {
			ctx.ModuleErrorf("module %q in uses_libs or optional_uses_libs must be a java library", dep)
		}
	})
	return clcMap
}

// enforceUsesLibraries returns true of <uses-library> tags should be checked against uses_libs and optional_uses_libs
// properties.  Defaults to true if either of uses_libs or optional_uses_libs is specified.  Will default to true
// unconditionally in the future.
func (u *usesLibrary) enforceUsesLibraries() bool {
	defaultEnforceUsesLibs := len(u.usesLibraryProperties.Uses_libs) > 0 ||
		len(u.usesLibraryProperties.Optional_uses_libs) > 0
	return BoolDefault(u.usesLibraryProperties.Enforce_uses_libs, u.enforce || defaultEnforceUsesLibs)
}

// Freeze the value of `enforce_uses_libs` based on the current values of `uses_libs` and `optional_uses_libs`.
func (u *usesLibrary) freezeEnforceUsesLibraries() {
	enforce := u.enforceUsesLibraries()
	u.usesLibraryProperties.Enforce_uses_libs = &enforce
}

// verifyUsesLibraries checks the <uses-library> tags in the manifest against the ones specified
// in the `uses_libs`/`optional_uses_libs` properties. The input can be either an XML manifest, or
// an APK with the manifest embedded in it (manifest_check will know which one it is by the file
// extension: APKs are supposed to end with '.apk').
func (u *usesLibrary) verifyUsesLibraries(ctx android.ModuleContext, inputFile android.Path,
	outputFile android.WritablePath) android.Path {

	statusFile := dexpreopt.UsesLibrariesStatusFile(ctx)

	// Disable verify_uses_libraries check if dexpreopt is globally disabled. Without dexpreopt the
	// check is not necessary, and although it is good to have, it is difficult to maintain on
	// non-linux build platforms where dexpreopt is generally disabled (the check may fail due to
	// various unrelated reasons, such as a failure to get manifest from an APK).
	global := dexpreopt.GetGlobalConfig(ctx)
	if global.DisablePreopt || global.OnlyPreoptArtBootImage {
		return inputFile
	}

	rule := android.NewRuleBuilder(pctx, ctx)
	cmd := rule.Command().BuiltTool("manifest_check").
		Flag("--enforce-uses-libraries").
		Input(inputFile).
		FlagWithOutput("--enforce-uses-libraries-status ", statusFile).
		FlagWithInput("--aapt ", ctx.Config().HostToolPath(ctx, "aapt2"))

	if outputFile != nil {
		cmd.FlagWithOutput("-o ", outputFile)
	}

	if dexpreopt.GetGlobalConfig(ctx).RelaxUsesLibraryCheck {
		cmd.Flag("--enforce-uses-libraries-relax")
	}

	for _, lib := range u.usesLibraryProperties.Uses_libs {
		cmd.FlagWithArg("--uses-library ", lib)
	}

	for _, lib := range u.usesLibraryProperties.Optional_uses_libs {
		cmd.FlagWithArg("--optional-uses-library ", lib)
	}

	rule.Build("verify_uses_libraries", "verify <uses-library>")
	return outputFile
}

// verifyUsesLibrariesManifest checks the <uses-library> tags in an AndroidManifest.xml against
// the build system and returns the path to a copy of the manifest.
func (u *usesLibrary) verifyUsesLibrariesManifest(ctx android.ModuleContext, manifest android.Path) android.Path {
	outputFile := android.PathForModuleOut(ctx, "manifest_check", "AndroidManifest.xml")
	return u.verifyUsesLibraries(ctx, manifest, outputFile)
}

// verifyUsesLibrariesAPK checks the <uses-library> tags in the manifest of an APK against the build
// system and returns the path to a copy of the APK.
func (u *usesLibrary) verifyUsesLibrariesAPK(ctx android.ModuleContext, apk android.Path) {
	u.verifyUsesLibraries(ctx, apk, nil) // for APKs manifest_check does not write output file
}<|MERGE_RESOLUTION|>--- conflicted
+++ resolved
@@ -923,7 +923,6 @@
 
 	a.buildAppDependencyInfo(ctx)
 
-<<<<<<< HEAD
 	config := ctx.Config().VendorConfig("vendor_clean_up_java")
 	if ctx.SocSpecific() || ctx.DeviceSpecific() {
 		output := filepath.Join(config.String("output"),
@@ -976,14 +975,13 @@
 			}
 		}
 	}
-=======
+
 	providePrebuiltInfo(ctx,
 		prebuiltInfoProps{
 			baseModuleName: a.BaseModuleName(),
 			isPrebuilt:     false,
 		},
 	)
->>>>>>> edaf42f8
 }
 
 type appDepsInterface interface {
