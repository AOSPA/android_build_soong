// Copyright 2018 Google Inc. All rights reserved.
//
// Licensed under the Apache License, Version 2.0 (the "License");
// you may not use this file except in compliance with the License.
// You may obtain a copy of the License at
//
//     http://www.apache.org/licenses/LICENSE-2.0
//
// Unless required by applicable law or agreed to in writing, software
// distributed under the License is distributed on an "AS IS" BASIS,
// WITHOUT WARRANTIES OR CONDITIONS OF ANY KIND, either express or implied.
// See the License for the specific language governing permissions and
// limitations under the License.

package java

import (
	"android/soong/android"
	"android/soong/genrule"
	"fmt"
	"io"
	"path"
	"path/filepath"
	"sort"
	"strings"
	"sync"

	"github.com/google/blueprint"
	"github.com/google/blueprint/proptools"
)

var (
	sdkStubsLibrarySuffix = ".stubs"
	sdkSystemApiSuffix    = ".system"
	sdkTestApiSuffix      = ".test"
	sdkDocsSuffix         = ".docs"
	sdkXmlFileSuffix      = ".xml"
)

type stubsLibraryDependencyTag struct {
	blueprint.BaseDependencyTag
	name string
}

var (
	publicApiStubsTag = dependencyTag{name: "public"}
	systemApiStubsTag = dependencyTag{name: "system"}
	testApiStubsTag   = dependencyTag{name: "test"}
	publicApiFileTag  = dependencyTag{name: "publicApi"}
	systemApiFileTag  = dependencyTag{name: "systemApi"}
	testApiFileTag    = dependencyTag{name: "testApi"}
)

type apiScope int

const (
	apiScopePublic apiScope = iota
	apiScopeSystem
	apiScopeTest
)

var (
	javaSdkLibrariesLock sync.Mutex
)

// TODO: these are big features that are currently missing
// 1) disallowing linking to the runtime shared lib
// 2) HTML generation

func init() {
	android.RegisterModuleType("java_sdk_library", SdkLibraryFactory)
	android.RegisterModuleType("java_sdk_library_import", sdkLibraryImportFactory)

	android.RegisterMakeVarsProvider(pctx, func(ctx android.MakeVarsContext) {
		javaSdkLibraries := javaSdkLibraries(ctx.Config())
		sort.Strings(*javaSdkLibraries)
		ctx.Strict("JAVA_SDK_LIBRARIES", strings.Join(*javaSdkLibraries, " "))
	})
}

type sdkLibraryProperties struct {
	// list of optional source files that are part of API but not part of runtime library.
	Api_srcs []string `android:"arch_variant"`

	// List of Java libraries that will be in the classpath when building stubs
	Stub_only_libs []string `android:"arch_variant"`

	// list of package names that will be documented and publicized as API
	Api_packages []string

	// list of package names that must be hidden from the API
	Hidden_api_packages []string

	// local files that are used within user customized droiddoc options.
	Droiddoc_option_files []string

	// additional droiddoc options
	// Available variables for substitution:
	//
	//  $(location <label>): the path to the droiddoc_option_files with name <label>
	Droiddoc_options []string

	// the java library (in classpath) for documentation that provides java srcs and srcjars.
	Srcs_lib *string

	// the base dirs under srcs_lib will be scanned for java srcs.
	Srcs_lib_whitelist_dirs []string

	// the sub dirs under srcs_lib_whitelist_dirs will be scanned for java srcs.
	// Defaults to "android.annotation".
	Srcs_lib_whitelist_pkgs []string

	// a list of top-level directories containing files to merge qualifier annotations
	// (i.e. those intended to be included in the stubs written) from.
	Merge_annotations_dirs []string

	// a list of top-level directories containing Java stub files to merge show/hide annotations from.
	Merge_inclusion_annotations_dirs []string

	// If set to true, the path of dist files is apistubs/core. Defaults to false.
	Core_lib *bool

	// don't create dist rules.
	No_dist *bool `blueprint:"mutated"`

	// TODO: determines whether to create HTML doc or not
	//Html_doc *bool
}

type SdkLibrary struct {
	Library

	sdkLibraryProperties sdkLibraryProperties

	publicApiStubsPath android.Paths
	systemApiStubsPath android.Paths
	testApiStubsPath   android.Paths

	publicApiStubsImplPath android.Paths
	systemApiStubsImplPath android.Paths
	testApiStubsImplPath   android.Paths

	publicApiFilePath android.Path
	systemApiFilePath android.Path
	testApiFilePath   android.Path
}

var _ Dependency = (*SdkLibrary)(nil)
var _ SdkLibraryDependency = (*SdkLibrary)(nil)

func (module *SdkLibrary) DepsMutator(ctx android.BottomUpMutatorContext) {
	useBuiltStubs := !ctx.Config().UnbundledBuildUsePrebuiltSdks()
	// Add dependencies to the stubs library
	if useBuiltStubs {
		ctx.AddVariationDependencies(nil, publicApiStubsTag, module.stubsName(apiScopePublic))
	}
	ctx.AddVariationDependencies(nil, publicApiFileTag, module.docsName(apiScopePublic))

<<<<<<< HEAD
	if !Bool(module.properties.No_standard_libs) {
=======
	sdkDep := decodeSdkDep(ctx, sdkContext(&module.Library))
	if sdkDep.hasStandardLibs() {
>>>>>>> 0d0e4bb4
		if useBuiltStubs {
			ctx.AddVariationDependencies(nil, systemApiStubsTag, module.stubsName(apiScopeSystem))
			ctx.AddVariationDependencies(nil, testApiStubsTag, module.stubsName(apiScopeTest))
		}
		ctx.AddVariationDependencies(nil, systemApiFileTag, module.docsName(apiScopeSystem))
		ctx.AddVariationDependencies(nil, testApiFileTag, module.docsName(apiScopeTest))
	}

	module.Library.deps(ctx)
}

func (module *SdkLibrary) GenerateAndroidBuildActions(ctx android.ModuleContext) {
	module.Library.GenerateAndroidBuildActions(ctx)

	// Record the paths to the header jars of the library (stubs and impl).
	// When this java_sdk_library is dependened from others via "libs" property,
	// the recorded paths will be returned depending on the link type of the caller.
	ctx.VisitDirectDeps(func(to android.Module) {
		otherName := ctx.OtherModuleName(to)
		tag := ctx.OtherModuleDependencyTag(to)

		if lib, ok := to.(Dependency); ok {
			switch tag {
			case publicApiStubsTag:
				module.publicApiStubsPath = lib.HeaderJars()
				module.publicApiStubsImplPath = lib.ImplementationJars()
			case systemApiStubsTag:
				module.systemApiStubsPath = lib.HeaderJars()
				module.systemApiStubsImplPath = lib.ImplementationJars()
			case testApiStubsTag:
				module.testApiStubsPath = lib.HeaderJars()
				module.testApiStubsImplPath = lib.ImplementationJars()
			}
		}
		if doc, ok := to.(ApiFilePath); ok {
			switch tag {
			case publicApiFileTag:
				module.publicApiFilePath = doc.ApiFilePath()
			case systemApiFileTag:
				module.systemApiFilePath = doc.ApiFilePath()
			case testApiFileTag:
				module.testApiFilePath = doc.ApiFilePath()
			default:
				ctx.ModuleErrorf("depends on module %q of unknown tag %q", otherName, tag)
			}
		}
	})
}

func (module *SdkLibrary) AndroidMk() android.AndroidMkData {
	data := module.Library.AndroidMk()
	data.Required = append(data.Required, module.xmlFileName())

	data.Custom = func(w io.Writer, name, prefix, moduleDir string, data android.AndroidMkData) {
		android.WriteAndroidMkData(w, data)

		module.Library.AndroidMkHostDex(w, name, data)
		if !Bool(module.sdkLibraryProperties.No_dist) {
			// Create a phony module that installs the impl library, for the case when this lib is
			// in PRODUCT_PACKAGES.
			owner := module.ModuleBase.Owner()
			if owner == "" {
				if Bool(module.sdkLibraryProperties.Core_lib) {
					owner = "core"
				} else {
					owner = "android"
				}
			}
			// Create dist rules to install the stubs libs to the dist dir
			if len(module.publicApiStubsPath) == 1 {
				fmt.Fprintln(w, "$(call dist-for-goals,sdk win_sdk,"+
					module.publicApiStubsImplPath.Strings()[0]+
					":"+path.Join("apistubs", owner, "public",
					module.BaseModuleName()+".jar")+")")
			}
			if len(module.systemApiStubsPath) == 1 {
				fmt.Fprintln(w, "$(call dist-for-goals,sdk win_sdk,"+
					module.systemApiStubsImplPath.Strings()[0]+
					":"+path.Join("apistubs", owner, "system",
					module.BaseModuleName()+".jar")+")")
			}
			if len(module.testApiStubsPath) == 1 {
				fmt.Fprintln(w, "$(call dist-for-goals,sdk win_sdk,"+
					module.testApiStubsImplPath.Strings()[0]+
					":"+path.Join("apistubs", owner, "test",
					module.BaseModuleName()+".jar")+")")
			}
			if module.publicApiFilePath != nil {
				fmt.Fprintln(w, "$(call dist-for-goals,sdk win_sdk,"+
					module.publicApiFilePath.String()+
					":"+path.Join("apistubs", owner, "public", "api",
					module.BaseModuleName()+".txt")+")")
			}
			if module.systemApiFilePath != nil {
				fmt.Fprintln(w, "$(call dist-for-goals,sdk win_sdk,"+
					module.systemApiFilePath.String()+
					":"+path.Join("apistubs", owner, "system", "api",
					module.BaseModuleName()+".txt")+")")
			}
			if module.testApiFilePath != nil {
				fmt.Fprintln(w, "$(call dist-for-goals,sdk win_sdk,"+
					module.testApiFilePath.String()+
					":"+path.Join("apistubs", owner, "test", "api",
					module.BaseModuleName()+".txt")+")")
			}
		}
	}
	return data
}

// Module name of the stubs library
func (module *SdkLibrary) stubsName(apiScope apiScope) string {
	stubsName := module.BaseModuleName() + sdkStubsLibrarySuffix
	switch apiScope {
	case apiScopeSystem:
		stubsName = stubsName + sdkSystemApiSuffix
	case apiScopeTest:
		stubsName = stubsName + sdkTestApiSuffix
	}
	return stubsName
}

// Module name of the docs
func (module *SdkLibrary) docsName(apiScope apiScope) string {
	docsName := module.BaseModuleName() + sdkDocsSuffix
	switch apiScope {
	case apiScopeSystem:
		docsName = docsName + sdkSystemApiSuffix
	case apiScopeTest:
		docsName = docsName + sdkTestApiSuffix
	}
	return docsName
}

// Module name of the runtime implementation library
func (module *SdkLibrary) implName() string {
	return module.BaseModuleName()
}

// File path to the runtime implementation library
func (module *SdkLibrary) implPath() string {
	partition := "system"
	if module.SocSpecific() {
		partition = "vendor"
	} else if module.DeviceSpecific() {
		partition = "odm"
	} else if module.ProductSpecific() {
		partition = "product"
	}
	return "/" + partition + "/framework/" + module.implName() + ".jar"
}

// Module name of the XML file for the lib
func (module *SdkLibrary) xmlFileName() string {
	return module.BaseModuleName() + sdkXmlFileSuffix
}

// SDK version that the stubs library is built against. Note that this is always
// *current. Older stubs library built with a numberd SDK version is created from
// the prebuilt jar.
func (module *SdkLibrary) sdkVersion(apiScope apiScope) string {
	switch apiScope {
	case apiScopePublic:
		return "current"
	case apiScopeSystem:
		return "system_current"
	case apiScopeTest:
		return "test_current"
	default:
		return "current"
	}
}

// $(INTERNAL_PLATFORM_<apiTagName>_API_FILE) points to the generated
// api file for the current source
// TODO: remove this when apicheck is done in soong
func (module *SdkLibrary) apiTagName(apiScope apiScope) string {
	apiTagName := strings.Replace(strings.ToUpper(module.BaseModuleName()), ".", "_", -1)
	switch apiScope {
	case apiScopeSystem:
		apiTagName = apiTagName + "_SYSTEM"
	case apiScopeTest:
		apiTagName = apiTagName + "_TEST"
	}
	return apiTagName
}

func (module *SdkLibrary) latestApiFilegroupName(apiScope apiScope) string {
	name := ":" + module.BaseModuleName() + ".api."
	switch apiScope {
	case apiScopePublic:
		name = name + "public"
	case apiScopeSystem:
		name = name + "system"
	case apiScopeTest:
		name = name + "test"
	}
	name = name + ".latest"
	return name
}

func (module *SdkLibrary) latestRemovedApiFilegroupName(apiScope apiScope) string {
	name := ":" + module.BaseModuleName() + "-removed.api."
	switch apiScope {
	case apiScopePublic:
		name = name + "public"
	case apiScopeSystem:
		name = name + "system"
	case apiScopeTest:
		name = name + "test"
	}
	name = name + ".latest"
	return name
}

// Creates a static java library that has API stubs
func (module *SdkLibrary) createStubsLibrary(mctx android.LoadHookContext, apiScope apiScope) {
	props := struct {
		Name              *string
		Srcs              []string
		Sdk_version       *string
		Libs              []string
		Soc_specific      *bool
		Device_specific   *bool
		Product_specific  *bool
		Compile_dex       *bool
		System_modules    *string
		Java_version      *string
		Product_variables struct {
			Unbundled_build struct {
				Enabled *bool
			}
			Pdk struct {
				Enabled *bool
			}
		}
		Openjdk9 struct {
			Srcs       []string
			Javacflags []string
		}
	}{}

	sdkVersion := module.sdkVersion(apiScope)
	sdkDep := decodeSdkDep(mctx, sdkContext(&module.Library))
	if !sdkDep.hasStandardLibs() {
		sdkVersion = "none"
	}

	props.Name = proptools.StringPtr(module.stubsName(apiScope))
	// sources are generated from the droiddoc
	props.Srcs = []string{":" + module.docsName(apiScope)}
	props.Sdk_version = proptools.StringPtr(sdkVersion)
	props.Libs = module.sdkLibraryProperties.Stub_only_libs
	// Unbundled apps will use the prebult one from /prebuilts/sdk
	if mctx.Config().UnbundledBuildUsePrebuiltSdks() {
		props.Product_variables.Unbundled_build.Enabled = proptools.BoolPtr(false)
	}
	props.Product_variables.Pdk.Enabled = proptools.BoolPtr(false)
	props.System_modules = module.Library.Module.deviceProperties.System_modules
	props.Openjdk9.Srcs = module.Library.Module.properties.Openjdk9.Srcs
	props.Openjdk9.Javacflags = module.Library.Module.properties.Openjdk9.Javacflags
	props.Java_version = module.Library.Module.properties.Java_version
	if module.Library.Module.deviceProperties.Compile_dex != nil {
		props.Compile_dex = module.Library.Module.deviceProperties.Compile_dex
	}

	if module.SocSpecific() {
		props.Soc_specific = proptools.BoolPtr(true)
	} else if module.DeviceSpecific() {
		props.Device_specific = proptools.BoolPtr(true)
	} else if module.ProductSpecific() {
		props.Product_specific = proptools.BoolPtr(true)
	}

	mctx.CreateModule(android.ModuleFactoryAdaptor(LibraryFactory), &props)
}

// Creates a droiddoc module that creates stubs source files from the given full source
// files
func (module *SdkLibrary) createDocs(mctx android.LoadHookContext, apiScope apiScope) {
	props := struct {
		Name                             *string
		Srcs                             []string
		Installable                      *bool
		Srcs_lib                         *string
		Srcs_lib_whitelist_dirs          []string
		Srcs_lib_whitelist_pkgs          []string
		Sdk_version                      *string
		Libs                             []string
		Arg_files                        []string
		Args                             *string
		Api_tag_name                     *string
		Api_filename                     *string
		Removed_api_filename             *string
		Java_version                     *string
		Merge_annotations_dirs           []string
		Merge_inclusion_annotations_dirs []string
		Check_api                        struct {
			Current                   ApiToCheck
			Last_released             ApiToCheck
			Ignore_missing_latest_api *bool
		}
		Aidl struct {
			Include_dirs       []string
			Local_include_dirs []string
		}
	}{}

	sdkDep := decodeSdkDep(mctx, sdkContext(&module.Library))
	sdkVersion := ""
	if !sdkDep.hasStandardLibs() {
		sdkVersion = "none"
	}

	props.Name = proptools.StringPtr(module.docsName(apiScope))
	props.Srcs = append(props.Srcs, module.Library.Module.properties.Srcs...)
	props.Srcs = append(props.Srcs, module.sdkLibraryProperties.Api_srcs...)
	props.Sdk_version = proptools.StringPtr(sdkVersion)
	props.Installable = proptools.BoolPtr(false)
	// A droiddoc module has only one Libs property and doesn't distinguish between
	// shared libs and static libs. So we need to add both of these libs to Libs property.
	props.Libs = module.Library.Module.properties.Libs
	props.Libs = append(props.Libs, module.Library.Module.properties.Static_libs...)
	props.Aidl.Include_dirs = module.Library.Module.deviceProperties.Aidl.Include_dirs
	props.Aidl.Local_include_dirs = module.Library.Module.deviceProperties.Aidl.Local_include_dirs
	props.Java_version = module.Library.Module.properties.Java_version

	props.Merge_annotations_dirs = module.sdkLibraryProperties.Merge_annotations_dirs
	props.Merge_inclusion_annotations_dirs = module.sdkLibraryProperties.Merge_inclusion_annotations_dirs

	droiddocArgs := " --stub-packages " + strings.Join(module.sdkLibraryProperties.Api_packages, ":") +
		" " + android.JoinWithPrefix(module.sdkLibraryProperties.Hidden_api_packages, " --hide-package ") +
		" " + android.JoinWithPrefix(module.sdkLibraryProperties.Droiddoc_options, " ") +
		" --hide MissingPermission --hide BroadcastBehavior " +
		"--hide HiddenSuperclass --hide DeprecationMismatch --hide UnavailableSymbol " +
		"--hide SdkConstant --hide HiddenTypeParameter --hide Todo --hide Typo"

	switch apiScope {
	case apiScopeSystem:
		droiddocArgs = droiddocArgs + " -showAnnotation android.annotation.SystemApi"
	case apiScopeTest:
		droiddocArgs = droiddocArgs + " -showAnnotation android.annotation.TestApi"
	}
	props.Arg_files = module.sdkLibraryProperties.Droiddoc_option_files
	props.Args = proptools.StringPtr(droiddocArgs)

	// List of APIs identified from the provided source files are created. They are later
	// compared against to the not-yet-released (a.k.a current) list of APIs and to the
	// last-released (a.k.a numbered) list of API.
	currentApiFileName := "current.txt"
	removedApiFileName := "removed.txt"
	switch apiScope {
	case apiScopeSystem:
		currentApiFileName = "system-" + currentApiFileName
		removedApiFileName = "system-" + removedApiFileName
	case apiScopeTest:
		currentApiFileName = "test-" + currentApiFileName
		removedApiFileName = "test-" + removedApiFileName
	}
	currentApiFileName = path.Join("api", currentApiFileName)
	removedApiFileName = path.Join("api", removedApiFileName)
	// TODO(jiyong): remove these three props
	props.Api_tag_name = proptools.StringPtr(module.apiTagName(apiScope))
	props.Api_filename = proptools.StringPtr(currentApiFileName)
	props.Removed_api_filename = proptools.StringPtr(removedApiFileName)

	// check against the not-yet-release API
	props.Check_api.Current.Api_file = proptools.StringPtr(currentApiFileName)
	props.Check_api.Current.Removed_api_file = proptools.StringPtr(removedApiFileName)

	// check against the latest released API
	props.Check_api.Last_released.Api_file = proptools.StringPtr(
		module.latestApiFilegroupName(apiScope))
	props.Check_api.Last_released.Removed_api_file = proptools.StringPtr(
		module.latestRemovedApiFilegroupName(apiScope))
	props.Check_api.Ignore_missing_latest_api = proptools.BoolPtr(true)
	props.Srcs_lib = module.sdkLibraryProperties.Srcs_lib
	props.Srcs_lib_whitelist_dirs = module.sdkLibraryProperties.Srcs_lib_whitelist_dirs
	props.Srcs_lib_whitelist_pkgs = module.sdkLibraryProperties.Srcs_lib_whitelist_pkgs

	mctx.CreateModule(android.ModuleFactoryAdaptor(DroidstubsFactory), &props)
}

// Creates the xml file that publicizes the runtime library
func (module *SdkLibrary) createXmlFile(mctx android.LoadHookContext) {
	template := `
<?xml version="1.0" encoding="utf-8"?>
<!-- Copyright (C) 2018 The Android Open Source Project

     Licensed under the Apache License, Version 2.0 (the "License");
     you may not use this file except in compliance with the License.
     You may obtain a copy of the License at
  
          http://www.apache.org/licenses/LICENSE-2.0
  
     Unless required by applicable law or agreed to in writing, software
     distributed under the License is distributed on an "AS IS" BASIS,
     WITHOUT WARRANTIES OR CONDITIONS OF ANY KIND, either express or implied.
     See the License for the specific language governing permissions and
     limitations under the License.
-->

<permissions>
    <library name="%s" file="%s"/>
</permissions>
`
	// genrule to generate the xml file content from the template above
	// TODO: preserve newlines in the generate xml file. Newlines are being squashed
	// in the ninja file. Do we need to have an external tool for this?
	xmlContent := fmt.Sprintf(template, module.BaseModuleName(), module.implPath())
	genruleProps := struct {
		Name *string
		Cmd  *string
		Out  []string
	}{}
	genruleProps.Name = proptools.StringPtr(module.xmlFileName() + "-gen")
	genruleProps.Cmd = proptools.StringPtr("echo '" + xmlContent + "' > $(out)")
	genruleProps.Out = []string{module.xmlFileName()}
	mctx.CreateModule(android.ModuleFactoryAdaptor(genrule.GenRuleFactory), &genruleProps)

	// creates a prebuilt_etc module to actually place the xml file under
	// <partition>/etc/permissions
	etcProps := struct {
		Name             *string
		Src              *string
		Sub_dir          *string
		Soc_specific     *bool
		Device_specific  *bool
		Product_specific *bool
	}{}
	etcProps.Name = proptools.StringPtr(module.xmlFileName())
	etcProps.Src = proptools.StringPtr(":" + module.xmlFileName() + "-gen")
	etcProps.Sub_dir = proptools.StringPtr("permissions")
	if module.SocSpecific() {
		etcProps.Soc_specific = proptools.BoolPtr(true)
	} else if module.DeviceSpecific() {
		etcProps.Device_specific = proptools.BoolPtr(true)
	} else if module.ProductSpecific() {
		etcProps.Product_specific = proptools.BoolPtr(true)
	}
	mctx.CreateModule(android.ModuleFactoryAdaptor(android.PrebuiltEtcFactory), &etcProps)
}

func (module *SdkLibrary) PrebuiltJars(ctx android.BaseModuleContext, sdkVersion string) android.Paths {
	var api, v string
	if sdkVersion == "" || sdkVersion == "none" {
		api = "system"
		v = "current"
	} else if strings.Contains(sdkVersion, "_") {
		t := strings.Split(sdkVersion, "_")
		api = t[0]
		v = t[1]
	} else {
		api = "public"
		v = sdkVersion
	}
	dir := filepath.Join("prebuilts", "sdk", v, api)
	jar := filepath.Join(dir, module.BaseModuleName()+".jar")
	jarPath := android.ExistentPathForSource(ctx, jar)
	if !jarPath.Valid() {
		ctx.PropertyErrorf("sdk_library", "invalid sdk version %q, %q does not exist", v, jar)
		return nil
	}
	return android.Paths{jarPath.Path()}
}

// to satisfy SdkLibraryDependency interface
func (module *SdkLibrary) SdkHeaderJars(ctx android.BaseModuleContext, sdkVersion string) android.Paths {
	// This module is just a wrapper for the stubs.
	if ctx.Config().UnbundledBuildUsePrebuiltSdks() {
		return module.PrebuiltJars(ctx, sdkVersion)
	} else {
		if strings.HasPrefix(sdkVersion, "system_") {
			return module.systemApiStubsPath
		} else if sdkVersion == "" {
			return module.Library.HeaderJars()
		} else {
			return module.publicApiStubsPath
		}
	}
}

// to satisfy SdkLibraryDependency interface
func (module *SdkLibrary) SdkImplementationJars(ctx android.BaseModuleContext, sdkVersion string) android.Paths {
	// This module is just a wrapper for the stubs.
	if ctx.Config().UnbundledBuildUsePrebuiltSdks() {
		return module.PrebuiltJars(ctx, sdkVersion)
	} else {
		if strings.HasPrefix(sdkVersion, "system_") {
			return module.systemApiStubsImplPath
		} else if sdkVersion == "" {
			return module.Library.ImplementationJars()
		} else {
			return module.publicApiStubsImplPath
		}
	}
}

func (module *SdkLibrary) SetNoDist() {
	module.sdkLibraryProperties.No_dist = proptools.BoolPtr(true)
}

var javaSdkLibrariesKey = android.NewOnceKey("javaSdkLibraries")

func javaSdkLibraries(config android.Config) *[]string {
	return config.Once(javaSdkLibrariesKey, func() interface{} {
		return &[]string{}
	}).(*[]string)
}

// For a java_sdk_library module, create internal modules for stubs, docs,
// runtime libs and xml file. If requested, the stubs and docs are created twice
// once for public API level and once for system API level
func (module *SdkLibrary) CreateInternalModules(mctx android.LoadHookContext) {
	if len(module.Library.Module.properties.Srcs) == 0 {
		mctx.PropertyErrorf("srcs", "java_sdk_library must specify srcs")
	}

	if len(module.sdkLibraryProperties.Api_packages) == 0 {
		mctx.PropertyErrorf("api_packages", "java_sdk_library must specify api_packages")
	}

	missing_current_api := false

	for _, scope := range []string{"", "system-", "test-"} {
		for _, api := range []string{"current.txt", "removed.txt"} {
			path := path.Join(mctx.ModuleDir(), "api", scope+api)
			p := android.ExistentPathForSource(mctx, path)
			if !p.Valid() {
				mctx.ModuleErrorf("Current api file %#v doesn't exist", path)
				missing_current_api = true
			}
		}
	}

	if missing_current_api {
		script := "build/soong/scripts/gen-java-current-api-files.sh"
		p := android.ExistentPathForSource(mctx, script)

		if !p.Valid() {
			panic(fmt.Sprintf("script file %s doesn't exist", script))
		}

		mctx.ModuleErrorf("One or more current api files are missing. "+
			"You can update them by:\n"+
			"%s %q && m update-api", script, mctx.ModuleDir())
		return
	}

	// for public API stubs
	module.createStubsLibrary(mctx, apiScopePublic)
	module.createDocs(mctx, apiScopePublic)

	sdkDep := decodeSdkDep(mctx, sdkContext(&module.Library))
	if sdkDep.hasStandardLibs() {
		// for system API stubs
		module.createStubsLibrary(mctx, apiScopeSystem)
		module.createDocs(mctx, apiScopeSystem)

		// for test API stubs
		module.createStubsLibrary(mctx, apiScopeTest)
		module.createDocs(mctx, apiScopeTest)

		// for runtime
		module.createXmlFile(mctx)
	}

	// record java_sdk_library modules so that they are exported to make
	javaSdkLibraries := javaSdkLibraries(mctx.Config())
	javaSdkLibrariesLock.Lock()
	defer javaSdkLibrariesLock.Unlock()
	*javaSdkLibraries = append(*javaSdkLibraries, module.BaseModuleName())
}

func (module *SdkLibrary) InitSdkLibraryProperties() {
	module.AddProperties(
		&module.sdkLibraryProperties,
		&module.Library.Module.properties,
		&module.Library.Module.dexpreoptProperties,
		&module.Library.Module.deviceProperties,
		&module.Library.Module.protoProperties,
	)

	module.Library.Module.properties.Installable = proptools.BoolPtr(true)
	module.Library.Module.deviceProperties.IsSDKLibrary = true
}

// java_sdk_library is a special Java library that provides optional platform APIs to apps.
// In practice, it can be viewed as a combination of several modules: 1) stubs library that clients
// are linked against to, 2) droiddoc module that internally generates API stubs source files,
// 3) the real runtime shared library that implements the APIs, and 4) XML file for adding
// the runtime lib to the classpath at runtime if requested via <uses-library>.
func SdkLibraryFactory() android.Module {
	module := &SdkLibrary{}
	module.InitSdkLibraryProperties()
	InitJavaModule(module, android.HostAndDeviceSupported)
	android.AddLoadHook(module, func(ctx android.LoadHookContext) { module.CreateInternalModules(ctx) })
<<<<<<< HEAD
	return module
}

//
// SDK library prebuilts
//

type sdkLibraryImportProperties struct {
	Jars []string `android:"path"`

	Sdk_version *string

	Installable *bool

	// List of shared java libs that this module has dependencies to
	Libs []string

	// List of files to remove from the jar file(s)
	Exclude_files []string

	// List of directories to remove from the jar file(s)
	Exclude_dirs []string
}

type sdkLibraryImport struct {
	android.ModuleBase
	android.DefaultableModuleBase
	prebuilt android.Prebuilt

	properties sdkLibraryImportProperties

	stubsPath android.Paths
}

var _ SdkLibraryDependency = (*sdkLibraryImport)(nil)

func sdkLibraryImportFactory() android.Module {
	module := &sdkLibraryImport{}

	module.AddProperties(&module.properties)

	android.InitPrebuiltModule(module, &module.properties.Jars)
	InitJavaModule(module, android.HostAndDeviceSupported)

	android.AddLoadHook(module, func(mctx android.LoadHookContext) { module.createInternalModules(mctx) })
	return module
}

=======
	return module
}

//
// SDK library prebuilts
//

type sdkLibraryImportProperties struct {
	Jars []string `android:"path"`

	Sdk_version *string

	Installable *bool

	// List of shared java libs that this module has dependencies to
	Libs []string

	// List of files to remove from the jar file(s)
	Exclude_files []string

	// List of directories to remove from the jar file(s)
	Exclude_dirs []string
}

type sdkLibraryImport struct {
	android.ModuleBase
	android.DefaultableModuleBase
	prebuilt android.Prebuilt

	properties sdkLibraryImportProperties

	stubsPath android.Paths
}

var _ SdkLibraryDependency = (*sdkLibraryImport)(nil)

// java_sdk_library_import imports a prebuilt java_sdk_library.
func sdkLibraryImportFactory() android.Module {
	module := &sdkLibraryImport{}

	module.AddProperties(&module.properties)

	android.InitPrebuiltModule(module, &module.properties.Jars)
	InitJavaModule(module, android.HostAndDeviceSupported)

	android.AddLoadHook(module, func(mctx android.LoadHookContext) { module.createInternalModules(mctx) })
	return module
}

>>>>>>> 0d0e4bb4
func (module *sdkLibraryImport) Prebuilt() *android.Prebuilt {
	return &module.prebuilt
}

func (module *sdkLibraryImport) Name() string {
	return module.prebuilt.Name(module.ModuleBase.Name())
}

func (module *sdkLibraryImport) createInternalModules(mctx android.LoadHookContext) {
	// Creates a java import for the jar with ".stubs" suffix
	props := struct {
		Name             *string
		Soc_specific     *bool
		Device_specific  *bool
		Product_specific *bool
	}{}

	props.Name = proptools.StringPtr(module.BaseModuleName() + sdkStubsLibrarySuffix)

	if module.SocSpecific() {
		props.Soc_specific = proptools.BoolPtr(true)
	} else if module.DeviceSpecific() {
		props.Device_specific = proptools.BoolPtr(true)
	} else if module.ProductSpecific() {
		props.Product_specific = proptools.BoolPtr(true)
	}

	mctx.CreateModule(android.ModuleFactoryAdaptor(ImportFactory), &props, &module.properties)

	javaSdkLibraries := javaSdkLibraries(mctx.Config())
	javaSdkLibrariesLock.Lock()
	defer javaSdkLibrariesLock.Unlock()
	*javaSdkLibraries = append(*javaSdkLibraries, module.BaseModuleName())
}

func (module *sdkLibraryImport) DepsMutator(ctx android.BottomUpMutatorContext) {
	// Add dependencies to the prebuilt stubs library
	ctx.AddVariationDependencies(nil, publicApiStubsTag, module.BaseModuleName()+sdkStubsLibrarySuffix)
}

func (module *sdkLibraryImport) GenerateAndroidBuildActions(ctx android.ModuleContext) {
	// Record the paths to the prebuilt stubs library.
	ctx.VisitDirectDeps(func(to android.Module) {
		tag := ctx.OtherModuleDependencyTag(to)

		switch tag {
		case publicApiStubsTag:
			module.stubsPath = to.(Dependency).HeaderJars()
		}
	})
}

// to satisfy SdkLibraryDependency interface
<<<<<<< HEAD
func (module *sdkLibraryImport) SdkHeaderJars(ctx android.BaseContext, sdkVersion string) android.Paths {
=======
func (module *sdkLibraryImport) SdkHeaderJars(ctx android.BaseModuleContext, sdkVersion string) android.Paths {
>>>>>>> 0d0e4bb4
	// This module is just a wrapper for the prebuilt stubs.
	return module.stubsPath
}

// to satisfy SdkLibraryDependency interface
<<<<<<< HEAD
func (module *sdkLibraryImport) SdkImplementationJars(ctx android.BaseContext, sdkVersion string) android.Paths {
=======
func (module *sdkLibraryImport) SdkImplementationJars(ctx android.BaseModuleContext, sdkVersion string) android.Paths {
>>>>>>> 0d0e4bb4
	// This module is just a wrapper for the stubs.
	return module.stubsPath
}<|MERGE_RESOLUTION|>--- conflicted
+++ resolved
@@ -156,12 +156,8 @@
 	}
 	ctx.AddVariationDependencies(nil, publicApiFileTag, module.docsName(apiScopePublic))
 
-<<<<<<< HEAD
-	if !Bool(module.properties.No_standard_libs) {
-=======
 	sdkDep := decodeSdkDep(ctx, sdkContext(&module.Library))
 	if sdkDep.hasStandardLibs() {
->>>>>>> 0d0e4bb4
 		if useBuiltStubs {
 			ctx.AddVariationDependencies(nil, systemApiStubsTag, module.stubsName(apiScopeSystem))
 			ctx.AddVariationDependencies(nil, testApiStubsTag, module.stubsName(apiScopeTest))
@@ -759,7 +755,6 @@
 	module.InitSdkLibraryProperties()
 	InitJavaModule(module, android.HostAndDeviceSupported)
 	android.AddLoadHook(module, func(ctx android.LoadHookContext) { module.CreateInternalModules(ctx) })
-<<<<<<< HEAD
 	return module
 }
 
@@ -796,55 +791,6 @@
 
 var _ SdkLibraryDependency = (*sdkLibraryImport)(nil)
 
-func sdkLibraryImportFactory() android.Module {
-	module := &sdkLibraryImport{}
-
-	module.AddProperties(&module.properties)
-
-	android.InitPrebuiltModule(module, &module.properties.Jars)
-	InitJavaModule(module, android.HostAndDeviceSupported)
-
-	android.AddLoadHook(module, func(mctx android.LoadHookContext) { module.createInternalModules(mctx) })
-	return module
-}
-
-=======
-	return module
-}
-
-//
-// SDK library prebuilts
-//
-
-type sdkLibraryImportProperties struct {
-	Jars []string `android:"path"`
-
-	Sdk_version *string
-
-	Installable *bool
-
-	// List of shared java libs that this module has dependencies to
-	Libs []string
-
-	// List of files to remove from the jar file(s)
-	Exclude_files []string
-
-	// List of directories to remove from the jar file(s)
-	Exclude_dirs []string
-}
-
-type sdkLibraryImport struct {
-	android.ModuleBase
-	android.DefaultableModuleBase
-	prebuilt android.Prebuilt
-
-	properties sdkLibraryImportProperties
-
-	stubsPath android.Paths
-}
-
-var _ SdkLibraryDependency = (*sdkLibraryImport)(nil)
-
 // java_sdk_library_import imports a prebuilt java_sdk_library.
 func sdkLibraryImportFactory() android.Module {
 	module := &sdkLibraryImport{}
@@ -858,7 +804,6 @@
 	return module
 }
 
->>>>>>> 0d0e4bb4
 func (module *sdkLibraryImport) Prebuilt() *android.Prebuilt {
 	return &module.prebuilt
 }
@@ -912,21 +857,13 @@
 }
 
 // to satisfy SdkLibraryDependency interface
-<<<<<<< HEAD
-func (module *sdkLibraryImport) SdkHeaderJars(ctx android.BaseContext, sdkVersion string) android.Paths {
-=======
 func (module *sdkLibraryImport) SdkHeaderJars(ctx android.BaseModuleContext, sdkVersion string) android.Paths {
->>>>>>> 0d0e4bb4
 	// This module is just a wrapper for the prebuilt stubs.
 	return module.stubsPath
 }
 
 // to satisfy SdkLibraryDependency interface
-<<<<<<< HEAD
-func (module *sdkLibraryImport) SdkImplementationJars(ctx android.BaseContext, sdkVersion string) android.Paths {
-=======
 func (module *sdkLibraryImport) SdkImplementationJars(ctx android.BaseModuleContext, sdkVersion string) android.Paths {
->>>>>>> 0d0e4bb4
 	// This module is just a wrapper for the stubs.
 	return module.stubsPath
 }