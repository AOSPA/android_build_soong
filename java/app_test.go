// Copyright 2017 Google Inc. All rights reserved.
//
// Licensed under the Apache License, Version 2.0 (the "License");
// you may not use this file except in compliance with the License.
// You may obtain a copy of the License at
//
//     http://www.apache.org/licenses/LICENSE-2.0
//
// Unless required by applicable law or agreed to in writing, software
// distributed under the License is distributed on an "AS IS" BASIS,
// WITHOUT WARRANTIES OR CONDITIONS OF ANY KIND, either express or implied.
// See the License for the specific language governing permissions and
// limitations under the License.

package java

import (
	"fmt"
	"path/filepath"
	"reflect"
	"regexp"
	"sort"
	"strings"
	"testing"

	"github.com/google/blueprint/proptools"
<<<<<<< HEAD
=======

	"android/soong/android"
	"android/soong/cc"
>>>>>>> 140c6399
)

var (
	resourceFiles = []string{
		"res/layout/layout.xml",
		"res/values/strings.xml",
		"res/values-en-rUS/strings.xml",
	}

	compiledResourceFiles = []string{
		"aapt2/res/layout_layout.xml.flat",
		"aapt2/res/values_strings.arsc.flat",
		"aapt2/res/values-en-rUS_strings.arsc.flat",
	}
)

func testAppContext(config android.Config, bp string, fs map[string][]byte) *android.TestContext {
	appFS := map[string][]byte{}
	for k, v := range fs {
		appFS[k] = v
	}

	for _, file := range resourceFiles {
		appFS[file] = nil
	}

	return testContext(config, bp, appFS)
}

func testApp(t *testing.T, bp string) *android.TestContext {
	config := testConfig(nil)

	ctx := testAppContext(config, bp, nil)

	run(t, ctx, config)

	return ctx
}

func TestApp(t *testing.T) {
	for _, moduleType := range []string{"android_app", "android_library"} {
		t.Run(moduleType, func(t *testing.T) {
			ctx := testApp(t, moduleType+` {
					name: "foo",
					srcs: ["a.java"],
				}
			`)

			foo := ctx.ModuleForTests("foo", "android_common")

			var expectedLinkImplicits []string

			manifestFixer := foo.Output("manifest_fixer/AndroidManifest.xml")
			expectedLinkImplicits = append(expectedLinkImplicits, manifestFixer.Output.String())

			frameworkRes := ctx.ModuleForTests("framework-res", "android_common")
			expectedLinkImplicits = append(expectedLinkImplicits,
				frameworkRes.Output("package-res.apk").Output.String())

			// Test the mapping from input files to compiled output file names
			compile := foo.Output(compiledResourceFiles[0])
			if !reflect.DeepEqual(resourceFiles, compile.Inputs.Strings()) {
				t.Errorf("expected aapt2 compile inputs expected:\n  %#v\n got:\n  %#v",
					resourceFiles, compile.Inputs.Strings())
			}

			compiledResourceOutputs := compile.Outputs.Strings()
			sort.Strings(compiledResourceOutputs)

			expectedLinkImplicits = append(expectedLinkImplicits, compiledResourceOutputs...)

			list := foo.Output("aapt2/res.list")
			expectedLinkImplicits = append(expectedLinkImplicits, list.Output.String())

			// Check that the link rule uses
			res := ctx.ModuleForTests("foo", "android_common").Output("package-res.apk")
			if !reflect.DeepEqual(expectedLinkImplicits, res.Implicits.Strings()) {
				t.Errorf("expected aapt2 link implicits expected:\n  %#v\n got:\n  %#v",
					expectedLinkImplicits, res.Implicits.Strings())
			}
		})
	}
}

func TestAppSplits(t *testing.T) {
	ctx := testApp(t, `
				android_app {
					name: "foo",
					srcs: ["a.java"],
					package_splits: ["v4", "v7,hdpi"],
				}`)

	foo := ctx.ModuleForTests("foo", "android_common")

	expectedOutputs := []string{
		filepath.Join(buildDir, ".intermediates/foo/android_common/foo.apk"),
		filepath.Join(buildDir, ".intermediates/foo/android_common/foo_v4.apk"),
		filepath.Join(buildDir, ".intermediates/foo/android_common/foo_v7_hdpi.apk"),
	}
	for _, expectedOutput := range expectedOutputs {
		foo.Output(expectedOutput)
	}

	if g, w := foo.Module().(*AndroidApp).Srcs().Strings(), expectedOutputs; !reflect.DeepEqual(g, w) {
		t.Errorf("want Srcs() = %q, got %q", w, g)
	}
}

func TestResourceDirs(t *testing.T) {
	testCases := []struct {
		name      string
		prop      string
		resources []string
	}{
		{
			name:      "no resource_dirs",
			prop:      "",
			resources: []string{"res/res/values/strings.xml"},
		},
		{
			name:      "resource_dirs",
			prop:      `resource_dirs: ["res"]`,
			resources: []string{"res/res/values/strings.xml"},
		},
		{
			name:      "empty resource_dirs",
			prop:      `resource_dirs: []`,
			resources: nil,
		},
	}

	fs := map[string][]byte{
		"res/res/values/strings.xml": nil,
	}

	bp := `
			android_app {
				name: "foo",
				%s
			}
		`

	for _, testCase := range testCases {
		t.Run(testCase.name, func(t *testing.T) {
			config := testConfig(nil)
			ctx := testContext(config, fmt.Sprintf(bp, testCase.prop), fs)
			run(t, ctx, config)

			module := ctx.ModuleForTests("foo", "android_common")
			resourceList := module.MaybeOutput("aapt2/res.list")

			var resources []string
			if resourceList.Rule != nil {
				for _, compiledResource := range resourceList.Inputs.Strings() {
					resources = append(resources, module.Output(compiledResource).Inputs.Strings()...)
				}
			}

			if !reflect.DeepEqual(resources, testCase.resources) {
				t.Errorf("expected resource files %q, got %q",
					testCase.resources, resources)
			}
		})
	}
}

func TestAndroidResources(t *testing.T) {
	testCases := []struct {
		name                       string
		enforceRROTargets          []string
		enforceRROExcludedOverlays []string
		resourceFiles              map[string][]string
		overlayFiles               map[string][]string
		rroDirs                    map[string][]string
	}{
		{
			name:                       "no RRO",
			enforceRROTargets:          nil,
			enforceRROExcludedOverlays: nil,
			resourceFiles: map[string][]string{
				"foo":  nil,
				"bar":  {"bar/res/res/values/strings.xml"},
				"lib":  nil,
				"lib2": {"lib2/res/res/values/strings.xml"},
			},
			overlayFiles: map[string][]string{
				"foo": {
					buildDir + "/.intermediates/lib2/android_common/package-res.apk",
					buildDir + "/.intermediates/lib/android_common/package-res.apk",
					buildDir + "/.intermediates/lib3/android_common/package-res.apk",
					"foo/res/res/values/strings.xml",
					"device/vendor/blah/static_overlay/foo/res/values/strings.xml",
					"device/vendor/blah/overlay/foo/res/values/strings.xml",
					"product/vendor/blah/overlay/foo/res/values/strings.xml",
				},
				"bar": {
					"device/vendor/blah/static_overlay/bar/res/values/strings.xml",
					"device/vendor/blah/overlay/bar/res/values/strings.xml",
				},
				"lib": {
					buildDir + "/.intermediates/lib2/android_common/package-res.apk",
					"lib/res/res/values/strings.xml",
					"device/vendor/blah/overlay/lib/res/values/strings.xml",
				},
			},
			rroDirs: map[string][]string{
				"foo": nil,
				"bar": nil,
			},
		},
		{
			name:                       "enforce RRO on foo",
			enforceRROTargets:          []string{"foo"},
			enforceRROExcludedOverlays: []string{"device/vendor/blah/static_overlay"},
			resourceFiles: map[string][]string{
				"foo":  nil,
				"bar":  {"bar/res/res/values/strings.xml"},
				"lib":  nil,
				"lib2": {"lib2/res/res/values/strings.xml"},
			},
			overlayFiles: map[string][]string{
				"foo": {
					buildDir + "/.intermediates/lib2/android_common/package-res.apk",
					buildDir + "/.intermediates/lib/android_common/package-res.apk",
					buildDir + "/.intermediates/lib3/android_common/package-res.apk",
					"foo/res/res/values/strings.xml",
					"device/vendor/blah/static_overlay/foo/res/values/strings.xml",
				},
				"bar": {
					"device/vendor/blah/static_overlay/bar/res/values/strings.xml",
					"device/vendor/blah/overlay/bar/res/values/strings.xml",
				},
				"lib": {
					buildDir + "/.intermediates/lib2/android_common/package-res.apk",
					"lib/res/res/values/strings.xml",
					"device/vendor/blah/overlay/lib/res/values/strings.xml",
				},
			},

			rroDirs: map[string][]string{
				"foo": {
					"device:device/vendor/blah/overlay/foo/res",
					// Enforce RRO on "foo" could imply RRO on static dependencies, but for now it doesn't.
					// "device/vendor/blah/overlay/lib/res",
					"product:product/vendor/blah/overlay/foo/res",
				},
				"bar": nil,
				"lib": nil,
			},
		},
		{
			name:              "enforce RRO on all",
			enforceRROTargets: []string{"*"},
			enforceRROExcludedOverlays: []string{
				// Excluding specific apps/res directories also allowed.
				"device/vendor/blah/static_overlay/foo",
				"device/vendor/blah/static_overlay/bar/res",
			},
			resourceFiles: map[string][]string{
				"foo":  nil,
				"bar":  {"bar/res/res/values/strings.xml"},
				"lib":  nil,
				"lib2": {"lib2/res/res/values/strings.xml"},
			},
			overlayFiles: map[string][]string{
				"foo": {
					buildDir + "/.intermediates/lib2/android_common/package-res.apk",
					buildDir + "/.intermediates/lib/android_common/package-res.apk",
					buildDir + "/.intermediates/lib3/android_common/package-res.apk",
					"foo/res/res/values/strings.xml",
					"device/vendor/blah/static_overlay/foo/res/values/strings.xml",
				},
				"bar": {"device/vendor/blah/static_overlay/bar/res/values/strings.xml"},
				"lib": {
					buildDir + "/.intermediates/lib2/android_common/package-res.apk",
					"lib/res/res/values/strings.xml",
				},
			},
			rroDirs: map[string][]string{
				"foo": {
					"device:device/vendor/blah/overlay/foo/res",
					"product:product/vendor/blah/overlay/foo/res",
					// Lib dep comes after the direct deps
					"device:device/vendor/blah/overlay/lib/res",
				},
				"bar": {"device:device/vendor/blah/overlay/bar/res"},
				"lib": {"device:device/vendor/blah/overlay/lib/res"},
			},
		},
	}

	deviceResourceOverlays := []string{
		"device/vendor/blah/overlay",
		"device/vendor/blah/overlay2",
		"device/vendor/blah/static_overlay",
	}

	productResourceOverlays := []string{
		"product/vendor/blah/overlay",
	}

	fs := map[string][]byte{
		"foo/res/res/values/strings.xml":                               nil,
		"bar/res/res/values/strings.xml":                               nil,
		"lib/res/res/values/strings.xml":                               nil,
		"lib2/res/res/values/strings.xml":                              nil,
		"device/vendor/blah/overlay/foo/res/values/strings.xml":        nil,
		"device/vendor/blah/overlay/bar/res/values/strings.xml":        nil,
		"device/vendor/blah/overlay/lib/res/values/strings.xml":        nil,
		"device/vendor/blah/static_overlay/foo/res/values/strings.xml": nil,
		"device/vendor/blah/static_overlay/bar/res/values/strings.xml": nil,
		"device/vendor/blah/overlay2/res/values/strings.xml":           nil,
		"product/vendor/blah/overlay/foo/res/values/strings.xml":       nil,
	}

	bp := `
			android_app {
				name: "foo",
				resource_dirs: ["foo/res"],
				static_libs: ["lib", "lib3"],
			}

			android_app {
				name: "bar",
				resource_dirs: ["bar/res"],
			}

			android_library {
				name: "lib",
				resource_dirs: ["lib/res"],
				static_libs: ["lib2"],
			}

			android_library {
				name: "lib2",
				resource_dirs: ["lib2/res"],
			}

			// This library has the same resources as lib (should not lead to dupe RROs)
			android_library {
				name: "lib3",
				resource_dirs: ["lib/res"]
			}
		`

	for _, testCase := range testCases {
		t.Run(testCase.name, func(t *testing.T) {
			config := testConfig(nil)
			config.TestProductVariables.DeviceResourceOverlays = deviceResourceOverlays
			config.TestProductVariables.ProductResourceOverlays = productResourceOverlays
			if testCase.enforceRROTargets != nil {
				config.TestProductVariables.EnforceRROTargets = testCase.enforceRROTargets
			}
			if testCase.enforceRROExcludedOverlays != nil {
				config.TestProductVariables.EnforceRROExcludedOverlays = testCase.enforceRROExcludedOverlays
			}

			ctx := testAppContext(config, bp, fs)
			run(t, ctx, config)

			resourceListToFiles := func(module android.TestingModule, list []string) (files []string) {
				for _, o := range list {
					res := module.MaybeOutput(o)
					if res.Rule != nil {
						// If the overlay is compiled as part of this module (i.e. a .arsc.flat file),
						// verify the inputs to the .arsc.flat rule.
						files = append(files, res.Inputs.Strings()...)
					} else {
						// Otherwise, verify the full path to the output of the other module
						files = append(files, o)
					}
				}
				return files
			}

			getResources := func(moduleName string) (resourceFiles, overlayFiles, rroDirs []string) {
				module := ctx.ModuleForTests(moduleName, "android_common")
				resourceList := module.MaybeOutput("aapt2/res.list")
				if resourceList.Rule != nil {
					resourceFiles = resourceListToFiles(module, resourceList.Inputs.Strings())
				}
				overlayList := module.MaybeOutput("aapt2/overlay.list")
				if overlayList.Rule != nil {
					overlayFiles = resourceListToFiles(module, overlayList.Inputs.Strings())
				}

				for _, d := range module.Module().(AndroidLibraryDependency).ExportedRRODirs() {
					var prefix string
					if d.overlayType == device {
						prefix = "device:"
					} else if d.overlayType == product {
						prefix = "product:"
					} else {
						t.Fatalf("Unexpected overlayType %d", d.overlayType)
					}
					rroDirs = append(rroDirs, prefix+d.path.String())
				}

				return resourceFiles, overlayFiles, rroDirs
			}

			modules := []string{"foo", "bar", "lib", "lib2"}
			for _, module := range modules {
				resourceFiles, overlayFiles, rroDirs := getResources(module)

				if !reflect.DeepEqual(resourceFiles, testCase.resourceFiles[module]) {
					t.Errorf("expected %s resource files:\n  %#v\n got:\n  %#v",
						module, testCase.resourceFiles[module], resourceFiles)
				}
				if !reflect.DeepEqual(overlayFiles, testCase.overlayFiles[module]) {
					t.Errorf("expected %s overlay files:\n  %#v\n got:\n  %#v",
						module, testCase.overlayFiles[module], overlayFiles)
				}
				if !reflect.DeepEqual(rroDirs, testCase.rroDirs[module]) {
					t.Errorf("expected %s rroDirs:  %#v\n got:\n  %#v",
						module, testCase.rroDirs[module], rroDirs)
				}
			}
		})
	}
}

func TestAppSdkVersion(t *testing.T) {
	testCases := []struct {
		name                  string
		sdkVersion            string
		platformSdkInt        int
		platformSdkCodename   string
		platformSdkFinal      bool
		expectedMinSdkVersion string
	}{
		{
			name:                  "current final SDK",
			sdkVersion:            "current",
			platformSdkInt:        27,
			platformSdkCodename:   "REL",
			platformSdkFinal:      true,
			expectedMinSdkVersion: "27",
		},
		{
			name:                  "current non-final SDK",
			sdkVersion:            "current",
			platformSdkInt:        27,
			platformSdkCodename:   "OMR1",
			platformSdkFinal:      false,
			expectedMinSdkVersion: "OMR1",
		},
		{
			name:                  "default final SDK",
			sdkVersion:            "",
			platformSdkInt:        27,
			platformSdkCodename:   "REL",
			platformSdkFinal:      true,
			expectedMinSdkVersion: "27",
		},
		{
			name:                  "default non-final SDK",
			sdkVersion:            "",
			platformSdkInt:        27,
			platformSdkCodename:   "OMR1",
			platformSdkFinal:      false,
			expectedMinSdkVersion: "OMR1",
		},
		{
			name:                  "14",
			sdkVersion:            "14",
			expectedMinSdkVersion: "14",
		},
	}

	for _, moduleType := range []string{"android_app", "android_library"} {
		for _, test := range testCases {
			t.Run(moduleType+" "+test.name, func(t *testing.T) {
				bp := fmt.Sprintf(`%s {
					name: "foo",
					srcs: ["a.java"],
					sdk_version: "%s",
				}`, moduleType, test.sdkVersion)

				config := testConfig(nil)
				config.TestProductVariables.Platform_sdk_version = &test.platformSdkInt
				config.TestProductVariables.Platform_sdk_codename = &test.platformSdkCodename
				config.TestProductVariables.Platform_sdk_final = &test.platformSdkFinal

				ctx := testAppContext(config, bp, nil)

				run(t, ctx, config)

				foo := ctx.ModuleForTests("foo", "android_common")
				link := foo.Output("package-res.apk")
				linkFlags := strings.Split(link.Args["flags"], " ")
				min := android.IndexList("--min-sdk-version", linkFlags)
				target := android.IndexList("--target-sdk-version", linkFlags)

				if min == -1 || target == -1 || min == len(linkFlags)-1 || target == len(linkFlags)-1 {
					t.Fatalf("missing --min-sdk-version or --target-sdk-version in link flags: %q", linkFlags)
				}

				gotMinSdkVersion := linkFlags[min+1]
				gotTargetSdkVersion := linkFlags[target+1]

				if gotMinSdkVersion != test.expectedMinSdkVersion {
					t.Errorf("incorrect --min-sdk-version, expected %q got %q",
						test.expectedMinSdkVersion, gotMinSdkVersion)
				}

				if gotTargetSdkVersion != test.expectedMinSdkVersion {
					t.Errorf("incorrect --target-sdk-version, expected %q got %q",
						test.expectedMinSdkVersion, gotTargetSdkVersion)
				}
			})
		}
	}
}

func TestJNIABI(t *testing.T) {
	ctx := testJava(t, cc.GatherRequiredDepsForTest(android.Android)+`
		cc_library {
			name: "libjni",
			system_shared_libs: [],
			stl: "none",
		}

		android_test {
			name: "test",
			no_framework_libs: true,
			jni_libs: ["libjni"],
		}

		android_test {
			name: "test_first",
			no_framework_libs: true,
			compile_multilib: "first",
			jni_libs: ["libjni"],
		}

		android_test {
			name: "test_both",
			no_framework_libs: true,
			compile_multilib: "both",
			jni_libs: ["libjni"],
		}

		android_test {
			name: "test_32",
			no_framework_libs: true,
			compile_multilib: "32",
			jni_libs: ["libjni"],
		}

		android_test {
			name: "test_64",
			no_framework_libs: true,
			compile_multilib: "64",
			jni_libs: ["libjni"],
		}
		`)

	testCases := []struct {
		name string
		abis []string
	}{
		{"test", []string{"arm64-v8a"}},
		{"test_first", []string{"arm64-v8a"}},
		{"test_both", []string{"arm64-v8a", "armeabi-v7a"}},
		{"test_32", []string{"armeabi-v7a"}},
		{"test_64", []string{"arm64-v8a"}},
	}

	for _, test := range testCases {
		t.Run(test.name, func(t *testing.T) {
			app := ctx.ModuleForTests(test.name, "android_common")
			jniLibZip := app.Output("jnilibs.zip")
			var abis []string
			args := strings.Fields(jniLibZip.Args["jarArgs"])
			for i := 0; i < len(args); i++ {
				if args[i] == "-P" {
					abis = append(abis, filepath.Base(args[i+1]))
					i++
				}
			}
			if !reflect.DeepEqual(abis, test.abis) {
				t.Errorf("want abis %v, got %v", test.abis, abis)
			}
		})
	}
}

func TestJNIPackaging(t *testing.T) {
	ctx := testJava(t, cc.GatherRequiredDepsForTest(android.Android)+`
		cc_library {
			name: "libjni",
			system_shared_libs: [],
			stl: "none",
		}

		android_app {
			name: "app",
			jni_libs: ["libjni"],
		}

		android_app {
			name: "app_noembed",
			jni_libs: ["libjni"],
			use_embedded_native_libs: false,
		}

		android_app {
			name: "app_embed",
			jni_libs: ["libjni"],
			use_embedded_native_libs: true,
		}

		android_test {
			name: "test",
			no_framework_libs: true,
			jni_libs: ["libjni"],
		}

		android_test {
			name: "test_noembed",
			no_framework_libs: true,
			jni_libs: ["libjni"],
			use_embedded_native_libs: false,
		}

		android_test_helper_app {
			name: "test_helper",
			no_framework_libs: true,
			jni_libs: ["libjni"],
		}

		android_test_helper_app {
			name: "test_helper_noembed",
			no_framework_libs: true,
			jni_libs: ["libjni"],
			use_embedded_native_libs: false,
		}
		`)

	testCases := []struct {
		name       string
		packaged   bool
		compressed bool
	}{
		{"app", false, false},
		{"app_noembed", false, false},
		{"app_embed", true, false},
		{"test", true, false},
		{"test_noembed", true, true},
		{"test_helper", true, false},
		{"test_helper_noembed", true, true},
	}

	for _, test := range testCases {
		t.Run(test.name, func(t *testing.T) {
			app := ctx.ModuleForTests(test.name, "android_common")
			jniLibZip := app.MaybeOutput("jnilibs.zip")
			if g, w := (jniLibZip.Rule != nil), test.packaged; g != w {
				t.Errorf("expected jni packaged %v, got %v", w, g)
			}

			if jniLibZip.Rule != nil {
				if g, w := !strings.Contains(jniLibZip.Args["jarArgs"], "-L 0"), test.compressed; g != w {
					t.Errorf("expected jni compressed %v, got %v", w, g)
				}
			}
		})
	}

}

func TestCertificates(t *testing.T) {
	testCases := []struct {
		name                string
		bp                  string
		certificateOverride string
		expected            string
	}{
		{
			name: "default",
			bp: `
				android_app {
					name: "foo",
					srcs: ["a.java"],
				}
			`,
			certificateOverride: "",
			expected:            "build/make/target/product/security/testkey.x509.pem build/make/target/product/security/testkey.pk8",
		},
		{
			name: "module certificate property",
			bp: `
				android_app {
					name: "foo",
					srcs: ["a.java"],
					certificate: ":new_certificate"
				}

				android_app_certificate {
					name: "new_certificate",
			    certificate: "cert/new_cert",
				}
			`,
			certificateOverride: "",
			expected:            "cert/new_cert.x509.pem cert/new_cert.pk8",
		},
		{
			name: "path certificate property",
			bp: `
				android_app {
					name: "foo",
					srcs: ["a.java"],
					certificate: "expiredkey"
				}
			`,
			certificateOverride: "",
			expected:            "build/make/target/product/security/expiredkey.x509.pem build/make/target/product/security/expiredkey.pk8",
		},
		{
			name: "certificate overrides",
			bp: `
				android_app {
					name: "foo",
					srcs: ["a.java"],
					certificate: "expiredkey"
				}

				android_app_certificate {
					name: "new_certificate",
			    certificate: "cert/new_cert",
				}
			`,
			certificateOverride: "foo:new_certificate",
			expected:            "cert/new_cert.x509.pem cert/new_cert.pk8",
		},
	}

	for _, test := range testCases {
		t.Run(test.name, func(t *testing.T) {
			config := testConfig(nil)
			if test.certificateOverride != "" {
				config.TestProductVariables.CertificateOverrides = []string{test.certificateOverride}
			}
			ctx := testAppContext(config, test.bp, nil)

			run(t, ctx, config)
			foo := ctx.ModuleForTests("foo", "android_common")

			signapk := foo.Output("foo.apk")
			signFlags := signapk.Args["certificates"]
			if test.expected != signFlags {
				t.Errorf("Incorrect signing flags, expected: %q, got: %q", test.expected, signFlags)
			}
		})
	}
}

func TestPackageNameOverride(t *testing.T) {
	testCases := []struct {
		name                string
		bp                  string
		packageNameOverride string
		expected            []string
	}{
		{
			name: "default",
			bp: `
				android_app {
					name: "foo",
					srcs: ["a.java"],
				}
			`,
			packageNameOverride: "",
			expected: []string{
				buildDir + "/.intermediates/foo/android_common/foo.apk",
				buildDir + "/target/product/test_device/system/app/foo/foo.apk",
			},
		},
		{
			name: "overridden",
			bp: `
				android_app {
					name: "foo",
					srcs: ["a.java"],
				}
			`,
			packageNameOverride: "foo:bar",
			expected: []string{
				// The package apk should be still be the original name for test dependencies.
				buildDir + "/.intermediates/foo/android_common/foo.apk",
				buildDir + "/target/product/test_device/system/app/bar/bar.apk",
			},
		},
	}

	for _, test := range testCases {
		t.Run(test.name, func(t *testing.T) {
			config := testConfig(nil)
			if test.packageNameOverride != "" {
				config.TestProductVariables.PackageNameOverrides = []string{test.packageNameOverride}
			}
			ctx := testAppContext(config, test.bp, nil)

			run(t, ctx, config)
			foo := ctx.ModuleForTests("foo", "android_common")

			outputs := foo.AllOutputs()
			outputMap := make(map[string]bool)
			for _, o := range outputs {
				outputMap[o] = true
			}
			for _, e := range test.expected {
				if _, exist := outputMap[e]; !exist {
					t.Errorf("Can't find %q in output files.\nAll outputs:%v", e, outputs)
				}
			}
		})
	}
}

func TestInstrumentationTargetOverridden(t *testing.T) {
	bp := `
		android_app {
			name: "foo",
			srcs: ["a.java"],
		}

		android_test {
			name: "bar",
			instrumentation_for: "foo",
		}
		`
	config := testConfig(nil)
	config.TestProductVariables.ManifestPackageNameOverrides = []string{"foo:org.dandroid.bp"}
	ctx := testAppContext(config, bp, nil)

	run(t, ctx, config)

	bar := ctx.ModuleForTests("bar", "android_common")
	res := bar.Output("package-res.apk")
	aapt2Flags := res.Args["flags"]
	e := "--rename-instrumentation-target-package org.dandroid.bp"
	if !strings.Contains(aapt2Flags, e) {
		t.Errorf("target package renaming flag, %q is missing in aapt2 link flags, %q", e, aapt2Flags)
	}
}

func TestOverrideAndroidApp(t *testing.T) {
	ctx := testJava(t, `
		android_app {
			name: "foo",
			srcs: ["a.java"],
			certificate: "expiredkey",
			overrides: ["qux"],
		}

		override_android_app {
			name: "bar",
			base: "foo",
			certificate: ":new_certificate",
		}

		android_app_certificate {
			name: "new_certificate",
			certificate: "cert/new_cert",
		}

		override_android_app {
			name: "baz",
			base: "foo",
			package_name: "org.dandroid.bp",
		}
		`)

	expectedVariants := []struct {
		moduleName  string
		variantName string
		apkName     string
		apkPath     string
		signFlag    string
		overrides   []string
		aaptFlag    string
	}{
		{
			moduleName:  "foo",
			variantName: "android_common",
			apkPath:     "/target/product/test_device/system/app/foo/foo.apk",
			signFlag:    "build/make/target/product/security/expiredkey.x509.pem build/make/target/product/security/expiredkey.pk8",
			overrides:   []string{"qux"},
			aaptFlag:    "",
		},
		{
			moduleName:  "bar",
			variantName: "android_common_bar",
			apkPath:     "/target/product/test_device/system/app/bar/bar.apk",
			signFlag:    "cert/new_cert.x509.pem cert/new_cert.pk8",
			overrides:   []string{"qux", "foo"},
			aaptFlag:    "",
		},
		{
			moduleName:  "baz",
			variantName: "android_common_baz",
			apkPath:     "/target/product/test_device/system/app/baz/baz.apk",
			signFlag:    "build/make/target/product/security/expiredkey.x509.pem build/make/target/product/security/expiredkey.pk8",
			overrides:   []string{"qux", "foo"},
			aaptFlag:    "--rename-manifest-package org.dandroid.bp",
		},
	}
	for _, expected := range expectedVariants {
		variant := ctx.ModuleForTests("foo", expected.variantName)

		// Check the final apk name
		outputs := variant.AllOutputs()
		expectedApkPath := buildDir + expected.apkPath
		found := false
		for _, o := range outputs {
			if o == expectedApkPath {
				found = true
				break
			}
		}
		if !found {
			t.Errorf("Can't find %q in output files.\nAll outputs:%v", expectedApkPath, outputs)
		}

		// Check the certificate paths
		signapk := variant.Output("foo.apk")
		signFlag := signapk.Args["certificates"]
		if expected.signFlag != signFlag {
			t.Errorf("Incorrect signing flags, expected: %q, got: %q", expected.signFlag, signFlag)
		}

		// Check if the overrides field values are correctly aggregated.
		mod := variant.Module().(*AndroidApp)
		if !reflect.DeepEqual(expected.overrides, mod.appProperties.Overrides) {
			t.Errorf("Incorrect overrides property value, expected: %q, got: %q",
				expected.overrides, mod.appProperties.Overrides)
		}

		// Check the package renaming flag, if exists.
		res := variant.Output("package-res.apk")
		aapt2Flags := res.Args["flags"]
		if !strings.Contains(aapt2Flags, expected.aaptFlag) {
			t.Errorf("package renaming flag, %q is missing in aapt2 link flags, %q", expected.aaptFlag, aapt2Flags)
		}
	}
}

<<<<<<< HEAD
func TestEmbedNotice(t *testing.T) {
	ctx := testJava(t, cc.GatherRequiredDepsForTest(android.Android)+`
		android_app {
			name: "foo",
			srcs: ["a.java"],
			static_libs: ["javalib"],
			jni_libs: ["libjni"],
			notice: "APP_NOTICE",
			embed_notices: true,
		}

		// No embed_notice flag
		android_app {
			name: "bar",
			srcs: ["a.java"],
			jni_libs: ["libjni"],
			notice: "APP_NOTICE",
		}

		// No NOTICE files
		android_app {
			name: "baz",
			srcs: ["a.java"],
			embed_notices: true,
		}

		cc_library {
			name: "libjni",
			system_shared_libs: [],
			stl: "none",
			notice: "LIB_NOTICE",
		}

		java_library {
			name: "javalib",
			srcs: [
				":gen",
			],
		}

		genrule {
			name: "gen",
			tools: ["gentool"],
			out: ["gen.java"],
			notice: "GENRULE_NOTICE",
		}

		java_binary_host {
			name: "gentool",
			srcs: ["b.java"],
			notice: "TOOL_NOTICE",
		}
	`)

	// foo has NOTICE files to process, and embed_notices is true.
	foo := ctx.ModuleForTests("foo", "android_common")
	// verify merge notices rule.
	mergeNotices := foo.Rule("mergeNoticesRule")
	noticeInputs := mergeNotices.Inputs.Strings()
	// TOOL_NOTICE should be excluded as it's a host module.
	if len(mergeNotices.Inputs) != 3 {
		t.Errorf("number of input notice files: expected = 3, actual = %q", noticeInputs)
	}
	if !inList("APP_NOTICE", noticeInputs) {
		t.Errorf("APP_NOTICE is missing from notice files, %q", noticeInputs)
	}
	if !inList("LIB_NOTICE", noticeInputs) {
		t.Errorf("LIB_NOTICE is missing from notice files, %q", noticeInputs)
	}
	if !inList("GENRULE_NOTICE", noticeInputs) {
		t.Errorf("GENRULE_NOTICE is missing from notice files, %q", noticeInputs)
	}
	// aapt2 flags should include -A <NOTICE dir> so that its contents are put in the APK's /assets.
	res := foo.Output("package-res.apk")
	aapt2Flags := res.Args["flags"]
	e := "-A " + buildDir + "/.intermediates/foo/android_common/NOTICE"
	if !strings.Contains(aapt2Flags, e) {
		t.Errorf("asset dir flag for NOTICE, %q is missing in aapt2 link flags, %q", e, aapt2Flags)
	}

	// bar has NOTICE files to process, but embed_notices is not set.
	bar := ctx.ModuleForTests("bar", "android_common")
	mergeNotices = bar.MaybeRule("mergeNoticesRule")
	if mergeNotices.Rule != nil {
		t.Errorf("mergeNotices shouldn't have run for bar")
	}

	// baz's embed_notice is true, but it doesn't have any NOTICE files.
	baz := ctx.ModuleForTests("baz", "android_common")
	mergeNotices = baz.MaybeRule("mergeNoticesRule")
	if mergeNotices.Rule != nil {
		t.Errorf("mergeNotices shouldn't have run for baz")
	}
}

func TestUncompressDex(t *testing.T) {
	testCases := []struct {
		name string
		bp   string

		uncompressedPlatform  bool
		uncompressedUnbundled bool
	}{
		{
			name: "normal",
			bp: `
				android_app {
					name: "foo",
					srcs: ["a.java"],
				}
			`,
			uncompressedPlatform:  true,
			uncompressedUnbundled: false,
		},
		{
			name: "use_embedded_dex",
			bp: `
				android_app {
					name: "foo",
					use_embedded_dex: true,
					srcs: ["a.java"],
				}
			`,
			uncompressedPlatform:  true,
			uncompressedUnbundled: true,
		},
		{
			name: "privileged",
			bp: `
				android_app {
					name: "foo",
					privileged: true,
					srcs: ["a.java"],
				}
			`,
			uncompressedPlatform:  true,
			uncompressedUnbundled: true,
		},
	}

	test := func(t *testing.T, bp string, want bool, unbundled bool) {
		t.Helper()

		config := testConfig(nil)
		if unbundled {
			config.TestProductVariables.Unbundled_build = proptools.BoolPtr(true)
		}

=======
func TestOverrideAndroidAppDependency(t *testing.T) {
	ctx := testJava(t, `
		android_app {
			name: "foo",
			srcs: ["a.java"],
		}

		override_android_app {
			name: "bar",
			base: "foo",
			package_name: "org.dandroid.bp",
		}

		android_test {
			name: "baz",
			srcs: ["b.java"],
			instrumentation_for: "foo",
		}

		android_test {
			name: "qux",
			srcs: ["b.java"],
			instrumentation_for: "bar",
		}
		`)

	// Verify baz, which depends on the overridden module foo, has the correct classpath javac arg.
	javac := ctx.ModuleForTests("baz", "android_common").Rule("javac")
	fooTurbine := filepath.Join(buildDir, ".intermediates", "foo", "android_common", "turbine-combined", "foo.jar")
	if !strings.Contains(javac.Args["classpath"], fooTurbine) {
		t.Errorf("baz classpath %v does not contain %q", javac.Args["classpath"], fooTurbine)
	}

	// Verify qux, which depends on the overriding module bar, has the correct classpath javac arg.
	javac = ctx.ModuleForTests("qux", "android_common").Rule("javac")
	barTurbine := filepath.Join(buildDir, ".intermediates", "foo", "android_common_bar", "turbine-combined", "foo.jar")
	if !strings.Contains(javac.Args["classpath"], barTurbine) {
		t.Errorf("qux classpath %v does not contain %q", javac.Args["classpath"], barTurbine)
	}
}

func TestAndroidAppImport(t *testing.T) {
	ctx := testJava(t, `
		android_app_import {
			name: "foo",
			apk: "prebuilts/apk/app.apk",
			certificate: "platform",
			dex_preopt: {
				enabled: true,
			},
		}
		`)

	variant := ctx.ModuleForTests("foo", "android_common")

	// Check dexpreopt outputs.
	if variant.MaybeOutput("dexpreopt/oat/arm64/package.vdex").Rule == nil ||
		variant.MaybeOutput("dexpreopt/oat/arm64/package.odex").Rule == nil {
		t.Errorf("can't find dexpreopt outputs")
	}

	// Check cert signing flag.
	signedApk := variant.Output("signed/foo.apk")
	signingFlag := signedApk.Args["certificates"]
	expected := "build/make/target/product/security/platform.x509.pem build/make/target/product/security/platform.pk8"
	if expected != signingFlag {
		t.Errorf("Incorrect signing flags, expected: %q, got: %q", expected, signingFlag)
	}
}

func TestAndroidAppImport_NoDexPreopt(t *testing.T) {
	ctx := testJava(t, `
		android_app_import {
			name: "foo",
			apk: "prebuilts/apk/app.apk",
			certificate: "platform",
			dex_preopt: {
				enabled: false,
			},
		}
		`)

	variant := ctx.ModuleForTests("foo", "android_common")

	// Check dexpreopt outputs. They shouldn't exist.
	if variant.MaybeOutput("dexpreopt/oat/arm64/package.vdex").Rule != nil ||
		variant.MaybeOutput("dexpreopt/oat/arm64/package.odex").Rule != nil {
		t.Errorf("dexpreopt shouldn't have run.")
	}
}

func TestAndroidAppImport_Presigned(t *testing.T) {
	ctx := testJava(t, `
		android_app_import {
			name: "foo",
			apk: "prebuilts/apk/app.apk",
			presigned: true,
			dex_preopt: {
				enabled: true,
			},
		}
		`)

	variant := ctx.ModuleForTests("foo", "android_common")

	// Check dexpreopt outputs.
	if variant.MaybeOutput("dexpreopt/oat/arm64/package.vdex").Rule == nil ||
		variant.MaybeOutput("dexpreopt/oat/arm64/package.odex").Rule == nil {
		t.Errorf("can't find dexpreopt outputs")
	}
	// Make sure stripping wasn't done.
	stripRule := variant.Output("dexpreopt/foo.apk")
	if !strings.HasPrefix(stripRule.RuleParams.Command, "cp -f") {
		t.Errorf("unexpected, non-skipping strip command: %q", stripRule.RuleParams.Command)
	}

	// Make sure signing was skipped and aligning was done instead.
	if variant.MaybeOutput("signed/foo.apk").Rule != nil {
		t.Errorf("signing rule shouldn't be included.")
	}
	if variant.MaybeOutput("zip-aligned/foo.apk").Rule == nil {
		t.Errorf("can't find aligning rule")
	}
}

func TestAndroidAppImport_DpiVariants(t *testing.T) {
	bp := `
		android_app_import {
			name: "foo",
			apk: "prebuilts/apk/app.apk",
			dpi_variants: {
				xhdpi: {
					apk: "prebuilts/apk/app_xhdpi.apk",
				},
				xxhdpi: {
					apk: "prebuilts/apk/app_xxhdpi.apk",
				},
			},
			certificate: "PRESIGNED",
			dex_preopt: {
				enabled: true,
			},
		}
		`
	testCases := []struct {
		name                string
		aaptPreferredConfig *string
		aaptPrebuiltDPI     []string
		expected            string
	}{
		{
			name:                "no preferred",
			aaptPreferredConfig: nil,
			aaptPrebuiltDPI:     []string{},
			expected:            "prebuilts/apk/app.apk",
		},
		{
			name:                "AAPTPreferredConfig matches",
			aaptPreferredConfig: proptools.StringPtr("xhdpi"),
			aaptPrebuiltDPI:     []string{"xxhdpi", "lhdpi"},
			expected:            "prebuilts/apk/app_xhdpi.apk",
		},
		{
			name:                "AAPTPrebuiltDPI matches",
			aaptPreferredConfig: proptools.StringPtr("mdpi"),
			aaptPrebuiltDPI:     []string{"xxhdpi", "xhdpi"},
			expected:            "prebuilts/apk/app_xxhdpi.apk",
		},
		{
			name:                "non-first AAPTPrebuiltDPI matches",
			aaptPreferredConfig: proptools.StringPtr("mdpi"),
			aaptPrebuiltDPI:     []string{"ldpi", "xhdpi"},
			expected:            "prebuilts/apk/app_xhdpi.apk",
		},
		{
			name:                "no matches",
			aaptPreferredConfig: proptools.StringPtr("mdpi"),
			aaptPrebuiltDPI:     []string{"ldpi", "xxxhdpi"},
			expected:            "prebuilts/apk/app.apk",
		},
	}

	jniRuleRe := regexp.MustCompile("^if \\(zipinfo (\\S+)")
	for _, test := range testCases {
		config := testConfig(nil)
		config.TestProductVariables.AAPTPreferredConfig = test.aaptPreferredConfig
		config.TestProductVariables.AAPTPrebuiltDPI = test.aaptPrebuiltDPI
>>>>>>> 140c6399
		ctx := testAppContext(config, bp, nil)

		run(t, ctx, config)

<<<<<<< HEAD
		foo := ctx.ModuleForTests("foo", "android_common")
		dex := foo.Rule("r8")
		uncompressedInDexJar := strings.Contains(dex.Args["zipFlags"], "-L 0")
		aligned := foo.MaybeRule("zipalign").Rule != nil

		if uncompressedInDexJar != want {
			t.Errorf("want uncompressed in dex %v, got %v", want, uncompressedInDexJar)
		}

		if aligned != want {
			t.Errorf("want aligned %v, got %v", want, aligned)
		}
	}

	for _, tt := range testCases {
		t.Run(tt.name, func(t *testing.T) {
			t.Run("platform", func(t *testing.T) {
				test(t, tt.bp, tt.uncompressedPlatform, false)
			})
			t.Run("unbundled", func(t *testing.T) {
				test(t, tt.bp, tt.uncompressedUnbundled, true)
			})
=======
		variant := ctx.ModuleForTests("foo", "android_common")
		jniRuleCommand := variant.Output("jnis-uncompressed/foo.apk").RuleParams.Command
		matches := jniRuleRe.FindStringSubmatch(jniRuleCommand)
		if len(matches) != 2 {
			t.Errorf("failed to extract the src apk path from %q", jniRuleCommand)
		}
		if test.expected != matches[1] {
			t.Errorf("wrong src apk, expected: %q got: %q", test.expected, matches[1])
		}
	}
}

func TestStl(t *testing.T) {
	ctx := testJava(t, cc.GatherRequiredDepsForTest(android.Android)+`
		cc_library {
			name: "libjni",
		}

		android_test {
			name: "stl",
			jni_libs: ["libjni"],
			compile_multilib: "both",
			sdk_version: "current",
			stl: "c++_shared",
		}

		android_test {
			name: "system",
			jni_libs: ["libjni"],
			compile_multilib: "both",
			sdk_version: "current",
		}
		`)

	testCases := []struct {
		name string
		jnis []string
	}{
		{"stl",
			[]string{
				"libjni.so",
				"libc++.so",
			},
		},
		{"system",
			[]string{
				"libjni.so",
			},
		},
	}

	for _, test := range testCases {
		t.Run(test.name, func(t *testing.T) {
			app := ctx.ModuleForTests(test.name, "android_common")
			jniLibZip := app.Output("jnilibs.zip")
			var jnis []string
			args := strings.Fields(jniLibZip.Args["jarArgs"])
			for i := 0; i < len(args); i++ {
				if args[i] == "-f" {
					jnis = append(jnis, args[i+1])
					i += 1
				}
			}
			jnisJoined := strings.Join(jnis, " ")
			for _, jni := range test.jnis {
				if !strings.Contains(jnisJoined, jni) {
					t.Errorf("missing jni %q in %q", jni, jnis)
				}
			}
>>>>>>> 140c6399
		})
	}
}<|MERGE_RESOLUTION|>--- conflicted
+++ resolved
@@ -24,12 +24,9 @@
 	"testing"
 
 	"github.com/google/blueprint/proptools"
-<<<<<<< HEAD
-=======
 
 	"android/soong/android"
 	"android/soong/cc"
->>>>>>> 140c6399
 )
 
 var (
@@ -979,156 +976,6 @@
 	}
 }
 
-<<<<<<< HEAD
-func TestEmbedNotice(t *testing.T) {
-	ctx := testJava(t, cc.GatherRequiredDepsForTest(android.Android)+`
-		android_app {
-			name: "foo",
-			srcs: ["a.java"],
-			static_libs: ["javalib"],
-			jni_libs: ["libjni"],
-			notice: "APP_NOTICE",
-			embed_notices: true,
-		}
-
-		// No embed_notice flag
-		android_app {
-			name: "bar",
-			srcs: ["a.java"],
-			jni_libs: ["libjni"],
-			notice: "APP_NOTICE",
-		}
-
-		// No NOTICE files
-		android_app {
-			name: "baz",
-			srcs: ["a.java"],
-			embed_notices: true,
-		}
-
-		cc_library {
-			name: "libjni",
-			system_shared_libs: [],
-			stl: "none",
-			notice: "LIB_NOTICE",
-		}
-
-		java_library {
-			name: "javalib",
-			srcs: [
-				":gen",
-			],
-		}
-
-		genrule {
-			name: "gen",
-			tools: ["gentool"],
-			out: ["gen.java"],
-			notice: "GENRULE_NOTICE",
-		}
-
-		java_binary_host {
-			name: "gentool",
-			srcs: ["b.java"],
-			notice: "TOOL_NOTICE",
-		}
-	`)
-
-	// foo has NOTICE files to process, and embed_notices is true.
-	foo := ctx.ModuleForTests("foo", "android_common")
-	// verify merge notices rule.
-	mergeNotices := foo.Rule("mergeNoticesRule")
-	noticeInputs := mergeNotices.Inputs.Strings()
-	// TOOL_NOTICE should be excluded as it's a host module.
-	if len(mergeNotices.Inputs) != 3 {
-		t.Errorf("number of input notice files: expected = 3, actual = %q", noticeInputs)
-	}
-	if !inList("APP_NOTICE", noticeInputs) {
-		t.Errorf("APP_NOTICE is missing from notice files, %q", noticeInputs)
-	}
-	if !inList("LIB_NOTICE", noticeInputs) {
-		t.Errorf("LIB_NOTICE is missing from notice files, %q", noticeInputs)
-	}
-	if !inList("GENRULE_NOTICE", noticeInputs) {
-		t.Errorf("GENRULE_NOTICE is missing from notice files, %q", noticeInputs)
-	}
-	// aapt2 flags should include -A <NOTICE dir> so that its contents are put in the APK's /assets.
-	res := foo.Output("package-res.apk")
-	aapt2Flags := res.Args["flags"]
-	e := "-A " + buildDir + "/.intermediates/foo/android_common/NOTICE"
-	if !strings.Contains(aapt2Flags, e) {
-		t.Errorf("asset dir flag for NOTICE, %q is missing in aapt2 link flags, %q", e, aapt2Flags)
-	}
-
-	// bar has NOTICE files to process, but embed_notices is not set.
-	bar := ctx.ModuleForTests("bar", "android_common")
-	mergeNotices = bar.MaybeRule("mergeNoticesRule")
-	if mergeNotices.Rule != nil {
-		t.Errorf("mergeNotices shouldn't have run for bar")
-	}
-
-	// baz's embed_notice is true, but it doesn't have any NOTICE files.
-	baz := ctx.ModuleForTests("baz", "android_common")
-	mergeNotices = baz.MaybeRule("mergeNoticesRule")
-	if mergeNotices.Rule != nil {
-		t.Errorf("mergeNotices shouldn't have run for baz")
-	}
-}
-
-func TestUncompressDex(t *testing.T) {
-	testCases := []struct {
-		name string
-		bp   string
-
-		uncompressedPlatform  bool
-		uncompressedUnbundled bool
-	}{
-		{
-			name: "normal",
-			bp: `
-				android_app {
-					name: "foo",
-					srcs: ["a.java"],
-				}
-			`,
-			uncompressedPlatform:  true,
-			uncompressedUnbundled: false,
-		},
-		{
-			name: "use_embedded_dex",
-			bp: `
-				android_app {
-					name: "foo",
-					use_embedded_dex: true,
-					srcs: ["a.java"],
-				}
-			`,
-			uncompressedPlatform:  true,
-			uncompressedUnbundled: true,
-		},
-		{
-			name: "privileged",
-			bp: `
-				android_app {
-					name: "foo",
-					privileged: true,
-					srcs: ["a.java"],
-				}
-			`,
-			uncompressedPlatform:  true,
-			uncompressedUnbundled: true,
-		},
-	}
-
-	test := func(t *testing.T, bp string, want bool, unbundled bool) {
-		t.Helper()
-
-		config := testConfig(nil)
-		if unbundled {
-			config.TestProductVariables.Unbundled_build = proptools.BoolPtr(true)
-		}
-
-=======
 func TestOverrideAndroidAppDependency(t *testing.T) {
 	ctx := testJava(t, `
 		android_app {
@@ -1316,35 +1163,10 @@
 		config := testConfig(nil)
 		config.TestProductVariables.AAPTPreferredConfig = test.aaptPreferredConfig
 		config.TestProductVariables.AAPTPrebuiltDPI = test.aaptPrebuiltDPI
->>>>>>> 140c6399
 		ctx := testAppContext(config, bp, nil)
 
 		run(t, ctx, config)
 
-<<<<<<< HEAD
-		foo := ctx.ModuleForTests("foo", "android_common")
-		dex := foo.Rule("r8")
-		uncompressedInDexJar := strings.Contains(dex.Args["zipFlags"], "-L 0")
-		aligned := foo.MaybeRule("zipalign").Rule != nil
-
-		if uncompressedInDexJar != want {
-			t.Errorf("want uncompressed in dex %v, got %v", want, uncompressedInDexJar)
-		}
-
-		if aligned != want {
-			t.Errorf("want aligned %v, got %v", want, aligned)
-		}
-	}
-
-	for _, tt := range testCases {
-		t.Run(tt.name, func(t *testing.T) {
-			t.Run("platform", func(t *testing.T) {
-				test(t, tt.bp, tt.uncompressedPlatform, false)
-			})
-			t.Run("unbundled", func(t *testing.T) {
-				test(t, tt.bp, tt.uncompressedUnbundled, true)
-			})
-=======
 		variant := ctx.ModuleForTests("foo", "android_common")
 		jniRuleCommand := variant.Output("jnis-uncompressed/foo.apk").RuleParams.Command
 		matches := jniRuleRe.FindStringSubmatch(jniRuleCommand)
@@ -1414,7 +1236,184 @@
 					t.Errorf("missing jni %q in %q", jni, jnis)
 				}
 			}
->>>>>>> 140c6399
 		})
 	}
-}+}
+
+func TestEmbedNotice(t *testing.T) {
+	ctx := testJava(t, cc.GatherRequiredDepsForTest(android.Android)+`
+		android_app {
+			name: "foo",
+			srcs: ["a.java"],
+			static_libs: ["javalib"],
+			jni_libs: ["libjni"],
+			notice: "APP_NOTICE",
+			embed_notices: true,
+		}
+
+		// No embed_notice flag
+		android_app {
+			name: "bar",
+			srcs: ["a.java"],
+			jni_libs: ["libjni"],
+			notice: "APP_NOTICE",
+		}
+
+		// No NOTICE files
+		android_app {
+			name: "baz",
+			srcs: ["a.java"],
+			embed_notices: true,
+		}
+
+		cc_library {
+			name: "libjni",
+			system_shared_libs: [],
+			stl: "none",
+			notice: "LIB_NOTICE",
+		}
+
+		java_library {
+			name: "javalib",
+			srcs: [
+				":gen",
+			],
+		}
+
+		genrule {
+			name: "gen",
+			tools: ["gentool"],
+			out: ["gen.java"],
+			notice: "GENRULE_NOTICE",
+		}
+
+		java_binary_host {
+			name: "gentool",
+			srcs: ["b.java"],
+			notice: "TOOL_NOTICE",
+		}
+	`)
+
+	// foo has NOTICE files to process, and embed_notices is true.
+	foo := ctx.ModuleForTests("foo", "android_common")
+	// verify merge notices rule.
+	mergeNotices := foo.Rule("mergeNoticesRule")
+	noticeInputs := mergeNotices.Inputs.Strings()
+	// TOOL_NOTICE should be excluded as it's a host module.
+	if len(mergeNotices.Inputs) != 3 {
+		t.Errorf("number of input notice files: expected = 3, actual = %q", noticeInputs)
+	}
+	if !inList("APP_NOTICE", noticeInputs) {
+		t.Errorf("APP_NOTICE is missing from notice files, %q", noticeInputs)
+	}
+	if !inList("LIB_NOTICE", noticeInputs) {
+		t.Errorf("LIB_NOTICE is missing from notice files, %q", noticeInputs)
+	}
+	if !inList("GENRULE_NOTICE", noticeInputs) {
+		t.Errorf("GENRULE_NOTICE is missing from notice files, %q", noticeInputs)
+	}
+	// aapt2 flags should include -A <NOTICE dir> so that its contents are put in the APK's /assets.
+	res := foo.Output("package-res.apk")
+	aapt2Flags := res.Args["flags"]
+	e := "-A " + buildDir + "/.intermediates/foo/android_common/NOTICE"
+	if !strings.Contains(aapt2Flags, e) {
+		t.Errorf("asset dir flag for NOTICE, %q is missing in aapt2 link flags, %q", e, aapt2Flags)
+	}
+
+	// bar has NOTICE files to process, but embed_notices is not set.
+	bar := ctx.ModuleForTests("bar", "android_common")
+	mergeNotices = bar.MaybeRule("mergeNoticesRule")
+	if mergeNotices.Rule != nil {
+		t.Errorf("mergeNotices shouldn't have run for bar")
+	}
+
+	// baz's embed_notice is true, but it doesn't have any NOTICE files.
+	baz := ctx.ModuleForTests("baz", "android_common")
+	mergeNotices = baz.MaybeRule("mergeNoticesRule")
+	if mergeNotices.Rule != nil {
+		t.Errorf("mergeNotices shouldn't have run for baz")
+	}
+}
+
+func TestUncompressDex(t *testing.T) {
+	testCases := []struct {
+		name string
+		bp   string
+
+		uncompressedPlatform  bool
+		uncompressedUnbundled bool
+	}{
+		{
+			name: "normal",
+			bp: `
+				android_app {
+					name: "foo",
+					srcs: ["a.java"],
+				}
+			`,
+			uncompressedPlatform:  true,
+			uncompressedUnbundled: false,
+		},
+		{
+			name: "use_embedded_dex",
+			bp: `
+				android_app {
+					name: "foo",
+					use_embedded_dex: true,
+					srcs: ["a.java"],
+				}
+			`,
+			uncompressedPlatform:  true,
+			uncompressedUnbundled: true,
+		},
+		{
+			name: "privileged",
+			bp: `
+				android_app {
+					name: "foo",
+					privileged: true,
+					srcs: ["a.java"],
+				}
+			`,
+			uncompressedPlatform:  true,
+			uncompressedUnbundled: true,
+		},
+	}
+
+	test := func(t *testing.T, bp string, want bool, unbundled bool) {
+		t.Helper()
+
+		config := testConfig(nil)
+		if unbundled {
+			config.TestProductVariables.Unbundled_build = proptools.BoolPtr(true)
+		}
+
+		ctx := testAppContext(config, bp, nil)
+
+		run(t, ctx, config)
+
+		foo := ctx.ModuleForTests("foo", "android_common")
+		dex := foo.Rule("r8")
+		uncompressedInDexJar := strings.Contains(dex.Args["zipFlags"], "-L 0")
+		aligned := foo.MaybeRule("zipalign").Rule != nil
+
+		if uncompressedInDexJar != want {
+			t.Errorf("want uncompressed in dex %v, got %v", want, uncompressedInDexJar)
+		}
+
+		if aligned != want {
+			t.Errorf("want aligned %v, got %v", want, aligned)
+		}
+	}
+
+	for _, tt := range testCases {
+		t.Run(tt.name, func(t *testing.T) {
+			t.Run("platform", func(t *testing.T) {
+				test(t, tt.bp, tt.uncompressedPlatform, false)
+			})
+			t.Run("unbundled", func(t *testing.T) {
+				test(t, tt.bp, tt.uncompressedUnbundled, true)
+			})
+		})
+	}
+}
