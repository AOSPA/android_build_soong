--- conflicted
+++ resolved
@@ -25,10 +25,6 @@
         "aconfig_declarations_test.go",
         "aconfig_values_test.go",
         "aconfig_value_set_test.go",
-<<<<<<< HEAD
-        "java_aconfig_library_test.go",
-=======
->>>>>>> f260fe69
     ],
     pluginFor: ["soong_build"],
 }