// Copyright 2021 Google Inc. All rights reserved.
//
// Licensed under the Apache License, Version 2.0 (the "License");
// you may not use this file except in compliance with the License.
// You may obtain a copy of the License at
//
//     http://www.apache.org/licenses/LICENSE-2.0
//
// Unless required by applicable law or agreed to in writing, software
// distributed under the License is distributed on an "AS IS" BASIS,
// WITHOUT WARRANTIES OR CONDITIONS OF ANY KIND, either express or implied.
// See the License for the specific language governing permissions and
// limitations under the License.

package fuzz

// This file contains the common code for compiling C/C++ and Rust fuzzers for Android.

import (
	"encoding/json"
	"fmt"
	"sort"
	"strings"

	"github.com/google/blueprint/proptools"

	"android/soong/android"
)

type Lang string

const (
	Cc   Lang = "cc"
	Rust Lang = "rust"
	Java Lang = "java"
)

type Framework string

const (
	AFL              Framework = "afl"
	LibFuzzer        Framework = "libfuzzer"
	Jazzer           Framework = "jazzer"
	UnknownFramework Framework = "unknownframework"
)

var BoolDefault = proptools.BoolDefault

type FuzzModule struct {
	android.ModuleBase
	android.DefaultableModuleBase
	android.ApexModuleBase
}

type FuzzPackager struct {
	Packages                android.Paths
	FuzzTargets             map[string]bool
	SharedLibInstallStrings []string
}

type FileToZip struct {
	SourceFilePath        android.Path
	DestinationPathPrefix string
	DestinationPath       string
}

type ArchOs struct {
	HostOrTarget string
	Arch         string
	Dir          string
}

type Vector string

const (
	unknown_access_vector Vector = "unknown_access_vector"
	// The code being fuzzed is reachable from a remote source, or using data
	// provided by a remote source.  For example: media codecs process media files
	// from the internet, SMS processing handles remote message data.
	// See
	// https://source.android.com/docs/security/overview/updates-resources#local-vs-remote
	// for an explanation of what's considered "remote."
	remote = "remote"
	// The code being fuzzed can only be reached locally, such as from an
	// installed app.  As an example, if it's fuzzing a Binder interface, it's
	// assumed that you'd need a local app to make arbitrary Binder calls.
	// And the app that's calling the fuzzed code does not require any privileges;
	// any 3rd party app could make these calls.
	local_no_privileges_required = "local_no_privileges_required"
	// The code being fuzzed can only be called locally, and the calling process
	// requires additional permissions that prevent arbitrary 3rd party apps from
	// calling the code.  For instance: this requires a privileged or signature
	// permission to reach, or SELinux restrictions prevent the untrusted_app
	// domain from calling it.
	local_privileges_required = "local_privileges_required"
	// The code is only callable on a PC host, not on a production Android device.
	// For instance, this is fuzzing code used during the build process, or
	// tooling that does not exist on a user's actual Android device.
	host_access = "host_access"
	// The code being fuzzed is only reachable if the user has enabled Developer
	// Options, or has enabled a persistent Developer Options setting.
	local_with_developer_options = "local_with_developer_options"
)

func (vector Vector) isValidVector() bool {
	switch vector {
	case "",
		unknown_access_vector,
		remote,
		local_no_privileges_required,
		local_privileges_required,
		host_access,
		local_with_developer_options:
		return true
	}
	return false
}

type ServicePrivilege string

const (
	unknown_service_privilege ServicePrivilege = "unknown_service_privilege"
	// The code being fuzzed runs on a Secure Element.  This has access to some
	// of the most privileged data on the device, such as authentication keys.
	// Not all devices have a Secure Element.
	secure_element = "secure_element"
	// The code being fuzzed runs in the TEE.  The TEE is designed to be resistant
	// to a compromised kernel, and stores sensitive data.
	trusted_execution = "trusted_execution"
	// The code being fuzzed has privileges beyond what arbitrary 3rd party apps
	// have.  For instance, it's running as the System UID, or it's in an SELinux
	// domain that's able to perform calls that can't be made by 3rd party apps.
	privileged = "privileged"
	// The code being fuzzed is equivalent to a 3rd party app.  It runs in the
	// untrusted_app SELinux domain, or it only has privileges that are equivalent
	// to what a 3rd party app could have.
	unprivileged = "unprivileged"
	// The code being fuzzed is significantly constrained, and even if it's
	// compromised, it has significant restrictions that prevent it from
	// performing most actions.  This is significantly more restricted than
	// UNPRIVILEGED.  An example is the isolatedProcess=true setting in a 3rd
	// party app.  Or a process that's very restricted by SELinux, such as
	// anything in the mediacodec SELinux domain.
	constrained = "constrained"
	// The code being fuzzed always has Negligible Security Impact.  Even
	// arbitrary out of bounds writes and full code execution would not be
	// considered a security vulnerability.  This typically only makes sense if
	// FuzzedCodeUsage is set to FUTURE_VERSION or EXPERIMENTAL, and if
	// AutomaticallyRouteTo is set to ALWAYS_NSI.
	nsi = "nsi"
	// The code being fuzzed only runs on a PC host, not on a production Android
	// device.  For instance, the fuzzer is fuzzing code used during the build
	// process, or tooling that does not exist on a user's actual Android device.
	host_only = "host_only"
)

func (service_privilege ServicePrivilege) isValidServicePrivilege() bool {
	switch service_privilege {
	case "",
		unknown_service_privilege,
		secure_element,
		trusted_execution,
		privileged,
		unprivileged,
		constrained,
		nsi,
		host_only:
		return true
	}
	return false
}

type UsePlatformLibs string

const (
	unknown_use_platform_libs UsePlatformLibs = "unknown_use_platform_libs"
	// Use the native libraries on the device, typically in /system directory
	use_platform_libs = "use_platform_libs"
	// Do not use any native libraries (ART will not be initialized)
	use_none = "use_none"
)

func (use_platform_libs UsePlatformLibs) isValidUsePlatformLibs() bool {
	switch use_platform_libs {
	case "",
		unknown_use_platform_libs,
		use_platform_libs,
		use_none:
		return true
	}
	return false
}

type UserData string

const (
	unknown_user_data UserData = "unknown_user_data"
	// The process being fuzzed only handles data from a single user, or from a
	// single process or app.  It's possible the process shuts down before
	// handling data from another user/process/app, or it's possible the process
	// only ever handles one user's/process's/app's data.  As an example, some
	// print spooler processes are started for a single document and terminate
	// when done, so each instance only handles data from a single user/app.
	single_user = "single_user"
	// The process handles data from multiple users, or from multiple other apps
	// or processes.  Media processes, for instance, can handle media requests
	// from multiple different apps without restarting.  Wi-Fi and network
	// processes handle data from multiple users, and processes, and apps.
	multi_user = "multi_user"
)

func (user_data UserData) isValidUserData() bool {
	switch user_data {
	case "",
		unknown_user_data,
		single_user,
		multi_user:
		return true
	}
	return false
}

type FuzzedCodeUsage string

const (
	undefined FuzzedCodeUsage = "undefined"
	unknown                   = "unknown"
	// The code being fuzzed exists in a shipped version of Android and runs on
	// devices in production.
	shipped = "shipped"
	// The code being fuzzed is not yet in a shipping version of Android, but it
	// will be at some point in the future.
	future_version = "future_version"
	// The code being fuzzed is not in a shipping version of Android, and there
	// are no plans to ship it in the future.
	experimental = "experimental"
)

func (fuzzed_code_usage FuzzedCodeUsage) isValidFuzzedCodeUsage() bool {
	switch fuzzed_code_usage {
	case "",
		undefined,
		unknown,
		shipped,
		future_version,
		experimental:
		return true
	}
	return false
}

type AutomaticallyRouteTo string

const (
	undefined_routing AutomaticallyRouteTo = "undefined_routing"
	// Automatically route this to the Android Automotive security team for
	// assessment.
	android_automotive = "android_automotive"
	// This should not be used in fuzzer configurations.  It is used internally
	// by Severity Assigner to flag memory leak reports.
	memory_leak = "memory_leak"
	// Route this vulnerability to our Ittiam vendor team for assessment.
	ittiam = "ittiam"
	// Reports from this fuzzer are always NSI (see the NSI ServicePrivilegeEnum
	// value for additional context).  It is not possible for this code to ever
	// have a security vulnerability.
	always_nsi = "always_nsi"
	// Route this vulnerability to AIDL team for assessment.
	aidl = "aidl"
)

func (automatically_route_to AutomaticallyRouteTo) isValidAutomaticallyRouteTo() bool {
	switch automatically_route_to {
	case "",
		undefined_routing,
		android_automotive,
		memory_leak,
		ittiam,
		always_nsi,
		aidl:
		return true
	}
	return false
}

func IsValidConfig(fuzzModule FuzzPackagedModule, moduleName string) bool {
	var config = fuzzModule.FuzzProperties.Fuzz_config
	if config != nil {
		if !config.Vector.isValidVector() {
			panic(fmt.Errorf("Invalid vector in fuzz config in %s", moduleName))
		}

		if !config.Service_privilege.isValidServicePrivilege() {
			panic(fmt.Errorf("Invalid service_privilege in fuzz config in %s", moduleName))
		}

		if !config.Users.isValidUserData() {
			panic(fmt.Errorf("Invalid users (user_data) in fuzz config in %s", moduleName))
		}

		if !config.Fuzzed_code_usage.isValidFuzzedCodeUsage() {
			panic(fmt.Errorf("Invalid fuzzed_code_usage in fuzz config in %s", moduleName))
		}

		if !config.Automatically_route_to.isValidAutomaticallyRouteTo() {
			panic(fmt.Errorf("Invalid automatically_route_to in fuzz config in %s", moduleName))
		}

		if !config.Use_platform_libs.isValidUsePlatformLibs() {
			panic(fmt.Errorf("Invalid use_platform_libs in fuzz config in %s", moduleName))
		}
	}
	return true
}

type FuzzConfig struct {
	// Email address of people to CC on bugs or contact about this fuzz target.
	Cc []string `json:"cc,omitempty"`
	// A brief description of what the fuzzed code does.
	Description string `json:"description,omitempty"`
	// Whether the code being fuzzed is remotely accessible or requires privileges
	// to access locally.
	Vector Vector `json:"vector,omitempty"`
	// How privileged the service being fuzzed is.
	Service_privilege ServicePrivilege `json:"service_privilege,omitempty"`
	// Whether the service being fuzzed handles data from multiple users or only
	// a single one.
	Users UserData `json:"users,omitempty"`
	// Specifies the use state of the code being fuzzed. This state factors into
	// how an issue is handled.
	Fuzzed_code_usage FuzzedCodeUsage `json:"fuzzed_code_usage,omitempty"`
	// Comment describing how we came to these settings for this fuzzer.
	Config_comment string
	// Which team to route this to, if it should be routed automatically.
	Automatically_route_to AutomaticallyRouteTo `json:"automatically_route_to,omitempty"`
	// Can third party/untrusted apps supply data to fuzzed code.
	Untrusted_data *bool `json:"untrusted_data,omitempty"`
	// When code was released or will be released.
	Production_date string `json:"production_date,omitempty"`
	// Prevents critical service functionality like phone calls, bluetooth, etc.
	Critical *bool `json:"critical,omitempty"`
	// Specify whether to enable continuous fuzzing on devices. Defaults to true.
	Fuzz_on_haiku_device *bool `json:"fuzz_on_haiku_device,omitempty"`
	// Specify whether to enable continuous fuzzing on host. Defaults to true.
	Fuzz_on_haiku_host *bool `json:"fuzz_on_haiku_host,omitempty"`
	// Component in Google's bug tracking system that bugs should be filed to.
	Componentid *int64 `json:"componentid,omitempty"`
	// Hotlist(s) in Google's bug tracking system that bugs should be marked with.
	Hotlists []string `json:"hotlists,omitempty"`
	// Specify whether this fuzz target was submitted by a researcher. Defaults
	// to false.
	Researcher_submitted *bool `json:"researcher_submitted,omitempty"`
	// Specify who should be acknowledged for CVEs in the Android Security
	// Bulletin.
	Acknowledgement []string `json:"acknowledgement,omitempty"`
	// Additional options to be passed to libfuzzer when run in Haiku.
	Libfuzzer_options []string `json:"libfuzzer_options,omitempty"`
	// Additional options to be passed to HWASAN when running on-device in Haiku.
	Hwasan_options []string `json:"hwasan_options,omitempty"`
	// Additional options to be passed to HWASAN when running on host in Haiku.
	Asan_options []string `json:"asan_options,omitempty"`
	// If there's a Java fuzzer with JNI, a different version of Jazzer would
	// need to be added to the fuzzer package than one without JNI
	IsJni *bool `json:"is_jni,omitempty"`
	// List of modules for monitoring coverage drops in directories (e.g. "libicu")
	Target_modules []string `json:"target_modules,omitempty"`
	// Specifies a bug assignee to replace default ISE assignment
	Triage_assignee string `json:"triage_assignee,omitempty"`
<<<<<<< HEAD
=======
	// Specifies libs used to initialize ART (java only, 'use_none' for no initialization)
	Use_platform_libs UsePlatformLibs `json:"use_platform_libs,omitempty"`
>>>>>>> 6f709385
}

type FuzzFrameworks struct {
	Afl       *bool
	Libfuzzer *bool
	Jazzer    *bool
}

type FuzzProperties struct {
	// Optional list of seed files to be installed to the fuzz target's output
	// directory.
	Corpus []string `android:"path"`
	// Optional list of data files to be installed to the fuzz target's output
	// directory. Directory structure relative to the module is preserved.
	Data []string `android:"path"`
	// Optional dictionary to be installed to the fuzz target's output directory.
	Dictionary *string `android:"path"`
	// Define the fuzzing frameworks this fuzz target can be built for. If
	// empty then the fuzz target will be available to be  built for all fuzz
	// frameworks available
	Fuzzing_frameworks *FuzzFrameworks
	// Config for running the target on fuzzing infrastructure.
	Fuzz_config *FuzzConfig
}

type FuzzPackagedModule struct {
	FuzzProperties        FuzzProperties
	Dictionary            android.Path
	Corpus                android.Paths
	CorpusIntermediateDir android.Path
	Config                android.Path
	Data                  android.Paths
	DataIntermediateDir   android.Path
}

func GetFramework(ctx android.LoadHookContext, lang Lang) Framework {
	framework := ctx.Config().Getenv("FUZZ_FRAMEWORK")

	if lang == Cc {
		switch strings.ToLower(framework) {
		case "":
			return LibFuzzer
		case "libfuzzer":
			return LibFuzzer
		case "afl":
			return AFL
		}
	} else if lang == Rust {
		return LibFuzzer
	} else if lang == Java {
		return Jazzer
	}

	ctx.ModuleErrorf(fmt.Sprintf("%s is not a valid fuzzing framework for %s", framework, lang))
	return UnknownFramework
}

func IsValidFrameworkForModule(targetFramework Framework, lang Lang, moduleFrameworks *FuzzFrameworks) bool {
	if targetFramework == UnknownFramework {
		return false
	}

	if moduleFrameworks == nil {
		return true
	}

	switch targetFramework {
	case LibFuzzer:
		return proptools.BoolDefault(moduleFrameworks.Libfuzzer, true)
	case AFL:
		return proptools.BoolDefault(moduleFrameworks.Afl, true)
	case Jazzer:
		return proptools.BoolDefault(moduleFrameworks.Jazzer, true)
	default:
		panic("%s is not supported as a fuzz framework")
	}
}

func IsValid(fuzzModule FuzzModule) bool {
	// Discard ramdisk + vendor_ramdisk + recovery modules, they're duplicates of
	// fuzz targets we're going to package anyway.
	if !fuzzModule.Enabled() || fuzzModule.InRamdisk() || fuzzModule.InVendorRamdisk() || fuzzModule.InRecovery() {
		return false
	}

	// Discard modules that are in an unavailable namespace.
	if !fuzzModule.ExportedToMake() {
		return false
	}

	return true
}

func (s *FuzzPackager) PackageArtifacts(ctx android.SingletonContext, module android.Module, fuzzModule FuzzPackagedModule, archDir android.OutputPath, builder *android.RuleBuilder) []FileToZip {
	// Package the corpora into a zipfile.
	var files []FileToZip
	if fuzzModule.Corpus != nil {
		corpusZip := archDir.Join(ctx, module.Name()+"_seed_corpus.zip")
		command := builder.Command().BuiltTool("soong_zip").
			Flag("-j").
			FlagWithOutput("-o ", corpusZip)
		rspFile := corpusZip.ReplaceExtension(ctx, "rsp")
		command.FlagWithRspFileInputList("-r ", rspFile, fuzzModule.Corpus)
		files = append(files, FileToZip{SourceFilePath: corpusZip})
	}

	// Package the data into a zipfile.
	if fuzzModule.Data != nil {
		dataZip := archDir.Join(ctx, module.Name()+"_data.zip")
		command := builder.Command().BuiltTool("soong_zip").
			FlagWithOutput("-o ", dataZip)
		for _, f := range fuzzModule.Data {
			intermediateDir := strings.TrimSuffix(f.String(), f.Rel())
			command.FlagWithArg("-C ", intermediateDir)
			command.FlagWithInput("-f ", f)
		}
		files = append(files, FileToZip{SourceFilePath: dataZip})
	}

	// The dictionary.
	if fuzzModule.Dictionary != nil {
		files = append(files, FileToZip{SourceFilePath: fuzzModule.Dictionary})
	}

	// Additional fuzz config.
	if fuzzModule.Config != nil && IsValidConfig(fuzzModule, module.Name()) {
		files = append(files, FileToZip{SourceFilePath: fuzzModule.Config})
	}

	return files
}

func (s *FuzzPackager) BuildZipFile(ctx android.SingletonContext, module android.Module, fuzzModule FuzzPackagedModule, files []FileToZip, builder *android.RuleBuilder, archDir android.OutputPath, archString string, hostOrTargetString string, archOs ArchOs, archDirs map[ArchOs][]FileToZip) ([]FileToZip, bool) {
	fuzzZip := archDir.Join(ctx, module.Name()+".zip")

	command := builder.Command().BuiltTool("soong_zip").
		Flag("-j").
		FlagWithOutput("-o ", fuzzZip)

	for _, file := range files {
		if file.DestinationPathPrefix != "" {
			command.FlagWithArg("-P ", file.DestinationPathPrefix)
		} else {
			command.Flag("-P ''")
		}
		if file.DestinationPath != "" {
			command.FlagWithArg("-e ", file.DestinationPath)
		}
		command.FlagWithInput("-f ", file.SourceFilePath)
	}

	builder.Build("create-"+fuzzZip.String(),
		"Package "+module.Name()+" for "+archString+"-"+hostOrTargetString)

	// Don't add modules to 'make haiku-rust' that are set to not be
	// exported to the fuzzing infrastructure.
	if config := fuzzModule.FuzzProperties.Fuzz_config; config != nil {
		if strings.Contains(hostOrTargetString, "host") && !BoolDefault(config.Fuzz_on_haiku_host, true) {
			return archDirs[archOs], false
		} else if !BoolDefault(config.Fuzz_on_haiku_device, true) {
			return archDirs[archOs], false
		}
	}

	s.FuzzTargets[module.Name()] = true
	archDirs[archOs] = append(archDirs[archOs], FileToZip{SourceFilePath: fuzzZip})

	return archDirs[archOs], true
}

func (f *FuzzConfig) String() string {
	b, err := json.Marshal(f)
	if err != nil {
		panic(err)
	}

	return string(b)
}

func (s *FuzzPackager) CreateFuzzPackage(ctx android.SingletonContext, archDirs map[ArchOs][]FileToZip, fuzzType Lang, pctx android.PackageContext) {
	var archOsList []ArchOs
	for archOs := range archDirs {
		archOsList = append(archOsList, archOs)
	}
	sort.Slice(archOsList, func(i, j int) bool { return archOsList[i].Dir < archOsList[j].Dir })

	for _, archOs := range archOsList {
		filesToZip := archDirs[archOs]
		arch := archOs.Arch
		hostOrTarget := archOs.HostOrTarget
		builder := android.NewRuleBuilder(pctx, ctx)
		zipFileName := "fuzz-" + hostOrTarget + "-" + arch + ".zip"
		if fuzzType == Rust {
			zipFileName = "fuzz-rust-" + hostOrTarget + "-" + arch + ".zip"
		}
		if fuzzType == Java {
			zipFileName = "fuzz-java-" + hostOrTarget + "-" + arch + ".zip"
		}

		outputFile := android.PathForOutput(ctx, zipFileName)

		s.Packages = append(s.Packages, outputFile)

		command := builder.Command().BuiltTool("soong_zip").
			Flag("-j").
			FlagWithOutput("-o ", outputFile).
			Flag("-L 0") // No need to try and re-compress the zipfiles.

		for _, fileToZip := range filesToZip {
			if fileToZip.DestinationPathPrefix != "" {
				command.FlagWithArg("-P ", fileToZip.DestinationPathPrefix)
			} else {
				command.Flag("-P ''")
			}
			command.FlagWithInput("-f ", fileToZip.SourceFilePath)

		}
		builder.Build("create-fuzz-package-"+arch+"-"+hostOrTarget,
			"Create fuzz target packages for "+arch+"-"+hostOrTarget)
	}
}

func (s *FuzzPackager) PreallocateSlice(ctx android.MakeVarsContext, targets string) {
	fuzzTargets := make([]string, 0, len(s.FuzzTargets))
	for target, _ := range s.FuzzTargets {
		fuzzTargets = append(fuzzTargets, target)
	}

	sort.Strings(fuzzTargets)
	ctx.Strict(targets, strings.Join(fuzzTargets, " "))
}<|MERGE_RESOLUTION|>--- conflicted
+++ resolved
@@ -366,11 +366,8 @@
 	Target_modules []string `json:"target_modules,omitempty"`
 	// Specifies a bug assignee to replace default ISE assignment
 	Triage_assignee string `json:"triage_assignee,omitempty"`
-<<<<<<< HEAD
-=======
 	// Specifies libs used to initialize ART (java only, 'use_none' for no initialization)
 	Use_platform_libs UsePlatformLibs `json:"use_platform_libs,omitempty"`
->>>>>>> 6f709385
 }
 
 type FuzzFrameworks struct {
