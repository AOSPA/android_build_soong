--- conflicted
+++ resolved
@@ -156,20 +156,13 @@
 			}
 		}
 
-<<<<<<< HEAD
-		// Register allocation MLGO flags for ARM64.
-		if ctx.Arch().ArchType == android.Arm64 {
-			// TODO: b/311889575 - 15701243645303822394 - Build Failure for libperfetto.so
-			// ltoCFlags = append(ltoCFlags, "-mllvm -regalloc-enable-advisor=release")
-			// ltoLdFlags = append(ltoLdFlags, "-Wl,-mllvm,-regalloc-enable-advisor=release")
-=======
 		if !ctx.Config().IsEnvFalse("THINLTO_USE_MLGO") {
 			// Register allocation MLGO flags for ARM64.
 			if ctx.Arch().ArchType == android.Arm64 {
-				ltoCFlags = append(ltoCFlags, "-mllvm -regalloc-enable-advisor=release")
-				ltoLdFlags = append(ltoLdFlags, "-Wl,-mllvm,-regalloc-enable-advisor=release")
-			}
->>>>>>> 1b641840
+				// TODO: b/311889575 - 15701243645303822394 - Build Failure for libperfetto.so
+			        // ltoCFlags = append(ltoCFlags, "-mllvm -regalloc-enable-advisor=release")
+			        // ltoLdFlags = append(ltoLdFlags, "-Wl,-mllvm,-regalloc-enable-advisor=release")
+			}
 			// Flags for training MLGO model.
 			if ctx.Config().IsEnvTrue("THINLTO_EMIT_INDEXES_AND_IMPORTS") {
 				ltoLdFlags = append(ltoLdFlags, "-Wl,--save-temps=import")
