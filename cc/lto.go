--- conflicted
+++ resolved
@@ -15,13 +15,9 @@
 package cc
 
 import (
-<<<<<<< HEAD
-	"android/soong/android"
 	"android/soong/cc/config"
+	"fmt"
 	"strings"
-=======
-	"fmt"
->>>>>>> b6ec6704
 
 	"github.com/google/blueprint"
 	"github.com/google/blueprint/proptools"
