// Copyright 2017 Google Inc. All rights reserved.
//
// Licensed under the Apache License, Version 2.0 (the "License");
// you may not use this file except in compliance with the License.
// You may obtain a copy of the License at
//
//     http://www.apache.org/licenses/LICENSE-2.0
//
// Unless required by applicable law or agreed to in writing, software
// distributed under the License is distributed on an "AS IS" BASIS,
// WITHOUT WARRANTIES OR CONDITIONS OF ANY KIND, either express or implied.
// See the License for the specific language governing permissions and
// limitations under the License.

package cc

import (
	"fmt"
	"os"
	"path/filepath"
	"reflect"
	"regexp"
	"runtime"
	"strings"
	"testing"

	"android/soong/android"
	"android/soong/bazel/cquery"
)

func TestMain(m *testing.M) {
	os.Exit(m.Run())
}

var prepareForCcTest = android.GroupFixturePreparers(
	PrepareForTestWithCcIncludeVndk,
	android.FixtureModifyProductVariables(func(variables android.FixtureProductVariables) {
		variables.DeviceVndkVersion = StringPtr("current")
		variables.ProductVndkVersion = StringPtr("current")
		variables.Platform_vndk_version = StringPtr("29")
	}),
)

// testCcWithConfig runs tests using the prepareForCcTest
//
// See testCc for an explanation as to how to stop using this deprecated method.
//
// deprecated
func testCcWithConfig(t *testing.T, config android.Config) *android.TestContext {
	t.Helper()
	result := prepareForCcTest.RunTestWithConfig(t, config)
	return result.TestContext
}

// testCc runs tests using the prepareForCcTest
//
// Do not add any new usages of this, instead use the prepareForCcTest directly as it makes it much
// easier to customize the test behavior.
//
// If it is necessary to customize the behavior of an existing test that uses this then please first
// convert the test to using prepareForCcTest first and then in a following change add the
// appropriate fixture preparers. Keeping the conversion change separate makes it easy to verify
// that it did not change the test behavior unexpectedly.
//
// deprecated
func testCc(t *testing.T, bp string) *android.TestContext {
	t.Helper()
	result := prepareForCcTest.RunTestWithBp(t, bp)
	return result.TestContext
}

// testCcNoVndk runs tests using the prepareForCcTest
//
// See testCc for an explanation as to how to stop using this deprecated method.
//
// deprecated
func testCcNoVndk(t *testing.T, bp string) *android.TestContext {
	t.Helper()
	config := TestConfig(t.TempDir(), android.Android, nil, bp, nil)
	config.TestProductVariables.Platform_vndk_version = StringPtr("29")

	return testCcWithConfig(t, config)
}

// testCcNoProductVndk runs tests using the prepareForCcTest
//
// See testCc for an explanation as to how to stop using this deprecated method.
//
// deprecated
func testCcNoProductVndk(t *testing.T, bp string) *android.TestContext {
	t.Helper()
	config := TestConfig(t.TempDir(), android.Android, nil, bp, nil)
	config.TestProductVariables.DeviceVndkVersion = StringPtr("current")
	config.TestProductVariables.Platform_vndk_version = StringPtr("29")

	return testCcWithConfig(t, config)
}

// testCcErrorWithConfig runs tests using the prepareForCcTest
//
// See testCc for an explanation as to how to stop using this deprecated method.
//
// deprecated
func testCcErrorWithConfig(t *testing.T, pattern string, config android.Config) {
	t.Helper()

	prepareForCcTest.
		ExtendWithErrorHandler(android.FixtureExpectsAtLeastOneErrorMatchingPattern(pattern)).
		RunTestWithConfig(t, config)
}

// testCcError runs tests using the prepareForCcTest
//
// See testCc for an explanation as to how to stop using this deprecated method.
//
// deprecated
func testCcError(t *testing.T, pattern string, bp string) {
	t.Helper()
	config := TestConfig(t.TempDir(), android.Android, nil, bp, nil)
	config.TestProductVariables.DeviceVndkVersion = StringPtr("current")
	config.TestProductVariables.Platform_vndk_version = StringPtr("29")
	testCcErrorWithConfig(t, pattern, config)
	return
}

// testCcErrorProductVndk runs tests using the prepareForCcTest
//
// See testCc for an explanation as to how to stop using this deprecated method.
//
// deprecated
func testCcErrorProductVndk(t *testing.T, pattern string, bp string) {
	t.Helper()
	config := TestConfig(t.TempDir(), android.Android, nil, bp, nil)
	config.TestProductVariables.DeviceVndkVersion = StringPtr("current")
	config.TestProductVariables.ProductVndkVersion = StringPtr("current")
	config.TestProductVariables.Platform_vndk_version = StringPtr("29")
	testCcErrorWithConfig(t, pattern, config)
	return
}

const (
	coreVariant     = "android_arm64_armv8-a_shared"
	vendorVariant   = "android_vendor.29_arm64_armv8-a_shared"
	productVariant  = "android_product.29_arm64_armv8-a_shared"
	recoveryVariant = "android_recovery_arm64_armv8-a_shared"
	ramdiskVariant  = "android_ramdisk_arm64_armv8-a_shared"
)

// Test that the PrepareForTestWithCcDefaultModules provides all the files that it uses by
// running it in a fixture that requires all source files to exist.
func TestPrepareForTestWithCcDefaultModules(t *testing.T) {
	android.GroupFixturePreparers(
		PrepareForTestWithCcDefaultModules,
		android.PrepareForTestDisallowNonExistentPaths,
	).RunTest(t)
}

func TestVendorSrc(t *testing.T) {
	t.Parallel()
	ctx := testCc(t, `
		cc_library {
			name: "libTest",
			srcs: ["foo.c"],
			no_libcrt: true,
			nocrt: true,
			system_shared_libs: [],
			vendor_available: true,
			target: {
				vendor: {
					srcs: ["bar.c"],
				},
			},
		}
	`)

	ld := ctx.ModuleForTests("libTest", vendorVariant).Rule("ld")
	var objs []string
	for _, o := range ld.Inputs {
		objs = append(objs, o.Base())
	}
	if len(objs) != 2 || objs[0] != "foo.o" || objs[1] != "bar.o" {
		t.Errorf("inputs of libTest must be []string{\"foo.o\", \"bar.o\"}, but was %#v.", objs)
	}
}

func checkInstallPartition(t *testing.T, ctx *android.TestContext, name, variant, expected string) {
	mod := ctx.ModuleForTests(name, variant).Module().(*Module)
	partitionDefined := false
	checkPartition := func(specific bool, partition string) {
		if specific {
			if expected != partition && !partitionDefined {
				// The variant is installed to the 'partition'
				t.Errorf("%s variant of %q must not be installed to %s partition", variant, name, partition)
			}
			partitionDefined = true
		} else {
			// The variant is not installed to the 'partition'
			if expected == partition {
				t.Errorf("%s variant of %q must be installed to %s partition", variant, name, partition)
			}
		}
	}
	socSpecific := func(m *Module) bool {
		return m.SocSpecific() || m.socSpecificModuleContext()
	}
	deviceSpecific := func(m *Module) bool {
		return m.DeviceSpecific() || m.deviceSpecificModuleContext()
	}
	productSpecific := func(m *Module) bool {
		return m.ProductSpecific() || m.productSpecificModuleContext()
	}
	systemExtSpecific := func(m *Module) bool {
		return m.SystemExtSpecific()
	}
	checkPartition(socSpecific(mod), "vendor")
	checkPartition(deviceSpecific(mod), "odm")
	checkPartition(productSpecific(mod), "product")
	checkPartition(systemExtSpecific(mod), "system_ext")
	if !partitionDefined && expected != "system" {
		t.Errorf("%s variant of %q is expected to be installed to %s partition,"+
			" but installed to system partition", variant, name, expected)
	}
}

func TestInstallPartition(t *testing.T) {
	t.Parallel()
	t.Helper()
	ctx := prepareForCcTest.RunTestWithBp(t, `
		cc_library {
			name: "libsystem",
		}
		cc_library {
			name: "libsystem_ext",
			system_ext_specific: true,
		}
		cc_library {
			name: "libproduct",
			product_specific: true,
		}
		cc_library {
			name: "libvendor",
			vendor: true,
		}
		cc_library {
			name: "libodm",
			device_specific: true,
		}
		cc_library {
			name: "liball_available",
			vendor_available: true,
			product_available: true,
		}
		cc_library {
			name: "libsystem_ext_all_available",
			system_ext_specific: true,
			vendor_available: true,
			product_available: true,
		}
		cc_library {
			name: "liball_available_odm",
			odm_available: true,
			product_available: true,
		}
		cc_library {
			name: "libproduct_vendoravailable",
			product_specific: true,
			vendor_available: true,
		}
		cc_library {
			name: "libproduct_odmavailable",
			product_specific: true,
			odm_available: true,
		}
	`).TestContext

	checkInstallPartition(t, ctx, "libsystem", coreVariant, "system")
	checkInstallPartition(t, ctx, "libsystem_ext", coreVariant, "system_ext")
	checkInstallPartition(t, ctx, "libproduct", productVariant, "product")
	checkInstallPartition(t, ctx, "libvendor", vendorVariant, "vendor")
	checkInstallPartition(t, ctx, "libodm", vendorVariant, "odm")

	checkInstallPartition(t, ctx, "liball_available", coreVariant, "system")
	checkInstallPartition(t, ctx, "liball_available", productVariant, "product")
	checkInstallPartition(t, ctx, "liball_available", vendorVariant, "vendor")

	checkInstallPartition(t, ctx, "libsystem_ext_all_available", coreVariant, "system_ext")
	checkInstallPartition(t, ctx, "libsystem_ext_all_available", productVariant, "product")
	checkInstallPartition(t, ctx, "libsystem_ext_all_available", vendorVariant, "vendor")

	checkInstallPartition(t, ctx, "liball_available_odm", coreVariant, "system")
	checkInstallPartition(t, ctx, "liball_available_odm", productVariant, "product")
	checkInstallPartition(t, ctx, "liball_available_odm", vendorVariant, "odm")

	checkInstallPartition(t, ctx, "libproduct_vendoravailable", productVariant, "product")
	checkInstallPartition(t, ctx, "libproduct_vendoravailable", vendorVariant, "vendor")

	checkInstallPartition(t, ctx, "libproduct_odmavailable", productVariant, "product")
	checkInstallPartition(t, ctx, "libproduct_odmavailable", vendorVariant, "odm")
}

func checkVndkModule(t *testing.T, ctx *android.TestContext, name, subDir string,
	isVndkSp bool, extends string, variant string) {

	t.Helper()

	mod := ctx.ModuleForTests(name, variant).Module().(*Module)

	// Check library properties.
	lib, ok := mod.compiler.(*libraryDecorator)
	if !ok {
		t.Errorf("%q must have libraryDecorator", name)
	} else if lib.baseInstaller.subDir != subDir {
		t.Errorf("%q must use %q as subdir but it is using %q", name, subDir,
			lib.baseInstaller.subDir)
	}

	// Check VNDK properties.
	if mod.vndkdep == nil {
		t.Fatalf("%q must have `vndkdep`", name)
	}
	if !mod.IsVndk() {
		t.Errorf("%q IsVndk() must equal to true", name)
	}
	if mod.IsVndkSp() != isVndkSp {
		t.Errorf("%q IsVndkSp() must equal to %t", name, isVndkSp)
	}

	// Check VNDK extension properties.
	isVndkExt := extends != ""
	if mod.IsVndkExt() != isVndkExt {
		t.Errorf("%q IsVndkExt() must equal to %t", name, isVndkExt)
	}

	if actualExtends := mod.getVndkExtendsModuleName(); actualExtends != extends {
		t.Errorf("%q must extend from %q but get %q", name, extends, actualExtends)
	}
}

func checkWriteFileOutput(t *testing.T, params android.TestingBuildParams, expected []string) {
	t.Helper()
	content := android.ContentFromFileRuleForTests(t, params)
	actual := strings.FieldsFunc(content, func(r rune) bool { return r == '\n' })
	assertArrayString(t, actual, expected)
}

func checkVndkOutput(t *testing.T, ctx *android.TestContext, output string, expected []string) {
	t.Helper()
	vndkSnapshot := ctx.SingletonForTests("vndk-snapshot")
	checkWriteFileOutput(t, vndkSnapshot.Output(output), expected)
}

func checkVndkLibrariesOutput(t *testing.T, ctx *android.TestContext, module string, expected []string) {
	t.Helper()
	got := ctx.ModuleForTests(module, "android_common").Module().(*vndkLibrariesTxt).fileNames
	assertArrayString(t, got, expected)
}

func TestVndk(t *testing.T) {
	t.Parallel()
	bp := `
		cc_library {
			name: "libvndk",
			vendor_available: true,
			vndk: {
				enabled: true,
			},
			nocrt: true,
		}

		cc_library {
			name: "libvndk_private",
			vendor_available: true,
			vndk: {
				enabled: true,
				private: true,
			},
			nocrt: true,
			stem: "libvndk-private",
		}

		cc_library {
			name: "libvndk_product",
			vendor_available: true,
			product_available: true,
			vndk: {
				enabled: true,
			},
			nocrt: true,
			target: {
				vendor: {
					cflags: ["-DTEST"],
				},
				product: {
					cflags: ["-DTEST"],
				},
			},
		}

		cc_library {
			name: "libvndk_sp",
			vendor_available: true,
			vndk: {
				enabled: true,
				support_system_process: true,
			},
			nocrt: true,
			suffix: "-x",
		}

		cc_library {
			name: "libvndk_sp_private",
			vendor_available: true,
			vndk: {
				enabled: true,
				support_system_process: true,
				private: true,
			},
			nocrt: true,
			target: {
				vendor: {
					suffix: "-x",
				},
			},
		}

		cc_library {
			name: "libvndk_sp_product_private",
			vendor_available: true,
			product_available: true,
			vndk: {
				enabled: true,
				support_system_process: true,
				private: true,
			},
			nocrt: true,
			target: {
				vendor: {
					suffix: "-x",
				},
				product: {
					suffix: "-x",
				},
			},
		}

		cc_library {
			name: "libllndk",
			llndk: {
				symbol_file: "libllndk.map.txt",
				export_llndk_headers: ["libllndk_headers"],
			}
		}

		cc_library {
			name: "libclang_rt.hwasan-llndk",
			llndk: {
				symbol_file: "libclang_rt.hwasan.map.txt",
			}
		}

		cc_library_headers {
			name: "libllndk_headers",
			llndk: {
				llndk_headers: true,
			},
			export_include_dirs: ["include"],
		}

		llndk_libraries_txt {
			name: "llndk.libraries.txt",
		}
		vndkcore_libraries_txt {
			name: "vndkcore.libraries.txt",
		}
		vndksp_libraries_txt {
			name: "vndksp.libraries.txt",
		}
		vndkprivate_libraries_txt {
			name: "vndkprivate.libraries.txt",
		}
		vndkproduct_libraries_txt {
			name: "vndkproduct.libraries.txt",
		}
		vndkcorevariant_libraries_txt {
			name: "vndkcorevariant.libraries.txt",
			insert_vndk_version: false,
		}
	`

	config := TestConfig(t.TempDir(), android.Android, nil, bp, nil)
	config.TestProductVariables.DeviceVndkVersion = StringPtr("current")
	config.TestProductVariables.ProductVndkVersion = StringPtr("current")
	config.TestProductVariables.Platform_vndk_version = StringPtr("29")

	ctx := testCcWithConfig(t, config)

	// subdir == "" because VNDK libs are not supposed to be installed separately.
	// They are installed as part of VNDK APEX instead.
	checkVndkModule(t, ctx, "libvndk", "", false, "", vendorVariant)
	checkVndkModule(t, ctx, "libvndk_private", "", false, "", vendorVariant)
	checkVndkModule(t, ctx, "libvndk_product", "", false, "", vendorVariant)
	checkVndkModule(t, ctx, "libvndk_sp", "", true, "", vendorVariant)
	checkVndkModule(t, ctx, "libvndk_sp_private", "", true, "", vendorVariant)
	checkVndkModule(t, ctx, "libvndk_sp_product_private", "", true, "", vendorVariant)

	checkVndkModule(t, ctx, "libvndk_product", "", false, "", productVariant)
	checkVndkModule(t, ctx, "libvndk_sp_product_private", "", true, "", productVariant)

	// Check VNDK snapshot output.
	snapshotDir := "vndk-snapshot"
	snapshotVariantPath := filepath.Join("out/soong", snapshotDir, "arm64")

	vndkLibPath := filepath.Join(snapshotVariantPath, fmt.Sprintf("arch-%s-%s",
		"arm64", "armv8-a"))
	vndkLib2ndPath := filepath.Join(snapshotVariantPath, fmt.Sprintf("arch-%s-%s",
		"arm", "armv7-a-neon"))

	vndkCoreLibPath := filepath.Join(vndkLibPath, "shared", "vndk-core")
	vndkSpLibPath := filepath.Join(vndkLibPath, "shared", "vndk-sp")
	llndkLibPath := filepath.Join(vndkLibPath, "shared", "llndk-stub")

	vndkCoreLib2ndPath := filepath.Join(vndkLib2ndPath, "shared", "vndk-core")
	vndkSpLib2ndPath := filepath.Join(vndkLib2ndPath, "shared", "vndk-sp")
	llndkLib2ndPath := filepath.Join(vndkLib2ndPath, "shared", "llndk-stub")

	variant := "android_vendor.29_arm64_armv8-a_shared"
	variant2nd := "android_vendor.29_arm_armv7-a-neon_shared"

	snapshotSingleton := ctx.SingletonForTests("vndk-snapshot")

	CheckSnapshot(t, ctx, snapshotSingleton, "libvndk", "libvndk.so", vndkCoreLibPath, variant)
	CheckSnapshot(t, ctx, snapshotSingleton, "libvndk", "libvndk.so", vndkCoreLib2ndPath, variant2nd)
	CheckSnapshot(t, ctx, snapshotSingleton, "libvndk_product", "libvndk_product.so", vndkCoreLibPath, variant)
	CheckSnapshot(t, ctx, snapshotSingleton, "libvndk_product", "libvndk_product.so", vndkCoreLib2ndPath, variant2nd)
	CheckSnapshot(t, ctx, snapshotSingleton, "libvndk_sp", "libvndk_sp-x.so", vndkSpLibPath, variant)
	CheckSnapshot(t, ctx, snapshotSingleton, "libvndk_sp", "libvndk_sp-x.so", vndkSpLib2ndPath, variant2nd)
	CheckSnapshot(t, ctx, snapshotSingleton, "libllndk", "libllndk.so", llndkLibPath, variant)
	CheckSnapshot(t, ctx, snapshotSingleton, "libllndk", "libllndk.so", llndkLib2ndPath, variant2nd)

	snapshotConfigsPath := filepath.Join(snapshotVariantPath, "configs")
	CheckSnapshot(t, ctx, snapshotSingleton, "llndk.libraries.txt", "llndk.libraries.txt", snapshotConfigsPath, "android_common")
	CheckSnapshot(t, ctx, snapshotSingleton, "vndkcore.libraries.txt", "vndkcore.libraries.txt", snapshotConfigsPath, "android_common")
	CheckSnapshot(t, ctx, snapshotSingleton, "vndksp.libraries.txt", "vndksp.libraries.txt", snapshotConfigsPath, "android_common")
	CheckSnapshot(t, ctx, snapshotSingleton, "vndkprivate.libraries.txt", "vndkprivate.libraries.txt", snapshotConfigsPath, "android_common")
	CheckSnapshot(t, ctx, snapshotSingleton, "vndkproduct.libraries.txt", "vndkproduct.libraries.txt", snapshotConfigsPath, "android_common")

	checkVndkOutput(t, ctx, "vndk/vndk.libraries.txt", []string{
		"LLNDK: libc.so",
		"LLNDK: libdl.so",
		"LLNDK: libft2.so",
		"LLNDK: libllndk.so",
		"LLNDK: libm.so",
		"VNDK-SP: libc++.so",
		"VNDK-SP: libvndk_sp-x.so",
		"VNDK-SP: libvndk_sp_private-x.so",
		"VNDK-SP: libvndk_sp_product_private-x.so",
		"VNDK-core: libvndk-private.so",
		"VNDK-core: libvndk.so",
		"VNDK-core: libvndk_product.so",
		"VNDK-private: libft2.so",
		"VNDK-private: libvndk-private.so",
		"VNDK-private: libvndk_sp_private-x.so",
		"VNDK-private: libvndk_sp_product_private-x.so",
		"VNDK-product: libc++.so",
		"VNDK-product: libvndk_product.so",
		"VNDK-product: libvndk_sp_product_private-x.so",
	})
	checkVndkLibrariesOutput(t, ctx, "llndk.libraries.txt", []string{"libc.so", "libclang_rt.hwasan-llndk.so", "libdl.so", "libft2.so", "libllndk.so", "libm.so"})
	checkVndkLibrariesOutput(t, ctx, "vndkcore.libraries.txt", []string{"libvndk-private.so", "libvndk.so", "libvndk_product.so"})
	checkVndkLibrariesOutput(t, ctx, "vndksp.libraries.txt", []string{"libc++.so", "libvndk_sp-x.so", "libvndk_sp_private-x.so", "libvndk_sp_product_private-x.so"})
	checkVndkLibrariesOutput(t, ctx, "vndkprivate.libraries.txt", []string{"libft2.so", "libvndk-private.so", "libvndk_sp_private-x.so", "libvndk_sp_product_private-x.so"})
	checkVndkLibrariesOutput(t, ctx, "vndkproduct.libraries.txt", []string{"libc++.so", "libvndk_product.so", "libvndk_sp_product_private-x.so"})
	checkVndkLibrariesOutput(t, ctx, "vndkcorevariant.libraries.txt", nil)
}

func TestVndkWithHostSupported(t *testing.T) {
	t.Parallel()
	ctx := testCc(t, `
		cc_library {
			name: "libvndk_host_supported",
			vendor_available: true,
			product_available: true,
			vndk: {
				enabled: true,
			},
			host_supported: true,
		}

		cc_library {
			name: "libvndk_host_supported_but_disabled_on_device",
			vendor_available: true,
			product_available: true,
			vndk: {
				enabled: true,
			},
			host_supported: true,
			enabled: false,
			target: {
				host: {
					enabled: true,
				}
			}
		}

		vndkcore_libraries_txt {
			name: "vndkcore.libraries.txt",
		}
	`)

	checkVndkLibrariesOutput(t, ctx, "vndkcore.libraries.txt", []string{"libvndk_host_supported.so"})
}

func TestVndkLibrariesTxtAndroidMk(t *testing.T) {
	t.Parallel()
	bp := `
		llndk_libraries_txt {
			name: "llndk.libraries.txt",
			insert_vndk_version: true,
		}`
	config := TestConfig(t.TempDir(), android.Android, nil, bp, nil)
	config.TestProductVariables.DeviceVndkVersion = StringPtr("current")
	config.TestProductVariables.Platform_vndk_version = StringPtr("29")
	ctx := testCcWithConfig(t, config)

	module := ctx.ModuleForTests("llndk.libraries.txt", "android_common")
	entries := android.AndroidMkEntriesForTest(t, ctx, module.Module())[0]
	assertArrayString(t, entries.EntryMap["LOCAL_MODULE_STEM"], []string{"llndk.libraries.29.txt"})
}

func TestVndkUsingCoreVariant(t *testing.T) {
	t.Parallel()
	bp := `
		cc_library {
			name: "libvndk",
			vendor_available: true,
			product_available: true,
			vndk: {
				enabled: true,
			},
			nocrt: true,
		}

		cc_library {
			name: "libvndk_sp",
			vendor_available: true,
			product_available: true,
			vndk: {
				enabled: true,
				support_system_process: true,
			},
			nocrt: true,
		}

		cc_library {
			name: "libvndk2",
			vendor_available: true,
			product_available: true,
			vndk: {
				enabled: true,
				private: true,
			},
			nocrt: true,
		}

		vndkcorevariant_libraries_txt {
			name: "vndkcorevariant.libraries.txt",
			insert_vndk_version: false,
		}
	`

	config := TestConfig(t.TempDir(), android.Android, nil, bp, nil)
	config.TestProductVariables.DeviceVndkVersion = StringPtr("current")
	config.TestProductVariables.Platform_vndk_version = StringPtr("29")
	config.TestProductVariables.VndkUseCoreVariant = BoolPtr(true)

	setVndkMustUseVendorVariantListForTest(config, []string{"libvndk"})

	ctx := testCcWithConfig(t, config)

	checkVndkLibrariesOutput(t, ctx, "vndkcorevariant.libraries.txt", []string{"libc++.so", "libvndk2.so", "libvndk_sp.so"})
}

func TestDataLibs(t *testing.T) {
	t.Parallel()
	bp := `
		cc_test_library {
			name: "test_lib",
			srcs: ["test_lib.cpp"],
			gtest: false,
		}

		cc_test {
			name: "main_test",
			data_libs: ["test_lib"],
			gtest: false,
		}
 `

	config := TestConfig(t.TempDir(), android.Android, nil, bp, nil)
	config.TestProductVariables.DeviceVndkVersion = StringPtr("current")
	config.TestProductVariables.Platform_vndk_version = StringPtr("29")
	config.TestProductVariables.VndkUseCoreVariant = BoolPtr(true)

	ctx := testCcWithConfig(t, config)
	module := ctx.ModuleForTests("main_test", "android_arm_armv7-a-neon").Module()
	testBinary := module.(*Module).linker.(*testBinary)
	outputFiles, err := module.(android.OutputFileProducer).OutputFiles("")
	if err != nil {
		t.Errorf("Expected cc_test to produce output files, error: %s", err)
		return
	}
	if len(outputFiles) != 1 {
		t.Errorf("expected exactly one output file. output files: [%s]", outputFiles)
		return
	}
	if len(testBinary.dataPaths()) != 1 {
		t.Errorf("expected exactly one test data file. test data files: [%s]", testBinary.dataPaths())
		return
	}

	outputPath := outputFiles[0].String()
	testBinaryPath := testBinary.dataPaths()[0].SrcPath.String()

	if !strings.HasSuffix(outputPath, "/main_test") {
		t.Errorf("expected test output file to be 'main_test', but was '%s'", outputPath)
		return
	}
	if !strings.HasSuffix(testBinaryPath, "/test_lib.so") {
		t.Errorf("expected test data file to be 'test_lib.so', but was '%s'", testBinaryPath)
		return
	}
}

func TestDataLibsRelativeInstallPath(t *testing.T) {
	t.Parallel()
	bp := `
		cc_test_library {
			name: "test_lib",
			srcs: ["test_lib.cpp"],
			relative_install_path: "foo/bar/baz",
			gtest: false,
		}

		cc_binary {
			name: "test_bin",
			relative_install_path: "foo/bar/baz",
			compile_multilib: "both",
		}

		cc_test {
			name: "main_test",
			data_libs: ["test_lib"],
			data_bins: ["test_bin"],
			gtest: false,
		}
 `

	config := TestConfig(t.TempDir(), android.Android, nil, bp, nil)
	config.TestProductVariables.DeviceVndkVersion = StringPtr("current")
	config.TestProductVariables.Platform_vndk_version = StringPtr("29")
	config.TestProductVariables.VndkUseCoreVariant = BoolPtr(true)

	ctx := testCcWithConfig(t, config)
	module := ctx.ModuleForTests("main_test", "android_arm_armv7-a-neon").Module()
	testBinary := module.(*Module).linker.(*testBinary)
	outputFiles, err := module.(android.OutputFileProducer).OutputFiles("")
	if err != nil {
		t.Fatalf("Expected cc_test to produce output files, error: %s", err)
	}
	if len(outputFiles) != 1 {
		t.Fatalf("expected exactly one output file. output files: [%s]", outputFiles)
	}
	if len(testBinary.dataPaths()) != 2 {
		t.Fatalf("expected exactly one test data file. test data files: [%s]", testBinary.dataPaths())
	}

	outputPath := outputFiles[0].String()

	if !strings.HasSuffix(outputPath, "/main_test") {
		t.Errorf("expected test output file to be 'main_test', but was '%s'", outputPath)
	}
	entries := android.AndroidMkEntriesForTest(t, ctx, module)[0]
	if !strings.HasSuffix(entries.EntryMap["LOCAL_TEST_DATA"][0], ":test_lib.so:foo/bar/baz") {
		t.Errorf("expected LOCAL_TEST_DATA to end with `:test_lib.so:foo/bar/baz`,"+
			" but was '%s'", entries.EntryMap["LOCAL_TEST_DATA"][0])
	}
	if !strings.HasSuffix(entries.EntryMap["LOCAL_TEST_DATA"][1], ":test_bin:foo/bar/baz") {
		t.Errorf("expected LOCAL_TEST_DATA to end with `:test_bin:foo/bar/baz`,"+
			" but was '%s'", entries.EntryMap["LOCAL_TEST_DATA"][1])
	}
}

func TestTestBinaryTestSuites(t *testing.T) {
	t.Parallel()
	bp := `
		cc_test {
			name: "main_test",
			srcs: ["main_test.cpp"],
			test_suites: [
				"suite_1",
				"suite_2",
			],
			gtest: false,
		}
	`

	ctx := prepareForCcTest.RunTestWithBp(t, bp).TestContext
	module := ctx.ModuleForTests("main_test", "android_arm_armv7-a-neon").Module()

	entries := android.AndroidMkEntriesForTest(t, ctx, module)[0]
	compatEntries := entries.EntryMap["LOCAL_COMPATIBILITY_SUITE"]
	if len(compatEntries) != 2 {
		t.Errorf("expected two elements in LOCAL_COMPATIBILITY_SUITE. got %d", len(compatEntries))
	}
	if compatEntries[0] != "suite_1" {
		t.Errorf("expected LOCAL_COMPATIBILITY_SUITE to be`suite_1`,"+
			" but was '%s'", compatEntries[0])
	}
	if compatEntries[1] != "suite_2" {
		t.Errorf("expected LOCAL_COMPATIBILITY_SUITE to be`suite_2`,"+
			" but was '%s'", compatEntries[1])
	}
}

func TestTestLibraryTestSuites(t *testing.T) {
	t.Parallel()
	bp := `
		cc_test_library {
			name: "main_test_lib",
			srcs: ["main_test_lib.cpp"],
			test_suites: [
				"suite_1",
				"suite_2",
			],
			gtest: false,
		}
	`

	ctx := prepareForCcTest.RunTestWithBp(t, bp).TestContext
	module := ctx.ModuleForTests("main_test_lib", "android_arm_armv7-a-neon_shared").Module()

	entries := android.AndroidMkEntriesForTest(t, ctx, module)[0]
	compatEntries := entries.EntryMap["LOCAL_COMPATIBILITY_SUITE"]
	if len(compatEntries) != 2 {
		t.Errorf("expected two elements in LOCAL_COMPATIBILITY_SUITE. got %d", len(compatEntries))
	}
	if compatEntries[0] != "suite_1" {
		t.Errorf("expected LOCAL_COMPATIBILITY_SUITE to be`suite_1`,"+
			" but was '%s'", compatEntries[0])
	}
	if compatEntries[1] != "suite_2" {
		t.Errorf("expected LOCAL_COMPATIBILITY_SUITE to be`suite_2`,"+
			" but was '%s'", compatEntries[1])
	}
}

func TestVndkWhenVndkVersionIsNotSet(t *testing.T) {
	t.Parallel()
	ctx := testCcNoVndk(t, `
		cc_library {
			name: "libvndk",
			vendor_available: true,
			product_available: true,
			vndk: {
				enabled: true,
			},
			nocrt: true,
		}
		cc_library {
			name: "libvndk-private",
			vendor_available: true,
			product_available: true,
			vndk: {
				enabled: true,
				private: true,
			},
			nocrt: true,
		}

		cc_library {
			name: "libllndk",
			llndk: {
				symbol_file: "libllndk.map.txt",
				export_llndk_headers: ["libllndk_headers"],
			}
		}

		cc_library_headers {
			name: "libllndk_headers",
			llndk: {
				symbol_file: "libllndk.map.txt",
			},
			export_include_dirs: ["include"],
		}
	`)

	checkVndkOutput(t, ctx, "vndk/vndk.libraries.txt", []string{
		"LLNDK: libc.so",
		"LLNDK: libdl.so",
		"LLNDK: libft2.so",
		"LLNDK: libllndk.so",
		"LLNDK: libm.so",
		"VNDK-SP: libc++.so",
		"VNDK-core: libvndk-private.so",
		"VNDK-core: libvndk.so",
		"VNDK-private: libft2.so",
		"VNDK-private: libvndk-private.so",
		"VNDK-product: libc++.so",
		"VNDK-product: libvndk-private.so",
		"VNDK-product: libvndk.so",
	})
}

func TestVndkModuleError(t *testing.T) {
	t.Parallel()
	// Check the error message for vendor_available and product_available properties.
	testCcErrorProductVndk(t, "vndk: vendor_available must be set to true when `vndk: {enabled: true}`", `
		cc_library {
			name: "libvndk",
			vndk: {
				enabled: true,
			},
			nocrt: true,
		}
	`)

	testCcErrorProductVndk(t, "vndk: vendor_available must be set to true when `vndk: {enabled: true}`", `
		cc_library {
			name: "libvndk",
			product_available: true,
			vndk: {
				enabled: true,
			},
			nocrt: true,
		}
	`)

	testCcErrorProductVndk(t, "product properties must have the same values with the vendor properties for VNDK modules", `
		cc_library {
			name: "libvndkprop",
			vendor_available: true,
			product_available: true,
			vndk: {
				enabled: true,
			},
			nocrt: true,
			target: {
				vendor: {
					cflags: ["-DTEST",],
				},
			},
		}
	`)
}

func TestVndkDepError(t *testing.T) {
	t.Parallel()
	// Check whether an error is emitted when a VNDK lib depends on a system lib.
	testCcError(t, "dependency \".*\" of \".*\" missing variant", `
		cc_library {
			name: "libvndk",
			vendor_available: true,
			product_available: true,
			vndk: {
				enabled: true,
			},
			shared_libs: ["libfwk"],  // Cause error
			nocrt: true,
		}

		cc_library {
			name: "libfwk",
			nocrt: true,
		}
	`)

	// Check whether an error is emitted when a VNDK lib depends on a vendor lib.
	testCcError(t, "dependency \".*\" of \".*\" missing variant", `
		cc_library {
			name: "libvndk",
			vendor_available: true,
			product_available: true,
			vndk: {
				enabled: true,
			},
			shared_libs: ["libvendor"],  // Cause error
			nocrt: true,
		}

		cc_library {
			name: "libvendor",
			vendor: true,
			nocrt: true,
		}
	`)

	// Check whether an error is emitted when a VNDK-SP lib depends on a system lib.
	testCcError(t, "dependency \".*\" of \".*\" missing variant", `
		cc_library {
			name: "libvndk_sp",
			vendor_available: true,
			product_available: true,
			vndk: {
				enabled: true,
				support_system_process: true,
			},
			shared_libs: ["libfwk"],  // Cause error
			nocrt: true,
		}

		cc_library {
			name: "libfwk",
			nocrt: true,
		}
	`)

	// Check whether an error is emitted when a VNDK-SP lib depends on a vendor lib.
	testCcError(t, "dependency \".*\" of \".*\" missing variant", `
		cc_library {
			name: "libvndk_sp",
			vendor_available: true,
			product_available: true,
			vndk: {
				enabled: true,
				support_system_process: true,
			},
			shared_libs: ["libvendor"],  // Cause error
			nocrt: true,
		}

		cc_library {
			name: "libvendor",
			vendor: true,
			nocrt: true,
		}
	`)

	// Check whether an error is emitted when a VNDK-SP lib depends on a VNDK lib.
	testCcError(t, "module \".*\" variant \".*\": \\(.*\\) should not link to \".*\"", `
		cc_library {
			name: "libvndk_sp",
			vendor_available: true,
			product_available: true,
			vndk: {
				enabled: true,
				support_system_process: true,
			},
			shared_libs: ["libvndk"],  // Cause error
			nocrt: true,
		}

		cc_library {
			name: "libvndk",
			vendor_available: true,
			product_available: true,
			vndk: {
				enabled: true,
			},
			nocrt: true,
		}
	`)

	// Check whether an error is emitted when a VNDK lib depends on a non-VNDK lib.
	testCcError(t, "module \".*\" variant \".*\": \\(.*\\) should not link to \".*\"", `
		cc_library {
			name: "libvndk",
			vendor_available: true,
			product_available: true,
			vndk: {
				enabled: true,
			},
			shared_libs: ["libnonvndk"],
			nocrt: true,
		}

		cc_library {
			name: "libnonvndk",
			vendor_available: true,
			nocrt: true,
		}
	`)

	// Check whether an error is emitted when a VNDK-private lib depends on a non-VNDK lib.
	testCcError(t, "module \".*\" variant \".*\": \\(.*\\) should not link to \".*\"", `
		cc_library {
			name: "libvndkprivate",
			vendor_available: true,
			product_available: true,
			vndk: {
				enabled: true,
				private: true,
			},
			shared_libs: ["libnonvndk"],
			nocrt: true,
		}

		cc_library {
			name: "libnonvndk",
			vendor_available: true,
			nocrt: true,
		}
	`)

	// Check whether an error is emitted when a VNDK-sp lib depends on a non-VNDK lib.
	testCcError(t, "module \".*\" variant \".*\": \\(.*\\) should not link to \".*\"", `
		cc_library {
			name: "libvndksp",
			vendor_available: true,
			product_available: true,
			vndk: {
				enabled: true,
				support_system_process: true,
			},
			shared_libs: ["libnonvndk"],
			nocrt: true,
		}

		cc_library {
			name: "libnonvndk",
			vendor_available: true,
			nocrt: true,
		}
	`)

	// Check whether an error is emitted when a VNDK-sp-private lib depends on a non-VNDK lib.
	testCcError(t, "module \".*\" variant \".*\": \\(.*\\) should not link to \".*\"", `
		cc_library {
			name: "libvndkspprivate",
			vendor_available: true,
			product_available: true,
			vndk: {
				enabled: true,
				support_system_process: true,
				private: true,
			},
			shared_libs: ["libnonvndk"],
			nocrt: true,
		}

		cc_library {
			name: "libnonvndk",
			vendor_available: true,
			nocrt: true,
		}
	`)
}

func TestDoubleLoadbleDep(t *testing.T) {
	t.Parallel()
	// okay to link : LLNDK -> double_loadable VNDK
	testCc(t, `
		cc_library {
			name: "libllndk",
			shared_libs: ["libdoubleloadable"],
			llndk: {
				symbol_file: "libllndk.map.txt",
			}
		}

		cc_library {
			name: "libdoubleloadable",
			vendor_available: true,
			product_available: true,
			vndk: {
				enabled: true,
			},
			double_loadable: true,
		}
	`)
	// okay to link : LLNDK -> VNDK-SP
	testCc(t, `
		cc_library {
			name: "libllndk",
			shared_libs: ["libvndksp"],
			llndk: {
				symbol_file: "libllndk.map.txt",
			}
		}

		cc_library {
			name: "libvndksp",
			vendor_available: true,
			product_available: true,
			vndk: {
				enabled: true,
				support_system_process: true,
			},
		}
	`)
	// okay to link : double_loadable -> double_loadable
	testCc(t, `
		cc_library {
			name: "libdoubleloadable1",
			shared_libs: ["libdoubleloadable2"],
			vendor_available: true,
			double_loadable: true,
		}

		cc_library {
			name: "libdoubleloadable2",
			vendor_available: true,
			double_loadable: true,
		}
	`)
	// okay to link : double_loadable VNDK -> double_loadable VNDK private
	testCc(t, `
		cc_library {
			name: "libdoubleloadable",
			vendor_available: true,
			product_available: true,
			vndk: {
				enabled: true,
			},
			double_loadable: true,
			shared_libs: ["libnondoubleloadable"],
		}

		cc_library {
			name: "libnondoubleloadable",
			vendor_available: true,
			product_available: true,
			vndk: {
				enabled: true,
				private: true,
			},
			double_loadable: true,
		}
	`)
	// okay to link : LLNDK -> core-only -> vendor_available & double_loadable
	testCc(t, `
		cc_library {
			name: "libllndk",
			shared_libs: ["libcoreonly"],
			llndk: {
				symbol_file: "libllndk.map.txt",
			}
		}

		cc_library {
			name: "libcoreonly",
			shared_libs: ["libvendoravailable"],
		}

		// indirect dependency of LLNDK
		cc_library {
			name: "libvendoravailable",
			vendor_available: true,
			double_loadable: true,
		}
	`)
}

func TestDoubleLoadableDepError(t *testing.T) {
	t.Parallel()
	// Check whether an error is emitted when a LLNDK depends on a non-double_loadable VNDK lib.
	testCcError(t, "module \".*\" variant \".*\": link.* \".*\" which is not LL-NDK, VNDK-SP, .*double_loadable", `
		cc_library {
			name: "libllndk",
			shared_libs: ["libnondoubleloadable"],
			llndk: {
				symbol_file: "libllndk.map.txt",
			}
		}

		cc_library {
			name: "libnondoubleloadable",
			vendor_available: true,
			product_available: true,
			vndk: {
				enabled: true,
			},
		}
	`)

	// Check whether an error is emitted when a LLNDK depends on a non-double_loadable vendor_available lib.
	testCcError(t, "module \".*\" variant \".*\": link.* \".*\" which is not LL-NDK, VNDK-SP, .*double_loadable", `
		cc_library {
			name: "libllndk",
			no_libcrt: true,
			shared_libs: ["libnondoubleloadable"],
			llndk: {
				symbol_file: "libllndk.map.txt",
			}
		}

		cc_library {
			name: "libnondoubleloadable",
			vendor_available: true,
		}
	`)

	// Check whether an error is emitted when a LLNDK depends on a non-double_loadable indirectly.
	testCcError(t, "module \".*\" variant \".*\": link.* \".*\" which is not LL-NDK, VNDK-SP, .*double_loadable", `
		cc_library {
			name: "libllndk",
			shared_libs: ["libcoreonly"],
			llndk: {
				symbol_file: "libllndk.map.txt",
			}
		}

		cc_library {
			name: "libcoreonly",
			shared_libs: ["libvendoravailable"],
		}

		// indirect dependency of LLNDK
		cc_library {
			name: "libvendoravailable",
			vendor_available: true,
		}
	`)

	// The error is not from 'client' but from 'libllndk'
	testCcError(t, "module \"libllndk\".* links a library \"libnondoubleloadable\".*double_loadable", `
		cc_library {
			name: "client",
			vendor_available: true,
			double_loadable: true,
			shared_libs: ["libllndk"],
		}
		cc_library {
			name: "libllndk",
			shared_libs: ["libnondoubleloadable"],
			llndk: {
				symbol_file: "libllndk.map.txt",
			}
		}
		cc_library {
			name: "libnondoubleloadable",
			vendor_available: true,
		}
	`)
}

func TestCheckVndkMembershipBeforeDoubleLoadable(t *testing.T) {
	t.Parallel()
	testCcError(t, "module \"libvndksp\" variant .*: .*: VNDK-SP must only depend on VNDK-SP", `
		cc_library {
			name: "libvndksp",
			shared_libs: ["libanothervndksp"],
			vendor_available: true,
			product_available: true,
			vndk: {
				enabled: true,
				support_system_process: true,
			}
		}

		cc_library {
			name: "libllndk",
			shared_libs: ["libanothervndksp"],
		}

		cc_library {
			name: "libanothervndksp",
			vendor_available: true,
		}
	`)
}

func TestVndkExt(t *testing.T) {
	t.Parallel()
	// This test checks the VNDK-Ext properties.
	bp := `
		cc_library {
			name: "libvndk",
			vendor_available: true,
			product_available: true,
			vndk: {
				enabled: true,
			},
			nocrt: true,
		}
		cc_library {
			name: "libvndk2",
			vendor_available: true,
			product_available: true,
			vndk: {
				enabled: true,
			},
			target: {
				vendor: {
					suffix: "-suffix",
				},
				product: {
					suffix: "-suffix",
				},
			},
			nocrt: true,
		}

		cc_library {
			name: "libvndk_ext",
			vendor: true,
			vndk: {
				enabled: true,
				extends: "libvndk",
			},
			nocrt: true,
		}

		cc_library {
			name: "libvndk2_ext",
			vendor: true,
			vndk: {
				enabled: true,
				extends: "libvndk2",
			},
			nocrt: true,
		}

		cc_library {
			name: "libvndk_ext_product",
			product_specific: true,
			vndk: {
				enabled: true,
				extends: "libvndk",
			},
			nocrt: true,
		}

		cc_library {
			name: "libvndk2_ext_product",
			product_specific: true,
			vndk: {
				enabled: true,
				extends: "libvndk2",
			},
			nocrt: true,
		}
	`
	config := TestConfig(t.TempDir(), android.Android, nil, bp, nil)
	config.TestProductVariables.DeviceVndkVersion = StringPtr("current")
	config.TestProductVariables.ProductVndkVersion = StringPtr("current")
	config.TestProductVariables.Platform_vndk_version = StringPtr("29")

	ctx := testCcWithConfig(t, config)

	checkVndkModule(t, ctx, "libvndk_ext", "vndk", false, "libvndk", vendorVariant)
	checkVndkModule(t, ctx, "libvndk_ext_product", "vndk", false, "libvndk", productVariant)

	mod_vendor := ctx.ModuleForTests("libvndk2_ext", vendorVariant).Module().(*Module)
	assertString(t, mod_vendor.outputFile.Path().Base(), "libvndk2-suffix.so")

	mod_product := ctx.ModuleForTests("libvndk2_ext_product", productVariant).Module().(*Module)
	assertString(t, mod_product.outputFile.Path().Base(), "libvndk2-suffix.so")
}

func TestVndkExtWithoutBoardVndkVersion(t *testing.T) {
	t.Parallel()
	// This test checks the VNDK-Ext properties when BOARD_VNDK_VERSION is not set.
	ctx := testCcNoVndk(t, `
		cc_library {
			name: "libvndk",
			vendor_available: true,
			product_available: true,
			vndk: {
				enabled: true,
			},
			nocrt: true,
		}

		cc_library {
			name: "libvndk_ext",
			vendor: true,
			vndk: {
				enabled: true,
				extends: "libvndk",
			},
			nocrt: true,
		}
	`)

	// Ensures that the core variant of "libvndk_ext" can be found.
	mod := ctx.ModuleForTests("libvndk_ext", coreVariant).Module().(*Module)
	if extends := mod.getVndkExtendsModuleName(); extends != "libvndk" {
		t.Errorf("\"libvndk_ext\" must extend from \"libvndk\" but get %q", extends)
	}
}

func TestVndkExtWithoutProductVndkVersion(t *testing.T) {
	t.Parallel()
	// This test checks the VNDK-Ext properties when PRODUCT_PRODUCT_VNDK_VERSION is not set.
	ctx := testCcNoProductVndk(t, `
		cc_library {
			name: "libvndk",
			vendor_available: true,
			product_available: true,
			vndk: {
				enabled: true,
			},
			nocrt: true,
		}

		cc_library {
			name: "libvndk_ext_product",
			product_specific: true,
			vndk: {
				enabled: true,
				extends: "libvndk",
			},
			nocrt: true,
		}
	`)

	// Ensures that the core variant of "libvndk_ext_product" can be found.
	mod := ctx.ModuleForTests("libvndk_ext_product", coreVariant).Module().(*Module)
	if extends := mod.getVndkExtendsModuleName(); extends != "libvndk" {
		t.Errorf("\"libvndk_ext_product\" must extend from \"libvndk\" but get %q", extends)
	}
}

func TestVndkExtError(t *testing.T) {
	t.Parallel()
	// This test ensures an error is emitted in ill-formed vndk-ext definition.
	testCcError(t, "must set `vendor: true` or `product_specific: true` to set `extends: \".*\"`", `
		cc_library {
			name: "libvndk",
			vendor_available: true,
			product_available: true,
			vndk: {
				enabled: true,
			},
			nocrt: true,
		}

		cc_library {
			name: "libvndk_ext",
			vndk: {
				enabled: true,
				extends: "libvndk",
			},
			nocrt: true,
		}
	`)

	testCcError(t, "must set `extends: \"\\.\\.\\.\"` to vndk extension", `
		cc_library {
			name: "libvndk",
			vendor_available: true,
			product_available: true,
			vndk: {
				enabled: true,
			},
			nocrt: true,
		}

		cc_library {
			name: "libvndk_ext",
			vendor: true,
			vndk: {
				enabled: true,
			},
			nocrt: true,
		}
	`)

	testCcErrorProductVndk(t, "must set `extends: \"\\.\\.\\.\"` to vndk extension", `
		cc_library {
			name: "libvndk",
			vendor_available: true,
			product_available: true,
			vndk: {
				enabled: true,
			},
			nocrt: true,
		}

		cc_library {
			name: "libvndk_ext_product",
			product_specific: true,
			vndk: {
				enabled: true,
			},
			nocrt: true,
		}
	`)

	testCcErrorProductVndk(t, "must not set at the same time as `vndk: {extends: \"\\.\\.\\.\"}`", `
		cc_library {
			name: "libvndk",
			vendor_available: true,
			product_available: true,
			vndk: {
				enabled: true,
			},
			nocrt: true,
		}

		cc_library {
			name: "libvndk_ext_product",
			product_specific: true,
			vendor_available: true,
			product_available: true,
			vndk: {
				enabled: true,
				extends: "libvndk",
			},
			nocrt: true,
		}
	`)
}

func TestVndkExtInconsistentSupportSystemProcessError(t *testing.T) {
	t.Parallel()
	// This test ensures an error is emitted for inconsistent support_system_process.
	testCcError(t, "module \".*\" with mismatched support_system_process", `
		cc_library {
			name: "libvndk",
			vendor_available: true,
			product_available: true,
			vndk: {
				enabled: true,
			},
			nocrt: true,
		}

		cc_library {
			name: "libvndk_sp_ext",
			vendor: true,
			vndk: {
				enabled: true,
				extends: "libvndk",
				support_system_process: true,
			},
			nocrt: true,
		}
	`)

	testCcError(t, "module \".*\" with mismatched support_system_process", `
		cc_library {
			name: "libvndk_sp",
			vendor_available: true,
			product_available: true,
			vndk: {
				enabled: true,
				support_system_process: true,
			},
			nocrt: true,
		}

		cc_library {
			name: "libvndk_ext",
			vendor: true,
			vndk: {
				enabled: true,
				extends: "libvndk_sp",
			},
			nocrt: true,
		}
	`)
}

func TestVndkExtVendorAvailableFalseError(t *testing.T) {
	t.Parallel()
	// This test ensures an error is emitted when a VNDK-Ext library extends a VNDK library
	// with `private: true`.
	testCcError(t, "`extends` refers module \".*\" which has `private: true`", `
		cc_library {
			name: "libvndk",
			vendor_available: true,
			product_available: true,
			vndk: {
				enabled: true,
				private: true,
			},
			nocrt: true,
		}

		cc_library {
			name: "libvndk_ext",
			vendor: true,
			vndk: {
				enabled: true,
				extends: "libvndk",
			},
			nocrt: true,
		}
	`)

	testCcErrorProductVndk(t, "`extends` refers module \".*\" which has `private: true`", `
		cc_library {
			name: "libvndk",
			vendor_available: true,
			product_available: true,
			vndk: {
				enabled: true,
				private: true,
			},
			nocrt: true,
		}

		cc_library {
			name: "libvndk_ext_product",
			product_specific: true,
			vndk: {
				enabled: true,
				extends: "libvndk",
			},
			nocrt: true,
		}
	`)
}

func TestVendorModuleUseVndkExt(t *testing.T) {
	t.Parallel()
	// This test ensures a vendor module can depend on a VNDK-Ext library.
	testCc(t, `
		cc_library {
			name: "libvndk",
			vendor_available: true,
			product_available: true,
			vndk: {
				enabled: true,
			},
			nocrt: true,
		}

		cc_library {
			name: "libvndk_ext",
			vendor: true,
			vndk: {
				enabled: true,
				extends: "libvndk",
			},
			nocrt: true,
		}

		cc_library {
			name: "libvndk_sp",
			vendor_available: true,
			product_available: true,
			vndk: {
				enabled: true,
				support_system_process: true,
			},
			nocrt: true,
		}

		cc_library {
			name: "libvndk_sp_ext",
			vendor: true,
			vndk: {
				enabled: true,
				extends: "libvndk_sp",
				support_system_process: true,
			},
			nocrt: true,
		}

		cc_library {
			name: "libvendor",
			vendor: true,
			shared_libs: ["libvndk_ext", "libvndk_sp_ext"],
			nocrt: true,
		}
	`)
}

func TestVndkExtUseVendorLib(t *testing.T) {
	t.Parallel()
	// This test ensures a VNDK-Ext library can depend on a vendor library.
	testCc(t, `
		cc_library {
			name: "libvndk",
			vendor_available: true,
			product_available: true,
			vndk: {
				enabled: true,
			},
			nocrt: true,
		}

		cc_library {
			name: "libvndk_ext",
			vendor: true,
			vndk: {
				enabled: true,
				extends: "libvndk",
			},
			shared_libs: ["libvendor"],
			nocrt: true,
		}

		cc_library {
			name: "libvendor",
			vendor: true,
			nocrt: true,
		}
	`)

	// This test ensures a VNDK-SP-Ext library can depend on a vendor library.
	testCc(t, `
		cc_library {
			name: "libvndk_sp",
			vendor_available: true,
			product_available: true,
			vndk: {
				enabled: true,
				support_system_process: true,
			},
			nocrt: true,
		}

		cc_library {
			name: "libvndk_sp_ext",
			vendor: true,
			vndk: {
				enabled: true,
				extends: "libvndk_sp",
				support_system_process: true,
			},
			shared_libs: ["libvendor"],  // Cause an error
			nocrt: true,
		}

		cc_library {
			name: "libvendor",
			vendor: true,
			nocrt: true,
		}
	`)
}

func TestProductVndkExtDependency(t *testing.T) {
	t.Parallel()
	bp := `
		cc_library {
			name: "libvndk",
			vendor_available: true,
			product_available: true,
			vndk: {
				enabled: true,
			},
			nocrt: true,
		}

		cc_library {
			name: "libvndk_ext_product",
			product_specific: true,
			vndk: {
				enabled: true,
				extends: "libvndk",
			},
			shared_libs: ["libproduct_for_vndklibs"],
			nocrt: true,
		}

		cc_library {
			name: "libvndk_sp",
			vendor_available: true,
			product_available: true,
			vndk: {
				enabled: true,
				support_system_process: true,
			},
			nocrt: true,
		}

		cc_library {
			name: "libvndk_sp_ext_product",
			product_specific: true,
			vndk: {
				enabled: true,
				extends: "libvndk_sp",
				support_system_process: true,
			},
			shared_libs: ["libproduct_for_vndklibs"],
			nocrt: true,
		}

		cc_library {
			name: "libproduct",
			product_specific: true,
			shared_libs: ["libvndk_ext_product", "libvndk_sp_ext_product"],
			nocrt: true,
		}

		cc_library {
			name: "libproduct_for_vndklibs",
			product_specific: true,
			nocrt: true,
		}
	`
	config := TestConfig(t.TempDir(), android.Android, nil, bp, nil)
	config.TestProductVariables.DeviceVndkVersion = StringPtr("current")
	config.TestProductVariables.ProductVndkVersion = StringPtr("current")
	config.TestProductVariables.Platform_vndk_version = StringPtr("29")

	testCcWithConfig(t, config)
}

func TestVndkSpExtUseVndkError(t *testing.T) {
	t.Parallel()
	// This test ensures an error is emitted if a VNDK-SP-Ext library depends on a VNDK
	// library.
	testCcError(t, "module \".*\" variant \".*\": \\(.*\\) should not link to \".*\"", `
		cc_library {
			name: "libvndk",
			vendor_available: true,
			product_available: true,
			vndk: {
				enabled: true,
			},
			nocrt: true,
		}

		cc_library {
			name: "libvndk_sp",
			vendor_available: true,
			product_available: true,
			vndk: {
				enabled: true,
				support_system_process: true,
			},
			nocrt: true,
		}

		cc_library {
			name: "libvndk_sp_ext",
			vendor: true,
			vndk: {
				enabled: true,
				extends: "libvndk_sp",
				support_system_process: true,
			},
			shared_libs: ["libvndk"],  // Cause an error
			nocrt: true,
		}
	`)

	// This test ensures an error is emitted if a VNDK-SP-Ext library depends on a VNDK-Ext
	// library.
	testCcError(t, "module \".*\" variant \".*\": \\(.*\\) should not link to \".*\"", `
		cc_library {
			name: "libvndk",
			vendor_available: true,
			product_available: true,
			vndk: {
				enabled: true,
			},
			nocrt: true,
		}

		cc_library {
			name: "libvndk_ext",
			vendor: true,
			vndk: {
				enabled: true,
				extends: "libvndk",
			},
			nocrt: true,
		}

		cc_library {
			name: "libvndk_sp",
			vendor_available: true,
			product_available: true,
			vndk: {
				enabled: true,
				support_system_process: true,
			},
			nocrt: true,
		}

		cc_library {
			name: "libvndk_sp_ext",
			vendor: true,
			vndk: {
				enabled: true,
				extends: "libvndk_sp",
				support_system_process: true,
			},
			shared_libs: ["libvndk_ext"],  // Cause an error
			nocrt: true,
		}
	`)
}

func TestVndkUseVndkExtError(t *testing.T) {
	t.Parallel()
	// This test ensures an error is emitted if a VNDK/VNDK-SP library depends on a
	// VNDK-Ext/VNDK-SP-Ext library.
	testCcError(t, "dependency \".*\" of \".*\" missing variant", `
		cc_library {
			name: "libvndk",
			vendor_available: true,
			product_available: true,
			vndk: {
				enabled: true,
			},
			nocrt: true,
		}

		cc_library {
			name: "libvndk_ext",
			vendor: true,
			vndk: {
				enabled: true,
				extends: "libvndk",
			},
			nocrt: true,
		}

		cc_library {
			name: "libvndk2",
			vendor_available: true,
			product_available: true,
			vndk: {
				enabled: true,
			},
			shared_libs: ["libvndk_ext"],
			nocrt: true,
		}
	`)

	testCcError(t, "module \".*\" variant \".*\": \\(.*\\) should not link to \".*\"", `
		cc_library {
			name: "libvndk",
			vendor_available: true,
			product_available: true,
			vndk: {
				enabled: true,
			},
			nocrt: true,
		}

		cc_library {
			name: "libvndk_ext",
			vendor: true,
			vndk: {
				enabled: true,
				extends: "libvndk",
			},
			nocrt: true,
		}

		cc_library {
			name: "libvndk2",
			vendor_available: true,
			vndk: {
				enabled: true,
			},
			target: {
				vendor: {
					shared_libs: ["libvndk_ext"],
				},
			},
			nocrt: true,
		}
	`)

	testCcError(t, "dependency \".*\" of \".*\" missing variant", `
		cc_library {
			name: "libvndk_sp",
			vendor_available: true,
			product_available: true,
			vndk: {
				enabled: true,
				support_system_process: true,
			},
			nocrt: true,
		}

		cc_library {
			name: "libvndk_sp_ext",
			vendor: true,
			vndk: {
				enabled: true,
				extends: "libvndk_sp",
				support_system_process: true,
			},
			nocrt: true,
		}

		cc_library {
			name: "libvndk_sp_2",
			vendor_available: true,
			product_available: true,
			vndk: {
				enabled: true,
				support_system_process: true,
			},
			shared_libs: ["libvndk_sp_ext"],
			nocrt: true,
		}
	`)

	testCcError(t, "module \".*\" variant \".*\": \\(.*\\) should not link to \".*\"", `
		cc_library {
			name: "libvndk_sp",
			vendor_available: true,
			product_available: true,
			vndk: {
				enabled: true,
			},
			nocrt: true,
		}

		cc_library {
			name: "libvndk_sp_ext",
			vendor: true,
			vndk: {
				enabled: true,
				extends: "libvndk_sp",
			},
			nocrt: true,
		}

		cc_library {
			name: "libvndk_sp2",
			vendor_available: true,
			vndk: {
				enabled: true,
			},
			target: {
				vendor: {
					shared_libs: ["libvndk_sp_ext"],
				},
			},
			nocrt: true,
		}
	`)
}

func TestEnforceProductVndkVersion(t *testing.T) {
	t.Parallel()
	bp := `
		cc_library {
			name: "libllndk",
			llndk: {
				symbol_file: "libllndk.map.txt",
			}
		}
		cc_library {
			name: "libvndk",
			vendor_available: true,
			product_available: true,
			vndk: {
				enabled: true,
			},
			nocrt: true,
		}
		cc_library {
			name: "libvndk_sp",
			vendor_available: true,
			product_available: true,
			vndk: {
				enabled: true,
				support_system_process: true,
			},
			nocrt: true,
		}
		cc_library {
			name: "libva",
			vendor_available: true,
			nocrt: true,
		}
		cc_library {
			name: "libpa",
			product_available: true,
			nocrt: true,
		}
		cc_library {
			name: "libboth_available",
			vendor_available: true,
			product_available: true,
			nocrt: true,
			srcs: ["foo.c"],
			target: {
				vendor: {
					suffix: "-vendor",
				},
				product: {
					suffix: "-product",
				},
			}
		}
		cc_library {
			name: "libproduct_va",
			product_specific: true,
			vendor_available: true,
			nocrt: true,
		}
		cc_library {
			name: "libprod",
			product_specific: true,
			shared_libs: [
				"libllndk",
				"libvndk",
				"libvndk_sp",
				"libpa",
				"libboth_available",
				"libproduct_va",
			],
			nocrt: true,
		}
		cc_library {
			name: "libvendor",
			vendor: true,
			shared_libs: [
				"libllndk",
				"libvndk",
				"libvndk_sp",
				"libva",
				"libboth_available",
				"libproduct_va",
			],
			nocrt: true,
		}
	`

	ctx := prepareForCcTest.RunTestWithBp(t, bp).TestContext

	checkVndkModule(t, ctx, "libvndk", "", false, "", productVariant)
	checkVndkModule(t, ctx, "libvndk_sp", "", true, "", productVariant)

	mod_vendor := ctx.ModuleForTests("libboth_available", vendorVariant).Module().(*Module)
	assertString(t, mod_vendor.outputFile.Path().Base(), "libboth_available-vendor.so")

	mod_product := ctx.ModuleForTests("libboth_available", productVariant).Module().(*Module)
	assertString(t, mod_product.outputFile.Path().Base(), "libboth_available-product.so")

	ensureStringContains := func(t *testing.T, str string, substr string) {
		t.Helper()
		if !strings.Contains(str, substr) {
			t.Errorf("%q is not found in %v", substr, str)
		}
	}
	ensureStringNotContains := func(t *testing.T, str string, substr string) {
		t.Helper()
		if strings.Contains(str, substr) {
			t.Errorf("%q is found in %v", substr, str)
		}
	}

	// _static variant is used since _shared reuses *.o from the static variant
	vendor_static := ctx.ModuleForTests("libboth_available", strings.Replace(vendorVariant, "_shared", "_static", 1))
	product_static := ctx.ModuleForTests("libboth_available", strings.Replace(productVariant, "_shared", "_static", 1))

	vendor_cflags := vendor_static.Rule("cc").Args["cFlags"]
	ensureStringContains(t, vendor_cflags, "-D__ANDROID_VNDK__")
	ensureStringContains(t, vendor_cflags, "-D__ANDROID_VENDOR__")
	ensureStringNotContains(t, vendor_cflags, "-D__ANDROID_PRODUCT__")

	product_cflags := product_static.Rule("cc").Args["cFlags"]
	ensureStringContains(t, product_cflags, "-D__ANDROID_VNDK__")
	ensureStringContains(t, product_cflags, "-D__ANDROID_PRODUCT__")
	ensureStringNotContains(t, product_cflags, "-D__ANDROID_VENDOR__")
}

func TestEnforceProductVndkVersionErrors(t *testing.T) {
	t.Parallel()
	testCcErrorProductVndk(t, "dependency \".*\" of \".*\" missing variant:\n.*image:product.29", `
		cc_library {
			name: "libprod",
			product_specific: true,
			shared_libs: [
				"libvendor",
			],
			nocrt: true,
		}
		cc_library {
			name: "libvendor",
			vendor: true,
			nocrt: true,
		}
	`)
	testCcErrorProductVndk(t, "dependency \".*\" of \".*\" missing variant:\n.*image:product.29", `
		cc_library {
			name: "libprod",
			product_specific: true,
			shared_libs: [
				"libsystem",
			],
			nocrt: true,
		}
		cc_library {
			name: "libsystem",
			nocrt: true,
		}
	`)
	testCcErrorProductVndk(t, "dependency \".*\" of \".*\" missing variant:\n.*image:product.29", `
		cc_library {
			name: "libprod",
			product_specific: true,
			shared_libs: [
				"libva",
			],
			nocrt: true,
		}
		cc_library {
			name: "libva",
			vendor_available: true,
			nocrt: true,
		}
	`)
	testCcErrorProductVndk(t, "non-VNDK module should not link to \".*\" which has `private: true`", `
		cc_library {
			name: "libprod",
			product_specific: true,
			shared_libs: [
				"libvndk_private",
			],
			nocrt: true,
		}
		cc_library {
			name: "libvndk_private",
			vendor_available: true,
			product_available: true,
			vndk: {
				enabled: true,
				private: true,
			},
			nocrt: true,
		}
	`)
	testCcErrorProductVndk(t, "dependency \".*\" of \".*\" missing variant:\n.*image:product.29", `
		cc_library {
			name: "libprod",
			product_specific: true,
			shared_libs: [
				"libsystem_ext",
			],
			nocrt: true,
		}
		cc_library {
			name: "libsystem_ext",
			system_ext_specific: true,
			nocrt: true,
		}
	`)
	testCcErrorProductVndk(t, "dependency \".*\" of \".*\" missing variant:\n.*image:", `
		cc_library {
			name: "libsystem",
			shared_libs: [
				"libproduct_va",
			],
			nocrt: true,
		}
		cc_library {
			name: "libproduct_va",
			product_specific: true,
			vendor_available: true,
			nocrt: true,
		}
	`)
}

func TestMakeLinkType(t *testing.T) {
	t.Parallel()
	bp := `
		cc_library {
			name: "libvndk",
			vendor_available: true,
			product_available: true,
			vndk: {
				enabled: true,
			},
		}
		cc_library {
			name: "libvndksp",
			vendor_available: true,
			product_available: true,
			vndk: {
				enabled: true,
				support_system_process: true,
			},
		}
		cc_library {
			name: "libvndkprivate",
			vendor_available: true,
			product_available: true,
			vndk: {
				enabled: true,
				private: true,
			},
		}
		cc_library {
			name: "libvendor",
			vendor: true,
		}
		cc_library {
			name: "libvndkext",
			vendor: true,
			vndk: {
				enabled: true,
				extends: "libvndk",
			},
		}
		vndk_prebuilt_shared {
			name: "prevndk",
			version: "27",
			target_arch: "arm",
			binder32bit: true,
			vendor_available: true,
			product_available: true,
			vndk: {
				enabled: true,
			},
			arch: {
				arm: {
					srcs: ["liba.so"],
				},
			},
		}
		cc_library {
			name: "libllndk",
			llndk: {
				symbol_file: "libllndk.map.txt",
			}
		}
		cc_library {
			name: "libllndkprivate",
			llndk: {
				symbol_file: "libllndkprivate.map.txt",
				private: true,
			}
		}

		llndk_libraries_txt {
			name: "llndk.libraries.txt",
		}
		vndkcore_libraries_txt {
			name: "vndkcore.libraries.txt",
		}
		vndksp_libraries_txt {
			name: "vndksp.libraries.txt",
		}
		vndkprivate_libraries_txt {
			name: "vndkprivate.libraries.txt",
		}
		vndkcorevariant_libraries_txt {
			name: "vndkcorevariant.libraries.txt",
			insert_vndk_version: false,
		}
	`

	config := TestConfig(t.TempDir(), android.Android, nil, bp, nil)
	config.TestProductVariables.DeviceVndkVersion = StringPtr("current")
	config.TestProductVariables.Platform_vndk_version = StringPtr("29")
	// native:vndk
	ctx := testCcWithConfig(t, config)

	checkVndkLibrariesOutput(t, ctx, "vndkcore.libraries.txt",
		[]string{"libvndk.so", "libvndkprivate.so"})
	checkVndkLibrariesOutput(t, ctx, "vndksp.libraries.txt",
		[]string{"libc++.so", "libvndksp.so"})
	checkVndkLibrariesOutput(t, ctx, "llndk.libraries.txt",
		[]string{"libc.so", "libdl.so", "libft2.so", "libllndk.so", "libllndkprivate.so", "libm.so"})
	checkVndkLibrariesOutput(t, ctx, "vndkprivate.libraries.txt",
		[]string{"libft2.so", "libllndkprivate.so", "libvndkprivate.so"})

	vendorVariant27 := "android_vendor.27_arm64_armv8-a_shared"

	tests := []struct {
		variant  string
		name     string
		expected string
	}{
		{vendorVariant, "libvndk", "native:vndk"},
		{vendorVariant, "libvndksp", "native:vndk"},
		{vendorVariant, "libvndkprivate", "native:vndk_private"},
		{vendorVariant, "libvendor", "native:vendor"},
		{vendorVariant, "libvndkext", "native:vendor"},
		{vendorVariant, "libllndk", "native:vndk"},
		{vendorVariant27, "prevndk.vndk.27.arm.binder32", "native:vndk"},
		{coreVariant, "libvndk", "native:platform"},
		{coreVariant, "libvndkprivate", "native:platform"},
		{coreVariant, "libllndk", "native:platform"},
	}
	for _, test := range tests {
		t.Run(test.name, func(t *testing.T) {
			module := ctx.ModuleForTests(test.name, test.variant).Module().(*Module)
			assertString(t, module.makeLinkType, test.expected)
		})
	}
}

var staticLinkDepOrderTestCases = []struct {
	// This is a string representation of a map[moduleName][]moduleDependency .
	// It models the dependencies declared in an Android.bp file.
	inStatic string

	// This is a string representation of a map[moduleName][]moduleDependency .
	// It models the dependencies declared in an Android.bp file.
	inShared string

	// allOrdered is a string representation of a map[moduleName][]moduleDependency .
	// The keys of allOrdered specify which modules we would like to check.
	// The values of allOrdered specify the expected result (of the transitive closure of all
	// dependencies) for each module to test
	allOrdered string

	// outOrdered is a string representation of a map[moduleName][]moduleDependency .
	// The keys of outOrdered specify which modules we would like to check.
	// The values of outOrdered specify the expected result (of the ordered linker command line)
	// for each module to test.
	outOrdered string
}{
	// Simple tests
	{
		inStatic:   "",
		outOrdered: "",
	},
	{
		inStatic:   "a:",
		outOrdered: "a:",
	},
	{
		inStatic:   "a:b; b:",
		outOrdered: "a:b; b:",
	},
	// Tests of reordering
	{
		// diamond example
		inStatic:   "a:d,b,c; b:d; c:d; d:",
		outOrdered: "a:b,c,d; b:d; c:d; d:",
	},
	{
		// somewhat real example
		inStatic:   "bsdiff_unittest:b,c,d,e,f,g,h,i; e:b",
		outOrdered: "bsdiff_unittest:c,d,e,b,f,g,h,i; e:b",
	},
	{
		// multiple reorderings
		inStatic:   "a:b,c,d,e; d:b; e:c",
		outOrdered: "a:d,b,e,c; d:b; e:c",
	},
	{
		// should reorder without adding new transitive dependencies
		inStatic:   "bin:lib2,lib1;             lib1:lib2,liboptional",
		allOrdered: "bin:lib1,lib2,liboptional; lib1:lib2,liboptional",
		outOrdered: "bin:lib1,lib2;             lib1:lib2,liboptional",
	},
	{
		// multiple levels of dependencies
		inStatic:   "a:b,c,d,e,f,g,h; f:b,c,d; b:c,d; c:d",
		allOrdered: "a:e,f,b,c,d,g,h; f:b,c,d; b:c,d; c:d",
		outOrdered: "a:e,f,b,c,d,g,h; f:b,c,d; b:c,d; c:d",
	},
	// shared dependencies
	{
		// Note that this test doesn't recurse, to minimize the amount of logic it tests.
		// So, we don't actually have to check that a shared dependency of c will change the order
		// of a library that depends statically on b and on c.  We only need to check that if c has
		// a shared dependency on b, that that shows up in allOrdered.
		inShared:   "c:b",
		allOrdered: "c:b",
		outOrdered: "c:",
	},
	{
		// This test doesn't actually include any shared dependencies but it's a reminder of what
		// the second phase of the above test would look like
		inStatic:   "a:b,c; c:b",
		allOrdered: "a:c,b; c:b",
		outOrdered: "a:c,b; c:b",
	},
	// tiebreakers for when two modules specifying different orderings and there is no dependency
	// to dictate an order
	{
		// if the tie is between two modules at the end of a's deps, then a's order wins
		inStatic:   "a1:b,c,d,e; a2:b,c,e,d; b:d,e; c:e,d",
		outOrdered: "a1:b,c,d,e; a2:b,c,e,d; b:d,e; c:e,d",
	},
	{
		// if the tie is between two modules at the start of a's deps, then c's order is used
		inStatic:   "a1:d,e,b1,c1; b1:d,e; c1:e,d;   a2:d,e,b2,c2; b2:d,e; c2:d,e",
		outOrdered: "a1:b1,c1,e,d; b1:d,e; c1:e,d;   a2:b2,c2,d,e; b2:d,e; c2:d,e",
	},
	// Tests involving duplicate dependencies
	{
		// simple duplicate
		inStatic:   "a:b,c,c,b",
		outOrdered: "a:c,b",
	},
	{
		// duplicates with reordering
		inStatic:   "a:b,c,d,c; c:b",
		outOrdered: "a:d,c,b",
	},
	// Tests to confirm the nonexistence of infinite loops.
	// These cases should never happen, so as long as the test terminates and the
	// result is deterministic then that should be fine.
	{
		inStatic:   "a:a",
		outOrdered: "a:a",
	},
	{
		inStatic:   "a:b;   b:c;   c:a",
		allOrdered: "a:b,c; b:c,a; c:a,b",
		outOrdered: "a:b;   b:c;   c:a",
	},
	{
		inStatic:   "a:b,c;   b:c,a;   c:a,b",
		allOrdered: "a:c,a,b; b:a,b,c; c:b,c,a",
		outOrdered: "a:c,b;   b:a,c;   c:b,a",
	},
}

// converts from a string like "a:b,c; d:e" to (["a","b"], {"a":["b","c"], "d":["e"]}, [{"a", "a.o"}, {"b", "b.o"}])
func parseModuleDeps(text string) (modulesInOrder []android.Path, allDeps map[android.Path][]android.Path) {
	// convert from "a:b,c; d:e" to "a:b,c;d:e"
	strippedText := strings.Replace(text, " ", "", -1)
	if len(strippedText) < 1 {
		return []android.Path{}, make(map[android.Path][]android.Path, 0)
	}
	allDeps = make(map[android.Path][]android.Path, 0)

	// convert from "a:b,c;d:e" to ["a:b,c", "d:e"]
	moduleTexts := strings.Split(strippedText, ";")

	outputForModuleName := func(moduleName string) android.Path {
		return android.PathForTesting(moduleName)
	}

	for _, moduleText := range moduleTexts {
		// convert from "a:b,c" to ["a", "b,c"]
		components := strings.Split(moduleText, ":")
		if len(components) != 2 {
			panic(fmt.Sprintf("illegal module dep string %q from larger string %q; must contain one ':', not %v", moduleText, text, len(components)-1))
		}
		moduleName := components[0]
		moduleOutput := outputForModuleName(moduleName)
		modulesInOrder = append(modulesInOrder, moduleOutput)

		depString := components[1]
		// convert from "b,c" to ["b", "c"]
		depNames := strings.Split(depString, ",")
		if len(depString) < 1 {
			depNames = []string{}
		}
		var deps []android.Path
		for _, depName := range depNames {
			deps = append(deps, outputForModuleName(depName))
		}
		allDeps[moduleOutput] = deps
	}
	return modulesInOrder, allDeps
}

func TestStaticLibDepReordering(t *testing.T) {
	t.Parallel()
	ctx := testCc(t, `
	cc_library {
		name: "a",
		static_libs: ["b", "c", "d"],
		stl: "none",
	}
	cc_library {
		name: "b",
		stl: "none",
	}
	cc_library {
		name: "c",
		static_libs: ["b"],
		stl: "none",
	}
	cc_library {
		name: "d",
		stl: "none",
	}

	`)

	variant := "android_arm64_armv8-a_static"
	moduleA := ctx.ModuleForTests("a", variant).Module().(*Module)
	actual := ctx.ModuleProvider(moduleA, StaticLibraryInfoProvider).(StaticLibraryInfo).
		TransitiveStaticLibrariesForOrdering.ToList().RelativeToTop()
	expected := GetOutputPaths(ctx, variant, []string{"a", "c", "b", "d"})

	if !reflect.DeepEqual(actual, expected) {
		t.Errorf("staticDeps orderings were not propagated correctly"+
			"\nactual:   %v"+
			"\nexpected: %v",
			actual,
			expected,
		)
	}
}

func TestStaticLibDepReorderingWithShared(t *testing.T) {
	t.Parallel()
	ctx := testCc(t, `
	cc_library {
		name: "a",
		static_libs: ["b", "c"],
		stl: "none",
	}
	cc_library {
		name: "b",
		stl: "none",
	}
	cc_library {
		name: "c",
		shared_libs: ["b"],
		stl: "none",
	}

	`)

	variant := "android_arm64_armv8-a_static"
	moduleA := ctx.ModuleForTests("a", variant).Module().(*Module)
	actual := ctx.ModuleProvider(moduleA, StaticLibraryInfoProvider).(StaticLibraryInfo).
		TransitiveStaticLibrariesForOrdering.ToList().RelativeToTop()
	expected := GetOutputPaths(ctx, variant, []string{"a", "c", "b"})

	if !reflect.DeepEqual(actual, expected) {
		t.Errorf("staticDeps orderings did not account for shared libs"+
			"\nactual:   %v"+
			"\nexpected: %v",
			actual,
			expected,
		)
	}
}

func checkEquals(t *testing.T, message string, expected, actual interface{}) {
	t.Helper()
	if !reflect.DeepEqual(actual, expected) {
		t.Errorf(message+
			"\nactual:   %v"+
			"\nexpected: %v",
			actual,
			expected,
		)
	}
}

func TestLlndkLibrary(t *testing.T) {
	t.Parallel()
	result := prepareForCcTest.RunTestWithBp(t, `
	cc_library {
		name: "libllndk",
		stubs: { versions: ["1", "2"] },
		llndk: {
			symbol_file: "libllndk.map.txt",
		},
		export_include_dirs: ["include"],
	}

	cc_prebuilt_library_shared {
		name: "libllndkprebuilt",
		stubs: { versions: ["1", "2"] },
		llndk: {
			symbol_file: "libllndkprebuilt.map.txt",
		},
	}

	cc_library {
		name: "libllndk_with_external_headers",
		stubs: { versions: ["1", "2"] },
		llndk: {
			symbol_file: "libllndk.map.txt",
			export_llndk_headers: ["libexternal_llndk_headers"],
		},
		header_libs: ["libexternal_headers"],
		export_header_lib_headers: ["libexternal_headers"],
	}
	cc_library_headers {
		name: "libexternal_headers",
		export_include_dirs: ["include"],
		vendor_available: true,
	}
	cc_library_headers {
		name: "libexternal_llndk_headers",
		export_include_dirs: ["include_llndk"],
		llndk: {
			symbol_file: "libllndk.map.txt",
		},
		vendor_available: true,
	}

	cc_library {
		name: "libllndk_with_override_headers",
		stubs: { versions: ["1", "2"] },
		llndk: {
			symbol_file: "libllndk.map.txt",
			override_export_include_dirs: ["include_llndk"],
		},
		export_include_dirs: ["include"],
	}
	`)
	actual := result.ModuleVariantsForTests("libllndk")
	for i := 0; i < len(actual); i++ {
		if !strings.HasPrefix(actual[i], "android_vendor.29_") {
			actual = append(actual[:i], actual[i+1:]...)
			i--
		}
	}
	expected := []string{
		"android_vendor.29_arm64_armv8-a_shared_current",
		"android_vendor.29_arm64_armv8-a_shared",
		"android_vendor.29_arm_armv7-a-neon_shared_current",
		"android_vendor.29_arm_armv7-a-neon_shared",
	}
	android.AssertArrayString(t, "variants for llndk stubs", expected, actual)

	params := result.ModuleForTests("libllndk", "android_vendor.29_arm_armv7-a-neon_shared").Description("generate stub")
	android.AssertSame(t, "use VNDK version for default stubs", "current", params.Args["apiLevel"])

	checkExportedIncludeDirs := func(module, variant string, expectedDirs ...string) {
		t.Helper()
		m := result.ModuleForTests(module, variant).Module()
		f := result.ModuleProvider(m, FlagExporterInfoProvider).(FlagExporterInfo)
		android.AssertPathsRelativeToTopEquals(t, "exported include dirs for "+module+"["+variant+"]",
			expectedDirs, f.IncludeDirs)
	}

	checkExportedIncludeDirs("libllndk", "android_arm64_armv8-a_shared", "include")
	checkExportedIncludeDirs("libllndk", "android_vendor.29_arm64_armv8-a_shared", "include")
	checkExportedIncludeDirs("libllndk_with_external_headers", "android_arm64_armv8-a_shared", "include")
	checkExportedIncludeDirs("libllndk_with_external_headers", "android_vendor.29_arm64_armv8-a_shared", "include_llndk")
	checkExportedIncludeDirs("libllndk_with_override_headers", "android_arm64_armv8-a_shared", "include")
	checkExportedIncludeDirs("libllndk_with_override_headers", "android_vendor.29_arm64_armv8-a_shared", "include_llndk")
}

func TestLlndkHeaders(t *testing.T) {
	t.Parallel()
	ctx := testCc(t, `
	cc_library_headers {
		name: "libllndk_headers",
		export_include_dirs: ["my_include"],
		llndk: {
			llndk_headers: true,
		},
	}
	cc_library {
		name: "libllndk",
		llndk: {
			symbol_file: "libllndk.map.txt",
			export_llndk_headers: ["libllndk_headers"],
		}
	}

	cc_library {
		name: "libvendor",
		shared_libs: ["libllndk"],
		vendor: true,
		srcs: ["foo.c"],
		no_libcrt: true,
		nocrt: true,
	}
	`)

	// _static variant is used since _shared reuses *.o from the static variant
	cc := ctx.ModuleForTests("libvendor", "android_vendor.29_arm_armv7-a-neon_static").Rule("cc")
	cflags := cc.Args["cFlags"]
	if !strings.Contains(cflags, "-Imy_include") {
		t.Errorf("cflags for libvendor must contain -Imy_include, but was %#v.", cflags)
	}
}

func checkRuntimeLibs(t *testing.T, expected []string, module *Module) {
	actual := module.Properties.AndroidMkRuntimeLibs
	if !reflect.DeepEqual(actual, expected) {
		t.Errorf("incorrect runtime_libs for shared libs"+
			"\nactual:   %v"+
			"\nexpected: %v",
			actual,
			expected,
		)
	}
}

const runtimeLibAndroidBp = `
	cc_library {
		name: "liball_available",
		vendor_available: true,
		product_available: true,
		no_libcrt : true,
		nocrt : true,
		system_shared_libs : [],
	}
	cc_library {
		name: "libvendor_available1",
		vendor_available: true,
		runtime_libs: ["liball_available"],
		no_libcrt : true,
		nocrt : true,
		system_shared_libs : [],
	}
	cc_library {
		name: "libvendor_available2",
		vendor_available: true,
		runtime_libs: ["liball_available"],
		target: {
			vendor: {
				exclude_runtime_libs: ["liball_available"],
			}
		},
		no_libcrt : true,
		nocrt : true,
		system_shared_libs : [],
	}
	cc_library {
		name: "libproduct_vendor",
		product_specific: true,
		vendor_available: true,
		no_libcrt : true,
		nocrt : true,
		system_shared_libs : [],
	}
	cc_library {
		name: "libcore",
		runtime_libs: ["liball_available"],
		no_libcrt : true,
		nocrt : true,
		system_shared_libs : [],
	}
	cc_library {
		name: "libvendor1",
		vendor: true,
		no_libcrt : true,
		nocrt : true,
		system_shared_libs : [],
	}
	cc_library {
		name: "libvendor2",
		vendor: true,
		runtime_libs: ["liball_available", "libvendor1", "libproduct_vendor"],
		no_libcrt : true,
		nocrt : true,
		system_shared_libs : [],
	}
	cc_library {
		name: "libproduct_available1",
		product_available: true,
		runtime_libs: ["liball_available"],
		no_libcrt : true,
		nocrt : true,
		system_shared_libs : [],
	}
	cc_library {
		name: "libproduct1",
		product_specific: true,
		no_libcrt : true,
		nocrt : true,
		system_shared_libs : [],
	}
	cc_library {
		name: "libproduct2",
		product_specific: true,
		runtime_libs: ["liball_available", "libproduct1", "libproduct_vendor"],
		no_libcrt : true,
		nocrt : true,
		system_shared_libs : [],
	}
`

func TestRuntimeLibs(t *testing.T) {
	t.Parallel()
	ctx := testCc(t, runtimeLibAndroidBp)

	// runtime_libs for core variants use the module names without suffixes.
	variant := "android_arm64_armv8-a_shared"

	module := ctx.ModuleForTests("libvendor_available1", variant).Module().(*Module)
	checkRuntimeLibs(t, []string{"liball_available"}, module)

	module = ctx.ModuleForTests("libproduct_available1", variant).Module().(*Module)
	checkRuntimeLibs(t, []string{"liball_available"}, module)

	module = ctx.ModuleForTests("libcore", variant).Module().(*Module)
	checkRuntimeLibs(t, []string{"liball_available"}, module)

	// runtime_libs for vendor variants have '.vendor' suffixes if the modules have both core
	// and vendor variants.
	variant = "android_vendor.29_arm64_armv8-a_shared"

	module = ctx.ModuleForTests("libvendor_available1", variant).Module().(*Module)
	checkRuntimeLibs(t, []string{"liball_available.vendor"}, module)

	module = ctx.ModuleForTests("libvendor2", variant).Module().(*Module)
	checkRuntimeLibs(t, []string{"liball_available.vendor", "libvendor1", "libproduct_vendor.vendor"}, module)

	// runtime_libs for product variants have '.product' suffixes if the modules have both core
	// and product variants.
	variant = "android_product.29_arm64_armv8-a_shared"

	module = ctx.ModuleForTests("libproduct_available1", variant).Module().(*Module)
	checkRuntimeLibs(t, []string{"liball_available.product"}, module)

	module = ctx.ModuleForTests("libproduct2", variant).Module().(*Module)
	checkRuntimeLibs(t, []string{"liball_available.product", "libproduct1", "libproduct_vendor"}, module)
}

func TestExcludeRuntimeLibs(t *testing.T) {
	t.Parallel()
	ctx := testCc(t, runtimeLibAndroidBp)

	variant := "android_arm64_armv8-a_shared"
	module := ctx.ModuleForTests("libvendor_available2", variant).Module().(*Module)
	checkRuntimeLibs(t, []string{"liball_available"}, module)

	variant = "android_vendor.29_arm64_armv8-a_shared"
	module = ctx.ModuleForTests("libvendor_available2", variant).Module().(*Module)
	checkRuntimeLibs(t, nil, module)
}

func TestRuntimeLibsNoVndk(t *testing.T) {
	t.Parallel()
	ctx := testCcNoVndk(t, runtimeLibAndroidBp)

	// If DeviceVndkVersion is not defined, then runtime_libs are copied as-is.

	variant := "android_arm64_armv8-a_shared"

	module := ctx.ModuleForTests("libvendor_available1", variant).Module().(*Module)
	checkRuntimeLibs(t, []string{"liball_available"}, module)

	module = ctx.ModuleForTests("libvendor2", variant).Module().(*Module)
	checkRuntimeLibs(t, []string{"liball_available", "libvendor1", "libproduct_vendor"}, module)

	module = ctx.ModuleForTests("libproduct2", variant).Module().(*Module)
	checkRuntimeLibs(t, []string{"liball_available", "libproduct1", "libproduct_vendor"}, module)
}

func checkStaticLibs(t *testing.T, expected []string, module *Module) {
	t.Helper()
	actual := module.Properties.AndroidMkStaticLibs
	if !reflect.DeepEqual(actual, expected) {
		t.Errorf("incorrect static_libs"+
			"\nactual:   %v"+
			"\nexpected: %v",
			actual,
			expected,
		)
	}
}

func checkWholeStaticLibs(t *testing.T, expected []string, module *Module) {
	t.Helper()
	actual := module.Properties.AndroidMkWholeStaticLibs
	if !reflect.DeepEqual(actual, expected) {
		t.Errorf("incorrect whole_static_libs"+
			"\nactual:   %v"+
			"\nexpected: %v",
			actual,
			expected,
		)
	}
}

func checkSharedLibs(t *testing.T, expected []string, module *Module) {
	t.Helper()
	actual := module.Properties.AndroidMkSharedLibs
	if !reflect.DeepEqual(actual, expected) {
		t.Errorf("incorrect shared_libs"+
			"\nactual:   %v"+
			"\nexpected: %v",
			actual,
			expected,
		)
	}
}

const staticLibAndroidBp = `
	cc_library {
		name: "lib1",
	}
	cc_library {
		name: "lib2",
		static_libs: ["lib1"],
	}
`

func TestStaticLibDepExport(t *testing.T) {
	t.Parallel()
	ctx := testCc(t, staticLibAndroidBp)

	// Check the shared version of lib2.
	variant := "android_arm64_armv8-a_shared"
	module := ctx.ModuleForTests("lib2", variant).Module().(*Module)
	checkStaticLibs(t, []string{"lib1", "libc++demangle", "libclang_rt.builtins"}, module)

	// Check the static version of lib2.
	variant = "android_arm64_armv8-a_static"
	module = ctx.ModuleForTests("lib2", variant).Module().(*Module)
	// libc++_static is linked additionally.
	checkStaticLibs(t, []string{"lib1", "libc++_static", "libc++demangle", "libclang_rt.builtins"}, module)
}

func TestLibDepAndroidMkExportInMixedBuilds(t *testing.T) {
	bp := `
		cc_library {
			name: "static_dep",
		}
		cc_library {
			name: "whole_static_dep",
		}
		cc_library {
			name: "shared_dep",
		}
		cc_library {
			name: "lib",
			bazel_module: { label: "//:lib" },
			static_libs: ["static_dep"],
			whole_static_libs: ["whole_static_dep"],
			shared_libs: ["shared_dep"],
		}
		cc_test {
			name: "test",
			bazel_module: { label: "//:test" },
			static_libs: ["static_dep"],
			whole_static_libs: ["whole_static_dep"],
			shared_libs: ["shared_dep"],
			gtest: false,
		}
		cc_binary {
			name: "binary",
			bazel_module: { label: "//:binary" },
			static_libs: ["static_dep"],
			whole_static_libs: ["whole_static_dep"],
			shared_libs: ["shared_dep"],
		}
	`

	testCases := []struct {
		name          string
		moduleName    string
		variant       string
		androidMkInfo cquery.CcAndroidMkInfo
	}{
		{
			name:       "shared lib",
			moduleName: "lib",
			variant:    "android_arm64_armv8-a_shared",
			androidMkInfo: cquery.CcAndroidMkInfo{
				LocalStaticLibs:      []string{"static_dep"},
				LocalWholeStaticLibs: []string{"whole_static_dep"},
				LocalSharedLibs:      []string{"shared_dep"},
			},
		},
		{
			name:       "static lib",
			moduleName: "lib",
			variant:    "android_arm64_armv8-a_static",
			androidMkInfo: cquery.CcAndroidMkInfo{
				LocalStaticLibs:      []string{"static_dep"},
				LocalWholeStaticLibs: []string{"whole_static_dep"},
				LocalSharedLibs:      []string{"shared_dep"},
			},
		},
		{
			name:       "cc_test arm64",
			moduleName: "test",
			variant:    "android_arm64_armv8-a",
			androidMkInfo: cquery.CcAndroidMkInfo{
				LocalStaticLibs:      []string{"static_dep"},
				LocalWholeStaticLibs: []string{"whole_static_dep"},
				LocalSharedLibs:      []string{"shared_dep"},
			},
		},
		{
			name:       "cc_test arm",
			moduleName: "test",
			variant:    "android_arm_armv7-a-neon",
			androidMkInfo: cquery.CcAndroidMkInfo{
				LocalStaticLibs:      []string{"static_dep"},
				LocalWholeStaticLibs: []string{"whole_static_dep"},
				LocalSharedLibs:      []string{"shared_dep"},
			},
		},
		{
			name:       "cc_binary",
			moduleName: "binary",
			variant:    "android_arm64_armv8-a",
			androidMkInfo: cquery.CcAndroidMkInfo{
				LocalStaticLibs:      []string{"static_dep"},
				LocalWholeStaticLibs: []string{"whole_static_dep"},
				LocalSharedLibs:      []string{"shared_dep"},
			},
		},
	}

	outputBaseDir := "out/bazel"
	for _, tc := range testCases {
		t.Run(tc.name, func(t *testing.T) {
			result := android.GroupFixturePreparers(
				prepareForCcTest,
				android.FixtureModifyConfig(func(config android.Config) {
					config.BazelContext = android.MockBazelContext{
						OutputBaseDir: outputBaseDir,
						LabelToCcInfo: map[string]cquery.CcInfo{
							"//:lib": cquery.CcInfo{
								CcAndroidMkInfo:      tc.androidMkInfo,
								RootDynamicLibraries: []string{""},
							},
							"//:lib_bp2build_cc_library_static": cquery.CcInfo{
								CcAndroidMkInfo:    tc.androidMkInfo,
								RootStaticArchives: []string{""},
							},
						},
						LabelToCcBinary: map[string]cquery.CcUnstrippedInfo{
							"//:test": cquery.CcUnstrippedInfo{
								CcAndroidMkInfo: tc.androidMkInfo,
							},
							"//:binary": cquery.CcUnstrippedInfo{
								CcAndroidMkInfo: tc.androidMkInfo,
							},
						},
					}
				}),
			).RunTestWithBp(t, bp)
			ctx := result.TestContext

			module := ctx.ModuleForTests(tc.moduleName, tc.variant).Module().(*Module)
			entries := android.AndroidMkEntriesForTest(t, ctx, module)[0]
			checkStaticLibs(t, tc.androidMkInfo.LocalStaticLibs, module)
			missingStaticDeps := android.ListDifference(entries.EntryMap["LOCAL_STATIC_LIBRARIES"], tc.androidMkInfo.LocalStaticLibs)
			if len(missingStaticDeps) > 0 {
				t.Errorf("expected LOCAL_STATIC_LIBRARIES to be %q"+
					" but was %q; difference: %q", tc.androidMkInfo.LocalStaticLibs, entries.EntryMap["LOCAL_STATIC_LIBRARIES"], missingStaticDeps)
			}

			checkWholeStaticLibs(t, tc.androidMkInfo.LocalWholeStaticLibs, module)
			missingWholeStaticDeps := android.ListDifference(entries.EntryMap["LOCAL_WHOLE_STATIC_LIBRARIES"], tc.androidMkInfo.LocalWholeStaticLibs)
			if len(missingWholeStaticDeps) > 0 {
				t.Errorf("expected LOCAL_WHOLE_STATIC_LIBRARIES to be %q"+
					" but was %q; difference: %q", tc.androidMkInfo.LocalWholeStaticLibs, entries.EntryMap["LOCAL_WHOLE_STATIC_LIBRARIES"], missingWholeStaticDeps)
			}

			checkSharedLibs(t, tc.androidMkInfo.LocalSharedLibs, module)
			missingSharedDeps := android.ListDifference(entries.EntryMap["LOCAL_SHARED_LIBRARIES"], tc.androidMkInfo.LocalSharedLibs)
			if len(missingSharedDeps) > 0 {
				t.Errorf("expected LOCAL_SHARED_LIBRARIES to be %q"+
					" but was %q; difference: %q", tc.androidMkInfo.LocalSharedLibs, entries.EntryMap["LOCAL_SHARED_LIBRARIES"], missingSharedDeps)
			}
		})
	}
}

var compilerFlagsTestCases = []struct {
	in  string
	out bool
}{
	{
		in:  "a",
		out: false,
	},
	{
		in:  "-a",
		out: true,
	},
	{
		in:  "-Ipath/to/something",
		out: false,
	},
	{
		in:  "-isystempath/to/something",
		out: false,
	},
	{
		in:  "--coverage",
		out: false,
	},
	{
		in:  "-include a/b",
		out: true,
	},
	{
		in:  "-include a/b c/d",
		out: false,
	},
	{
		in:  "-DMACRO",
		out: true,
	},
	{
		in:  "-DMAC RO",
		out: false,
	},
	{
		in:  "-a -b",
		out: false,
	},
	{
		in:  "-DMACRO=definition",
		out: true,
	},
	{
		in:  "-DMACRO=defi nition",
		out: true, // TODO(jiyong): this should be false
	},
	{
		in:  "-DMACRO(x)=x + 1",
		out: true,
	},
	{
		in:  "-DMACRO=\"defi nition\"",
		out: true,
	},
}

type mockContext struct {
	BaseModuleContext
	result bool
}

func (ctx *mockContext) PropertyErrorf(property, format string, args ...interface{}) {
	// CheckBadCompilerFlags calls this function when the flag should be rejected
	ctx.result = false
}

func TestCompilerFlags(t *testing.T) {
	t.Parallel()
	for _, testCase := range compilerFlagsTestCases {
		ctx := &mockContext{result: true}
		CheckBadCompilerFlags(ctx, "", []string{testCase.in})
		if ctx.result != testCase.out {
			t.Errorf("incorrect output:")
			t.Errorf("     input: %#v", testCase.in)
			t.Errorf("  expected: %#v", testCase.out)
			t.Errorf("       got: %#v", ctx.result)
		}
	}
}

func TestRecovery(t *testing.T) {
	t.Parallel()
	ctx := testCc(t, `
		cc_library_shared {
			name: "librecovery",
			recovery: true,
		}
		cc_library_shared {
			name: "librecovery32",
			recovery: true,
			compile_multilib:"32",
		}
		cc_library_shared {
			name: "libHalInRecovery",
			recovery_available: true,
			vendor: true,
		}
	`)

	variants := ctx.ModuleVariantsForTests("librecovery")
	const arm64 = "android_recovery_arm64_armv8-a_shared"
	if len(variants) != 1 || !android.InList(arm64, variants) {
		t.Errorf("variants of librecovery must be \"%s\" only, but was %#v", arm64, variants)
	}

	variants = ctx.ModuleVariantsForTests("librecovery32")
	if android.InList(arm64, variants) {
		t.Errorf("multilib was set to 32 for librecovery32, but its variants has %s.", arm64)
	}

	recoveryModule := ctx.ModuleForTests("libHalInRecovery", recoveryVariant).Module().(*Module)
	if !recoveryModule.Platform() {
		t.Errorf("recovery variant of libHalInRecovery must not specific to device, soc, or product")
	}
}

func TestRamdisk(t *testing.T) {
	ctx := testCc(t, `
		cc_library_shared {
			name: "libramdisk",
			ramdisk: true,
		}
		cc_library_shared {
			name: "libramdisk32",
			ramdisk: true,
			compile_multilib:"32",
		}
		cc_library_shared {
			name: "libHalInRamdisk",
			ramdisk_available: true,
			vendor: true,
		}
	`)

	variants := ctx.ModuleVariantsForTests("libramdisk")
	const arm64 = "android_ramdisk_arm64_armv8-a_shared"
	if len(variants) != 1 || !android.InList(arm64, variants) {
		t.Errorf("variants of libramdisk must be \"%s\" only, but was %#v", arm64, variants)
	}

	variants = ctx.ModuleVariantsForTests("libramdisk32")
	if android.InList(arm64, variants) {
		t.Errorf("multilib was set to 32 for libramdisk32, but its variants has %s.", arm64)
	}

	ramdiskModule := ctx.ModuleForTests("libHalInRamdisk", ramdiskVariant).Module().(*Module)
	if !ramdiskModule.Platform() {
		t.Errorf("ramdisk variant of libHalInRamdisk must not specific to device, soc, or product")
	}
}

func TestDataLibsPrebuiltSharedTestLibrary(t *testing.T) {
	t.Parallel()
	bp := `
		cc_prebuilt_test_library_shared {
			name: "test_lib",
			relative_install_path: "foo/bar/baz",
			srcs: ["srcpath/dontusethispath/baz.so"],
		}

		cc_test {
			name: "main_test",
			data_libs: ["test_lib"],
			gtest: false,
		}
 `

	config := TestConfig(t.TempDir(), android.Android, nil, bp, nil)
	config.TestProductVariables.DeviceVndkVersion = StringPtr("current")
	config.TestProductVariables.Platform_vndk_version = StringPtr("29")
	config.TestProductVariables.VndkUseCoreVariant = BoolPtr(true)

	ctx := testCcWithConfig(t, config)
	module := ctx.ModuleForTests("main_test", "android_arm_armv7-a-neon").Module()
	testBinary := module.(*Module).linker.(*testBinary)
	outputFiles, err := module.(android.OutputFileProducer).OutputFiles("")
	if err != nil {
		t.Fatalf("Expected cc_test to produce output files, error: %s", err)
	}
	if len(outputFiles) != 1 {
		t.Errorf("expected exactly one output file. output files: [%s]", outputFiles)
	}
	if len(testBinary.dataPaths()) != 1 {
		t.Errorf("expected exactly one test data file. test data files: [%s]", testBinary.dataPaths())
	}

	outputPath := outputFiles[0].String()

	if !strings.HasSuffix(outputPath, "/main_test") {
		t.Errorf("expected test output file to be 'main_test', but was '%s'", outputPath)
	}
	entries := android.AndroidMkEntriesForTest(t, ctx, module)[0]
	if !strings.HasSuffix(entries.EntryMap["LOCAL_TEST_DATA"][0], ":test_lib.so:foo/bar/baz") {
		t.Errorf("expected LOCAL_TEST_DATA to end with `:test_lib.so:foo/bar/baz`,"+
			" but was '%s'", entries.EntryMap["LOCAL_TEST_DATA"][0])
	}
}

func TestVersionedStubs(t *testing.T) {
	t.Parallel()
	ctx := testCc(t, `
		cc_library_shared {
			name: "libFoo",
			srcs: ["foo.c"],
			stubs: {
				symbol_file: "foo.map.txt",
				versions: ["1", "2", "3"],
			},
		}

		cc_library_shared {
			name: "libBar",
			srcs: ["bar.c"],
			shared_libs: ["libFoo#1"],
		}`)

	variants := ctx.ModuleVariantsForTests("libFoo")
	expectedVariants := []string{
		"android_arm64_armv8-a_shared",
		"android_arm64_armv8-a_shared_1",
		"android_arm64_armv8-a_shared_2",
		"android_arm64_armv8-a_shared_3",
		"android_arm64_armv8-a_shared_current",
		"android_arm_armv7-a-neon_shared",
		"android_arm_armv7-a-neon_shared_1",
		"android_arm_armv7-a-neon_shared_2",
		"android_arm_armv7-a-neon_shared_3",
		"android_arm_armv7-a-neon_shared_current",
	}
	variantsMismatch := false
	if len(variants) != len(expectedVariants) {
		variantsMismatch = true
	} else {
		for _, v := range expectedVariants {
			if !inList(v, variants) {
				variantsMismatch = false
			}
		}
	}
	if variantsMismatch {
		t.Errorf("variants of libFoo expected:\n")
		for _, v := range expectedVariants {
			t.Errorf("%q\n", v)
		}
		t.Errorf(", but got:\n")
		for _, v := range variants {
			t.Errorf("%q\n", v)
		}
	}

	libBarLinkRule := ctx.ModuleForTests("libBar", "android_arm64_armv8-a_shared").Rule("ld")
	libFlags := libBarLinkRule.Args["libFlags"]
	libFoo1StubPath := "libFoo/android_arm64_armv8-a_shared_1/libFoo.so"
	if !strings.Contains(libFlags, libFoo1StubPath) {
		t.Errorf("%q is not found in %q", libFoo1StubPath, libFlags)
	}

	libBarCompileRule := ctx.ModuleForTests("libBar", "android_arm64_armv8-a_shared").Rule("cc")
	cFlags := libBarCompileRule.Args["cFlags"]
	libFoo1VersioningMacro := "-D__LIBFOO_API__=1"
	if !strings.Contains(cFlags, libFoo1VersioningMacro) {
		t.Errorf("%q is not found in %q", libFoo1VersioningMacro, cFlags)
	}
}

func TestVersioningMacro(t *testing.T) {
	t.Parallel()
	for _, tc := range []struct{ moduleName, expected string }{
		{"libc", "__LIBC_API__"},
		{"libfoo", "__LIBFOO_API__"},
		{"libfoo@1", "__LIBFOO_1_API__"},
		{"libfoo-v1", "__LIBFOO_V1_API__"},
		{"libfoo.v1", "__LIBFOO_V1_API__"},
	} {
		checkEquals(t, tc.moduleName, tc.expected, versioningMacroName(tc.moduleName))
	}
}

func pathsToBase(paths android.Paths) []string {
	var ret []string
	for _, p := range paths {
		ret = append(ret, p.Base())
	}
	return ret
}

func TestStaticLibArchiveArgs(t *testing.T) {
	t.Parallel()
	ctx := testCc(t, `
		cc_library_static {
			name: "foo",
			srcs: ["foo.c"],
		}

		cc_library_static {
			name: "bar",
			srcs: ["bar.c"],
		}

		cc_library_shared {
			name: "qux",
			srcs: ["qux.c"],
		}

		cc_library_static {
			name: "baz",
			srcs: ["baz.c"],
			static_libs: ["foo"],
			shared_libs: ["qux"],
			whole_static_libs: ["bar"],
		}`)

	variant := "android_arm64_armv8-a_static"
	arRule := ctx.ModuleForTests("baz", variant).Rule("ar")

	// For static libraries, the object files of a whole static dep are included in the archive
	// directly
	if g, w := pathsToBase(arRule.Inputs), []string{"bar.o", "baz.o"}; !reflect.DeepEqual(w, g) {
		t.Errorf("Expected input objects %q, got %q", w, g)
	}

	// non whole static dependencies are not linked into the archive
	if len(arRule.Implicits) > 0 {
		t.Errorf("Expected 0 additional deps, got %q", arRule.Implicits)
	}
}

func TestSharedLibLinkingArgs(t *testing.T) {
	t.Parallel()
	ctx := testCc(t, `
		cc_library_static {
			name: "foo",
			srcs: ["foo.c"],
		}

		cc_library_static {
			name: "bar",
			srcs: ["bar.c"],
		}

		cc_library_shared {
			name: "qux",
			srcs: ["qux.c"],
		}

		cc_library_shared {
			name: "baz",
			srcs: ["baz.c"],
			static_libs: ["foo"],
			shared_libs: ["qux"],
			whole_static_libs: ["bar"],
		}`)

	variant := "android_arm64_armv8-a_shared"
	linkRule := ctx.ModuleForTests("baz", variant).Rule("ld")
	libFlags := linkRule.Args["libFlags"]
	// When dynamically linking, we expect static dependencies to be found on the command line
	if expected := "foo.a"; !strings.Contains(libFlags, expected) {
		t.Errorf("Static lib %q was not found in %q", expected, libFlags)
	}
	// When dynamically linking, we expect whole static dependencies to be found on the command line
	if expected := "bar.a"; !strings.Contains(libFlags, expected) {
		t.Errorf("Static lib %q was not found in %q", expected, libFlags)
	}

	// When dynamically linking, we expect shared dependencies to be found on the command line
	if expected := "qux.so"; !strings.Contains(libFlags, expected) {
		t.Errorf("Shared lib %q was not found in %q", expected, libFlags)
	}

	// We should only have the objects from the shared library srcs, not the whole static dependencies
	if g, w := pathsToBase(linkRule.Inputs), []string{"baz.o"}; !reflect.DeepEqual(w, g) {
		t.Errorf("Expected input objects %q, got %q", w, g)
	}
}

func TestStaticExecutable(t *testing.T) {
	t.Parallel()
	ctx := testCc(t, `
		cc_binary {
			name: "static_test",
			srcs: ["foo.c", "baz.o"],
			static_executable: true,
		}`)

	variant := "android_arm64_armv8-a"
	binModuleRule := ctx.ModuleForTests("static_test", variant).Rule("ld")
	libFlags := binModuleRule.Args["libFlags"]
	systemStaticLibs := []string{"libc.a", "libm.a"}
	for _, lib := range systemStaticLibs {
		if !strings.Contains(libFlags, lib) {
			t.Errorf("Static lib %q was not found in %q", lib, libFlags)
		}
	}
	systemSharedLibs := []string{"libc.so", "libm.so", "libdl.so"}
	for _, lib := range systemSharedLibs {
		if strings.Contains(libFlags, lib) {
			t.Errorf("Shared lib %q was found in %q", lib, libFlags)
		}
	}
}

func TestStaticDepsOrderWithStubs(t *testing.T) {
	t.Parallel()
	ctx := testCc(t, `
		cc_binary {
			name: "mybin",
			srcs: ["foo.c"],
			static_libs: ["libfooC", "libfooB"],
			static_executable: true,
			stl: "none",
		}

		cc_library {
			name: "libfooB",
			srcs: ["foo.c"],
			shared_libs: ["libfooC"],
			stl: "none",
		}

		cc_library {
			name: "libfooC",
			srcs: ["foo.c"],
			stl: "none",
			stubs: {
				versions: ["1"],
			},
		}`)

	mybin := ctx.ModuleForTests("mybin", "android_arm64_armv8-a").Rule("ld")
	actual := mybin.Implicits[:2]
	expected := GetOutputPaths(ctx, "android_arm64_armv8-a_static", []string{"libfooB", "libfooC"})

	if !reflect.DeepEqual(actual, expected) {
		t.Errorf("staticDeps orderings were not propagated correctly"+
			"\nactual:   %v"+
			"\nexpected: %v",
			actual,
			expected,
		)
	}
}

func TestErrorsIfAModuleDependsOnDisabled(t *testing.T) {
	t.Parallel()
	testCcError(t, `module "libA" .* depends on disabled module "libB"`, `
		cc_library {
			name: "libA",
			srcs: ["foo.c"],
			shared_libs: ["libB"],
			stl: "none",
		}

		cc_library {
			name: "libB",
			srcs: ["foo.c"],
			enabled: false,
			stl: "none",
		}
	`)
}

func VerifyAFLFuzzTargetVariant(t *testing.T, variant string) {
	bp := `
		cc_fuzz {
			name: "test_afl_fuzz_target",
			srcs: ["foo.c"],
			host_supported: true,
			static_libs: [
				"afl_fuzz_static_lib",
			],
			shared_libs: [
				"afl_fuzz_shared_lib",
			],
			fuzzing_frameworks: {
				afl: true,
				libfuzzer: false,
			},
		}
		cc_library {
			name: "afl_fuzz_static_lib",
			host_supported: true,
			srcs: ["static_file.c"],
		}
		cc_library {
			name: "libfuzzer_only_static_lib",
			host_supported: true,
			srcs: ["static_file.c"],
		}
		cc_library {
			name: "afl_fuzz_shared_lib",
			host_supported: true,
			srcs: ["shared_file.c"],
			static_libs: [
				"second_static_lib",
			],
		}
		cc_library_headers {
			name: "libafl_headers",
			vendor_available: true,
			host_supported: true,
			export_include_dirs: [
				"include",
				"instrumentation",
			],
		}
		cc_object {
			name: "afl-compiler-rt",
			vendor_available: true,
			host_supported: true,
			cflags: [
				"-fPIC",
			],
			srcs: [
				"instrumentation/afl-compiler-rt.o.c",
			],
		}
		cc_library {
			name: "second_static_lib",
			host_supported: true,
			srcs: ["second_file.c"],
		}
		cc_object {
			name: "aflpp_driver",
			host_supported: true,
			srcs: [
				"aflpp_driver.c",
			],
		}`

	testEnv := map[string]string{
		"FUZZ_FRAMEWORK": "AFL",
	}

	ctx := android.GroupFixturePreparers(prepareForCcTest, android.FixtureMergeEnv(testEnv)).RunTestWithBp(t, bp)

	checkPcGuardFlag := func(
		modName string, variantName string, shouldHave bool) {
		cc := ctx.ModuleForTests(modName, variantName).Rule("cc")

		cFlags, ok := cc.Args["cFlags"]
		if !ok {
			t.Errorf("Could not find cFlags for module %s and variant %s",
				modName, variantName)
		}

		if strings.Contains(
			cFlags, "-fsanitize-coverage=trace-pc-guard") != shouldHave {
			t.Errorf("Flag was found: %t. Expected to find flag:  %t. "+
				"Test failed for module %s and variant %s",
				!shouldHave, shouldHave, modName, variantName)
		}
	}

	moduleName := "test_afl_fuzz_target"
	checkPcGuardFlag(moduleName, variant+"_fuzzer", true)

	moduleName = "afl_fuzz_static_lib"
	checkPcGuardFlag(moduleName, variant+"_static", false)
	checkPcGuardFlag(moduleName, variant+"_static_fuzzer", true)

	moduleName = "second_static_lib"
	checkPcGuardFlag(moduleName, variant+"_static", false)
	checkPcGuardFlag(moduleName, variant+"_static_fuzzer", true)

	ctx.ModuleForTests("afl_fuzz_shared_lib",
		"android_arm64_armv8-a_shared").Rule("cc")
	ctx.ModuleForTests("afl_fuzz_shared_lib",
		"android_arm64_armv8-a_shared_fuzzer").Rule("cc")
}

func TestAFLFuzzTargetForDevice(t *testing.T) {
	t.Parallel()
	VerifyAFLFuzzTargetVariant(t, "android_arm64_armv8-a")
}

func TestAFLFuzzTargetForLinuxHost(t *testing.T) {
	t.Parallel()
	if runtime.GOOS != "linux" {
		t.Skip("requires linux")
	}

	VerifyAFLFuzzTargetVariant(t, "linux_glibc_x86_64")
}

// Simple smoke test for the cc_fuzz target that ensures the rule compiles
// correctly.
func TestFuzzTarget(t *testing.T) {
	t.Parallel()
	ctx := testCc(t, `
		cc_fuzz {
			name: "fuzz_smoke_test",
			srcs: ["foo.c"],
		}`)

	variant := "android_arm64_armv8-a_fuzzer"
	ctx.ModuleForTests("fuzz_smoke_test", variant).Rule("cc")
}

func assertString(t *testing.T, got, expected string) {
	t.Helper()
	if got != expected {
		t.Errorf("expected %q got %q", expected, got)
	}
}

func assertArrayString(t *testing.T, got, expected []string) {
	t.Helper()
	if len(got) != len(expected) {
		t.Errorf("expected %d (%q) got (%d) %q", len(expected), expected, len(got), got)
		return
	}
	for i := range got {
		if got[i] != expected[i] {
			t.Errorf("expected %d-th %q (%q) got %q (%q)",
				i, expected[i], expected, got[i], got)
			return
		}
	}
}

func assertMapKeys(t *testing.T, m map[string]string, expected []string) {
	t.Helper()
	assertArrayString(t, android.SortedStringKeys(m), expected)
}

func TestDefaults(t *testing.T) {
	t.Parallel()
	ctx := testCc(t, `
		cc_defaults {
			name: "defaults",
			srcs: ["foo.c"],
			static: {
				srcs: ["bar.c"],
			},
			shared: {
				srcs: ["baz.c"],
			},
			bazel_module: {
				bp2build_available: true,
			},
		}

		cc_library_static {
			name: "libstatic",
			defaults: ["defaults"],
		}

		cc_library_shared {
			name: "libshared",
			defaults: ["defaults"],
		}

		cc_library {
			name: "libboth",
			defaults: ["defaults"],
		}

		cc_binary {
			name: "binary",
			defaults: ["defaults"],
		}`)

	shared := ctx.ModuleForTests("libshared", "android_arm64_armv8-a_shared").Rule("ld")
	if g, w := pathsToBase(shared.Inputs), []string{"foo.o", "baz.o"}; !reflect.DeepEqual(w, g) {
		t.Errorf("libshared ld rule wanted %q, got %q", w, g)
	}
	bothShared := ctx.ModuleForTests("libboth", "android_arm64_armv8-a_shared").Rule("ld")
	if g, w := pathsToBase(bothShared.Inputs), []string{"foo.o", "baz.o"}; !reflect.DeepEqual(w, g) {
		t.Errorf("libboth ld rule wanted %q, got %q", w, g)
	}
	binary := ctx.ModuleForTests("binary", "android_arm64_armv8-a").Rule("ld")
	if g, w := pathsToBase(binary.Inputs), []string{"foo.o"}; !reflect.DeepEqual(w, g) {
		t.Errorf("binary ld rule wanted %q, got %q", w, g)
	}

	static := ctx.ModuleForTests("libstatic", "android_arm64_armv8-a_static").Rule("ar")
	if g, w := pathsToBase(static.Inputs), []string{"foo.o", "bar.o"}; !reflect.DeepEqual(w, g) {
		t.Errorf("libstatic ar rule wanted %q, got %q", w, g)
	}
	bothStatic := ctx.ModuleForTests("libboth", "android_arm64_armv8-a_static").Rule("ar")
	if g, w := pathsToBase(bothStatic.Inputs), []string{"foo.o", "bar.o"}; !reflect.DeepEqual(w, g) {
		t.Errorf("libboth ar rule wanted %q, got %q", w, g)
	}
}

func TestProductVariableDefaults(t *testing.T) {
	t.Parallel()
	bp := `
		cc_defaults {
			name: "libfoo_defaults",
			srcs: ["foo.c"],
			cppflags: ["-DFOO"],
			product_variables: {
				debuggable: {
					cppflags: ["-DBAR"],
				},
			},
		}

		cc_library {
			name: "libfoo",
			defaults: ["libfoo_defaults"],
		}
	`

	result := android.GroupFixturePreparers(
		prepareForCcTest,
		android.PrepareForTestWithVariables,

		android.FixtureModifyProductVariables(func(variables android.FixtureProductVariables) {
			variables.Debuggable = BoolPtr(true)
		}),
	).RunTestWithBp(t, bp)

	libfoo := result.Module("libfoo", "android_arm64_armv8-a_static").(*Module)
	android.AssertStringListContains(t, "cppflags", libfoo.flags.Local.CppFlags, "-DBAR")
}

func TestEmptyWholeStaticLibsAllowMissingDependencies(t *testing.T) {
	t.Parallel()
	bp := `
		cc_library_static {
			name: "libfoo",
			srcs: ["foo.c"],
			whole_static_libs: ["libbar"],
		}

		cc_library_static {
			name: "libbar",
			whole_static_libs: ["libmissing"],
		}
	`

	result := android.GroupFixturePreparers(
		prepareForCcTest,
		android.PrepareForTestWithAllowMissingDependencies,
	).RunTestWithBp(t, bp)

	libbar := result.ModuleForTests("libbar", "android_arm64_armv8-a_static").Output("libbar.a")
	android.AssertDeepEquals(t, "libbar rule", android.ErrorRule, libbar.Rule)

	android.AssertStringDoesContain(t, "libbar error", libbar.Args["error"], "missing dependencies: libmissing")

	libfoo := result.ModuleForTests("libfoo", "android_arm64_armv8-a_static").Output("libfoo.a")
	android.AssertStringListContains(t, "libfoo.a dependencies", libfoo.Inputs.Strings(), libbar.Output.String())
}

func TestInstallSharedLibs(t *testing.T) {
	t.Parallel()
	bp := `
		cc_binary {
			name: "bin",
			host_supported: true,
			shared_libs: ["libshared"],
			runtime_libs: ["libruntime"],
			srcs: [":gen"],
		}

		cc_library_shared {
			name: "libshared",
			host_supported: true,
			shared_libs: ["libtransitive"],
		}

		cc_library_shared {
			name: "libtransitive",
			host_supported: true,
		}

		cc_library_shared {
			name: "libruntime",
			host_supported: true,
		}

		cc_binary_host {
			name: "tool",
			srcs: ["foo.cpp"],
		}

		genrule {
			name: "gen",
			tools: ["tool"],
			out: ["gen.cpp"],
			cmd: "$(location tool) $(out)",
		}
	`

	config := TestConfig(t.TempDir(), android.Android, nil, bp, nil)
	ctx := testCcWithConfig(t, config)

	hostBin := ctx.ModuleForTests("bin", config.BuildOSTarget.String()).Description("install")
	hostShared := ctx.ModuleForTests("libshared", config.BuildOSTarget.String()+"_shared").Description("install")
	hostRuntime := ctx.ModuleForTests("libruntime", config.BuildOSTarget.String()+"_shared").Description("install")
	hostTransitive := ctx.ModuleForTests("libtransitive", config.BuildOSTarget.String()+"_shared").Description("install")
	hostTool := ctx.ModuleForTests("tool", config.BuildOSTarget.String()).Description("install")

	if g, w := hostBin.Implicits.Strings(), hostShared.Output.String(); !android.InList(w, g) {
		t.Errorf("expected host bin dependency %q, got %q", w, g)
	}

	if g, w := hostBin.Implicits.Strings(), hostTransitive.Output.String(); !android.InList(w, g) {
		t.Errorf("expected host bin dependency %q, got %q", w, g)
	}

	if g, w := hostShared.Implicits.Strings(), hostTransitive.Output.String(); !android.InList(w, g) {
		t.Errorf("expected host bin dependency %q, got %q", w, g)
	}

	if g, w := hostBin.Implicits.Strings(), hostRuntime.Output.String(); !android.InList(w, g) {
		t.Errorf("expected host bin dependency %q, got %q", w, g)
	}

	if g, w := hostBin.Implicits.Strings(), hostTool.Output.String(); android.InList(w, g) {
		t.Errorf("expected no host bin dependency %q, got %q", w, g)
	}

	deviceBin := ctx.ModuleForTests("bin", "android_arm64_armv8-a").Description("install")
	deviceShared := ctx.ModuleForTests("libshared", "android_arm64_armv8-a_shared").Description("install")
	deviceTransitive := ctx.ModuleForTests("libtransitive", "android_arm64_armv8-a_shared").Description("install")
	deviceRuntime := ctx.ModuleForTests("libruntime", "android_arm64_armv8-a_shared").Description("install")

	if g, w := deviceBin.OrderOnly.Strings(), deviceShared.Output.String(); !android.InList(w, g) {
		t.Errorf("expected device bin dependency %q, got %q", w, g)
	}

	if g, w := deviceBin.OrderOnly.Strings(), deviceTransitive.Output.String(); !android.InList(w, g) {
		t.Errorf("expected device bin dependency %q, got %q", w, g)
	}

	if g, w := deviceShared.OrderOnly.Strings(), deviceTransitive.Output.String(); !android.InList(w, g) {
		t.Errorf("expected device bin dependency %q, got %q", w, g)
	}

	if g, w := deviceBin.OrderOnly.Strings(), deviceRuntime.Output.String(); !android.InList(w, g) {
		t.Errorf("expected device bin dependency %q, got %q", w, g)
	}

	if g, w := deviceBin.OrderOnly.Strings(), hostTool.Output.String(); android.InList(w, g) {
		t.Errorf("expected no device bin dependency %q, got %q", w, g)
	}

}

func TestStubsLibReexportsHeaders(t *testing.T) {
	t.Parallel()
	ctx := testCc(t, `
		cc_library_shared {
			name: "libclient",
			srcs: ["foo.c"],
			shared_libs: ["libfoo#1"],
		}

		cc_library_shared {
			name: "libfoo",
			srcs: ["foo.c"],
			shared_libs: ["libbar"],
			export_shared_lib_headers: ["libbar"],
			stubs: {
				symbol_file: "foo.map.txt",
				versions: ["1", "2", "3"],
			},
		}

		cc_library_shared {
			name: "libbar",
			export_include_dirs: ["include/libbar"],
			srcs: ["foo.c"],
		}`)

	cFlags := ctx.ModuleForTests("libclient", "android_arm64_armv8-a_shared").Rule("cc").Args["cFlags"]

	if !strings.Contains(cFlags, "-Iinclude/libbar") {
		t.Errorf("expected %q in cflags, got %q", "-Iinclude/libbar", cFlags)
	}
}

func TestAidlFlagsPassedToTheAidlCompiler(t *testing.T) {
	t.Parallel()
	ctx := testCc(t, `
		cc_library {
			name: "libfoo",
			srcs: ["a/Foo.aidl"],
			aidl: { flags: ["-Werror"], },
		}
	`)

	libfoo := ctx.ModuleForTests("libfoo", "android_arm64_armv8-a_static")
	manifest := android.RuleBuilderSboxProtoForTests(t, libfoo.Output("aidl.sbox.textproto"))
	aidlCommand := manifest.Commands[0].GetCommand()
	expectedAidlFlag := "-Werror"
	if !strings.Contains(aidlCommand, expectedAidlFlag) {
		t.Errorf("aidl command %q does not contain %q", aidlCommand, expectedAidlFlag)
	}
}

func TestAidlFlagsWithMinSdkVersion(t *testing.T) {
	t.Parallel()
	for _, tc := range []struct {
		name       string
		sdkVersion string
		variant    string
		expected   string
	}{
		{
			name:       "default is current",
			sdkVersion: "",
			variant:    "android_arm64_armv8-a_static",
			expected:   "platform_apis",
		},
		{
			name:       "use sdk_version",
			sdkVersion: `sdk_version: "29"`,
			variant:    "android_arm64_armv8-a_static",
			expected:   "platform_apis",
		},
		{
			name:       "use sdk_version(sdk variant)",
			sdkVersion: `sdk_version: "29"`,
			variant:    "android_arm64_armv8-a_sdk_static",
			expected:   "29",
		},
		{
			name:       "use min_sdk_version",
			sdkVersion: `min_sdk_version: "29"`,
			variant:    "android_arm64_armv8-a_static",
			expected:   "29",
		},
	} {
		t.Run(tc.name, func(t *testing.T) {
			ctx := testCc(t, `
				cc_library {
					name: "libfoo",
					stl: "none",
					srcs: ["a/Foo.aidl"],
					`+tc.sdkVersion+`
				}
			`)
			libfoo := ctx.ModuleForTests("libfoo", tc.variant)
			manifest := android.RuleBuilderSboxProtoForTests(t, libfoo.Output("aidl.sbox.textproto"))
			aidlCommand := manifest.Commands[0].GetCommand()
			expectedAidlFlag := "--min_sdk_version=" + tc.expected
			if !strings.Contains(aidlCommand, expectedAidlFlag) {
				t.Errorf("aidl command %q does not contain %q", aidlCommand, expectedAidlFlag)
			}
		})
	}
}

func TestMinSdkVersionInClangTriple(t *testing.T) {
	t.Parallel()
	ctx := testCc(t, `
		cc_library_shared {
			name: "libfoo",
			srcs: ["foo.c"],
			min_sdk_version: "29",
		}`)

	cFlags := ctx.ModuleForTests("libfoo", "android_arm64_armv8-a_shared").Rule("cc").Args["cFlags"]
	android.AssertStringDoesContain(t, "min sdk version", cFlags, "-target aarch64-linux-android29")
}

func TestNonDigitMinSdkVersionInClangTriple(t *testing.T) {
	t.Parallel()
	bp := `
		cc_library_shared {
			name: "libfoo",
			srcs: ["foo.c"],
			min_sdk_version: "S",
		}
	`
	result := android.GroupFixturePreparers(
		prepareForCcTest,
		android.FixtureModifyProductVariables(func(variables android.FixtureProductVariables) {
			variables.Platform_version_active_codenames = []string{"UpsideDownCake", "Tiramisu"}
		}),
	).RunTestWithBp(t, bp)
	ctx := result.TestContext
	cFlags := ctx.ModuleForTests("libfoo", "android_arm64_armv8-a_shared").Rule("cc").Args["cFlags"]
	android.AssertStringDoesContain(t, "min sdk version", cFlags, "-target aarch64-linux-android31")
}

func TestIncludeDirsExporting(t *testing.T) {
	t.Parallel()

	// Trim spaces from the beginning, end and immediately after any newline characters. Leaves
	// embedded newline characters alone.
	trimIndentingSpaces := func(s string) string {
		return strings.TrimSpace(regexp.MustCompile("(^|\n)\\s+").ReplaceAllString(s, "$1"))
	}

	checkPaths := func(t *testing.T, message string, expected string, paths android.Paths) {
		t.Helper()
		expected = trimIndentingSpaces(expected)
		actual := trimIndentingSpaces(strings.Join(android.FirstUniqueStrings(android.NormalizePathsForTesting(paths)), "\n"))
		if expected != actual {
			t.Errorf("%s: expected:\n%s\n actual:\n%s\n", message, expected, actual)
		}
	}

	type exportedChecker func(t *testing.T, name string, exported FlagExporterInfo)

	checkIncludeDirs := func(t *testing.T, ctx *android.TestContext, module android.Module, checkers ...exportedChecker) {
		t.Helper()
		exported := ctx.ModuleProvider(module, FlagExporterInfoProvider).(FlagExporterInfo)
		name := module.Name()

		for _, checker := range checkers {
			checker(t, name, exported)
		}
	}

	expectedIncludeDirs := func(expectedPaths string) exportedChecker {
		return func(t *testing.T, name string, exported FlagExporterInfo) {
			t.Helper()
			checkPaths(t, fmt.Sprintf("%s: include dirs", name), expectedPaths, exported.IncludeDirs)
		}
	}

	expectedSystemIncludeDirs := func(expectedPaths string) exportedChecker {
		return func(t *testing.T, name string, exported FlagExporterInfo) {
			t.Helper()
			checkPaths(t, fmt.Sprintf("%s: system include dirs", name), expectedPaths, exported.SystemIncludeDirs)
		}
	}

	expectedGeneratedHeaders := func(expectedPaths string) exportedChecker {
		return func(t *testing.T, name string, exported FlagExporterInfo) {
			t.Helper()
			checkPaths(t, fmt.Sprintf("%s: generated headers", name), expectedPaths, exported.GeneratedHeaders)
		}
	}

	expectedOrderOnlyDeps := func(expectedPaths string) exportedChecker {
		return func(t *testing.T, name string, exported FlagExporterInfo) {
			t.Helper()
			checkPaths(t, fmt.Sprintf("%s: order only deps", name), expectedPaths, exported.Deps)
		}
	}

	genRuleModules := `
		genrule {
			name: "genrule_foo",
			cmd: "generate-foo",
			out: [
				"generated_headers/foo/generated_header.h",
			],
			export_include_dirs: [
				"generated_headers",
			],
		}

		genrule {
			name: "genrule_bar",
			cmd: "generate-bar",
			out: [
				"generated_headers/bar/generated_header.h",
			],
			export_include_dirs: [
				"generated_headers",
			],
		}
	`

	t.Run("ensure exported include dirs are not automatically re-exported from shared_libs", func(t *testing.T) {
		ctx := testCc(t, genRuleModules+`
		cc_library {
			name: "libfoo",
			srcs: ["foo.c"],
			export_include_dirs: ["foo/standard"],
			export_system_include_dirs: ["foo/system"],
			generated_headers: ["genrule_foo"],
			export_generated_headers: ["genrule_foo"],
		}

		cc_library {
			name: "libbar",
			srcs: ["bar.c"],
			shared_libs: ["libfoo"],
			export_include_dirs: ["bar/standard"],
			export_system_include_dirs: ["bar/system"],
			generated_headers: ["genrule_bar"],
			export_generated_headers: ["genrule_bar"],
		}
		`)
		foo := ctx.ModuleForTests("libfoo", "android_arm64_armv8-a_shared").Module()
		checkIncludeDirs(t, ctx, foo,
			expectedIncludeDirs(`
				foo/standard
				.intermediates/genrule_foo/gen/generated_headers
			`),
			expectedSystemIncludeDirs(`foo/system`),
			expectedGeneratedHeaders(`.intermediates/genrule_foo/gen/generated_headers/foo/generated_header.h`),
			expectedOrderOnlyDeps(`.intermediates/genrule_foo/gen/generated_headers/foo/generated_header.h`),
		)

		bar := ctx.ModuleForTests("libbar", "android_arm64_armv8-a_shared").Module()
		checkIncludeDirs(t, ctx, bar,
			expectedIncludeDirs(`
				bar/standard
				.intermediates/genrule_bar/gen/generated_headers
			`),
			expectedSystemIncludeDirs(`bar/system`),
			expectedGeneratedHeaders(`.intermediates/genrule_bar/gen/generated_headers/bar/generated_header.h`),
			expectedOrderOnlyDeps(`.intermediates/genrule_bar/gen/generated_headers/bar/generated_header.h`),
		)
	})

	t.Run("ensure exported include dirs are automatically re-exported from whole_static_libs", func(t *testing.T) {
		ctx := testCc(t, genRuleModules+`
		cc_library {
			name: "libfoo",
			srcs: ["foo.c"],
			export_include_dirs: ["foo/standard"],
			export_system_include_dirs: ["foo/system"],
			generated_headers: ["genrule_foo"],
			export_generated_headers: ["genrule_foo"],
		}

		cc_library {
			name: "libbar",
			srcs: ["bar.c"],
			whole_static_libs: ["libfoo"],
			export_include_dirs: ["bar/standard"],
			export_system_include_dirs: ["bar/system"],
			generated_headers: ["genrule_bar"],
			export_generated_headers: ["genrule_bar"],
		}
		`)
		foo := ctx.ModuleForTests("libfoo", "android_arm64_armv8-a_shared").Module()
		checkIncludeDirs(t, ctx, foo,
			expectedIncludeDirs(`
				foo/standard
				.intermediates/genrule_foo/gen/generated_headers
			`),
			expectedSystemIncludeDirs(`foo/system`),
			expectedGeneratedHeaders(`.intermediates/genrule_foo/gen/generated_headers/foo/generated_header.h`),
			expectedOrderOnlyDeps(`.intermediates/genrule_foo/gen/generated_headers/foo/generated_header.h`),
		)

		bar := ctx.ModuleForTests("libbar", "android_arm64_armv8-a_shared").Module()
		checkIncludeDirs(t, ctx, bar,
			expectedIncludeDirs(`
				bar/standard
				foo/standard
				.intermediates/genrule_foo/gen/generated_headers
				.intermediates/genrule_bar/gen/generated_headers
			`),
			expectedSystemIncludeDirs(`
				bar/system
				foo/system
			`),
			expectedGeneratedHeaders(`
				.intermediates/genrule_foo/gen/generated_headers/foo/generated_header.h
				.intermediates/genrule_bar/gen/generated_headers/bar/generated_header.h
			`),
			expectedOrderOnlyDeps(`
				.intermediates/genrule_foo/gen/generated_headers/foo/generated_header.h
				.intermediates/genrule_bar/gen/generated_headers/bar/generated_header.h
			`),
		)
	})

	t.Run("ensure only aidl headers are exported", func(t *testing.T) {
		ctx := testCc(t, genRuleModules+`
		cc_library_shared {
			name: "libfoo",
			srcs: [
				"foo.c",
				"b.aidl",
				"a.proto",
			],
			aidl: {
				export_aidl_headers: true,
			}
		}
		`)
		foo := ctx.ModuleForTests("libfoo", "android_arm64_armv8-a_shared").Module()
		checkIncludeDirs(t, ctx, foo,
			expectedIncludeDirs(`
				.intermediates/libfoo/android_arm64_armv8-a_shared/gen/aidl
			`),
			expectedSystemIncludeDirs(``),
			expectedGeneratedHeaders(`
				.intermediates/libfoo/android_arm64_armv8-a_shared/gen/aidl/b.h
				.intermediates/libfoo/android_arm64_armv8-a_shared/gen/aidl/Bnb.h
				.intermediates/libfoo/android_arm64_armv8-a_shared/gen/aidl/Bpb.h
			`),
			expectedOrderOnlyDeps(`
				.intermediates/libfoo/android_arm64_armv8-a_shared/gen/aidl/b.h
				.intermediates/libfoo/android_arm64_armv8-a_shared/gen/aidl/Bnb.h
				.intermediates/libfoo/android_arm64_armv8-a_shared/gen/aidl/Bpb.h
			`),
		)
	})

	t.Run("ensure only proto headers are exported", func(t *testing.T) {
		ctx := testCc(t, genRuleModules+`
		cc_library_shared {
			name: "libfoo",
			srcs: [
				"foo.c",
				"b.aidl",
				"a.proto",
			],
			proto: {
				export_proto_headers: true,
			}
		}
		`)
		foo := ctx.ModuleForTests("libfoo", "android_arm64_armv8-a_shared").Module()
		checkIncludeDirs(t, ctx, foo,
			expectedIncludeDirs(`
				.intermediates/libfoo/android_arm64_armv8-a_shared/gen/proto
			`),
			expectedSystemIncludeDirs(``),
			expectedGeneratedHeaders(`
				.intermediates/libfoo/android_arm64_armv8-a_shared/gen/proto/a.pb.h
			`),
			expectedOrderOnlyDeps(`
				.intermediates/libfoo/android_arm64_armv8-a_shared/gen/proto/a.pb.h
			`),
		)
	})

	t.Run("ensure only sysprop headers are exported", func(t *testing.T) {
		ctx := testCc(t, genRuleModules+`
		cc_library_shared {
			name: "libfoo",
			srcs: [
				"foo.c",
				"path/to/a.sysprop",
				"b.aidl",
				"a.proto",
			],
		}
		`)
		foo := ctx.ModuleForTests("libfoo", "android_arm64_armv8-a_shared").Module()
		checkIncludeDirs(t, ctx, foo,
			expectedIncludeDirs(`
				.intermediates/libfoo/android_arm64_armv8-a_shared/gen/sysprop/include
			`),
			expectedSystemIncludeDirs(``),
			expectedGeneratedHeaders(`
				.intermediates/libfoo/android_arm64_armv8-a_shared/gen/sysprop/include/path/to/a.sysprop.h
			`),
			expectedOrderOnlyDeps(`
				.intermediates/libfoo/android_arm64_armv8-a_shared/gen/sysprop/include/path/to/a.sysprop.h
				.intermediates/libfoo/android_arm64_armv8-a_shared/gen/sysprop/public/include/path/to/a.sysprop.h
			`),
		)
	})
}

func TestIncludeDirectoryOrdering(t *testing.T) {
	t.Parallel()
	baseExpectedFlags := []string{
		"${config.ArmThumbCflags}",
		"${config.ArmCflags}",
		"${config.CommonGlobalCflags}",
		"${config.DeviceGlobalCflags}",
		"${config.ExternalCflags}",
		"${config.ArmToolchainCflags}",
		"${config.ArmArmv7ANeonCflags}",
		"${config.ArmGenericCflags}",
		"-target",
		"armv7a-linux-androideabi21",
	}

	expectedIncludes := []string{
		"external/foo/android_arm_export_include_dirs",
		"external/foo/lib32_export_include_dirs",
		"external/foo/arm_export_include_dirs",
		"external/foo/android_export_include_dirs",
		"external/foo/linux_export_include_dirs",
		"external/foo/export_include_dirs",
		"external/foo/android_arm_local_include_dirs",
		"external/foo/lib32_local_include_dirs",
		"external/foo/arm_local_include_dirs",
		"external/foo/android_local_include_dirs",
		"external/foo/linux_local_include_dirs",
		"external/foo/local_include_dirs",
		"external/foo",
		"external/foo/libheader1",
		"external/foo/libheader2",
		"external/foo/libwhole1",
		"external/foo/libwhole2",
		"external/foo/libstatic1",
		"external/foo/libstatic2",
		"external/foo/libshared1",
		"external/foo/libshared2",
		"external/foo/liblinux",
		"external/foo/libandroid",
		"external/foo/libarm",
		"external/foo/lib32",
		"external/foo/libandroid_arm",
		"defaults/cc/common/ndk_libc++_shared",
	}

	conly := []string{"-fPIC", "${config.CommonGlobalConlyflags}"}
	cppOnly := []string{"-fPIC", "${config.CommonGlobalCppflags}", "${config.DeviceGlobalCppflags}", "${config.ArmCppflags}"}

	cflags := []string{"-Werror", "-std=candcpp"}
	cstd := []string{"-std=gnu11", "-std=conly"}
	cppstd := []string{"-std=gnu++17", "-std=cpp", "-fno-rtti"}

	lastIncludes := []string{
		"out/soong/ndk/sysroot/usr/include",
		"out/soong/ndk/sysroot/usr/include/arm-linux-androideabi",
	}

	combineSlices := func(slices ...[]string) []string {
		var ret []string
		for _, s := range slices {
			ret = append(ret, s...)
		}
		return ret
	}

	testCases := []struct {
		name     string
		src      string
		expected []string
	}{
		{
			name:     "c",
			src:      "foo.c",
			expected: combineSlices(baseExpectedFlags, conly, expectedIncludes, cflags, cstd, lastIncludes, []string{"${config.NoOverrideGlobalCflags}", "${config.NoOverrideExternalGlobalCflags}"}),
		},
		{
			name:     "cc",
			src:      "foo.cc",
			expected: combineSlices(baseExpectedFlags, cppOnly, expectedIncludes, cflags, cppstd, lastIncludes, []string{"${config.NoOverrideGlobalCflags}", "${config.NoOverrideExternalGlobalCflags}"}),
		},
		{
			name:     "assemble",
			src:      "foo.s",
			expected: combineSlices(baseExpectedFlags, []string{"${config.CommonGlobalAsflags}"}, expectedIncludes, lastIncludes),
		},
	}

	for _, tc := range testCases {
		t.Run(tc.name, func(t *testing.T) {
			bp := fmt.Sprintf(`
		cc_library {
			name: "libfoo",
			srcs: ["%s"],
			cflags: ["-std=candcpp"],
			conlyflags: ["-std=conly"],
			cppflags: ["-std=cpp"],
			local_include_dirs: ["local_include_dirs"],
			export_include_dirs: ["export_include_dirs"],
			export_system_include_dirs: ["export_system_include_dirs"],
			static_libs: ["libstatic1", "libstatic2"],
			whole_static_libs: ["libwhole1", "libwhole2"],
			shared_libs: ["libshared1", "libshared2"],
			header_libs: ["libheader1", "libheader2"],
			target: {
				android: {
					shared_libs: ["libandroid"],
					local_include_dirs: ["android_local_include_dirs"],
					export_include_dirs: ["android_export_include_dirs"],
				},
				android_arm: {
					shared_libs: ["libandroid_arm"],
					local_include_dirs: ["android_arm_local_include_dirs"],
					export_include_dirs: ["android_arm_export_include_dirs"],
				},
				linux: {
					shared_libs: ["liblinux"],
					local_include_dirs: ["linux_local_include_dirs"],
					export_include_dirs: ["linux_export_include_dirs"],
				},
			},
			multilib: {
				lib32: {
					shared_libs: ["lib32"],
					local_include_dirs: ["lib32_local_include_dirs"],
					export_include_dirs: ["lib32_export_include_dirs"],
				},
			},
			arch: {
				arm: {
					shared_libs: ["libarm"],
					local_include_dirs: ["arm_local_include_dirs"],
					export_include_dirs: ["arm_export_include_dirs"],
				},
			},
			stl: "libc++",
			sdk_version: "minimum",
		}

		cc_library_headers {
			name: "libheader1",
			export_include_dirs: ["libheader1"],
			sdk_version: "minimum",
			stl: "none",
		}

		cc_library_headers {
			name: "libheader2",
			export_include_dirs: ["libheader2"],
			sdk_version: "minimum",
			stl: "none",
		}
	`, tc.src)

			libs := []string{
				"libstatic1",
				"libstatic2",
				"libwhole1",
				"libwhole2",
				"libshared1",
				"libshared2",
				"libandroid",
				"libandroid_arm",
				"liblinux",
				"lib32",
				"libarm",
			}

			for _, lib := range libs {
				bp += fmt.Sprintf(`
			cc_library {
				name: "%s",
				export_include_dirs: ["%s"],
				sdk_version: "minimum",
				stl: "none",
			}
		`, lib, lib)
			}

			ctx := android.GroupFixturePreparers(
				PrepareForIntegrationTestWithCc,
				android.FixtureAddTextFile("external/foo/Android.bp", bp),
			).RunTest(t)
			// Use the arm variant instead of the arm64 variant so that it gets headers from
			// ndk_libandroid_support to test LateStaticLibs.
			cflags := ctx.ModuleForTests("libfoo", "android_arm_armv7-a-neon_sdk_static").Output("obj/external/foo/foo.o").Args["cFlags"]

			var includes []string
			flags := strings.Split(cflags, " ")
			for _, flag := range flags {
				if strings.HasPrefix(flag, "-I") {
					includes = append(includes, strings.TrimPrefix(flag, "-I"))
				} else if flag == "-isystem" {
					// skip isystem, include next
				} else if flag == "${config.SDClangFlags}" {
					// skip config.SDClangFlags when sdclang is set
				} else if len(flag) > 0 {
					includes = append(includes, flag)
				}
			}

			android.AssertArrayString(t, "includes", tc.expected, includes)
		})
	}

}

<<<<<<< HEAD
=======
func TestAddnoOverride64GlobalCflags(t *testing.T) {
	t.Parallel()
	ctx := testCc(t, `
		cc_library_shared {
			name: "libclient",
			srcs: ["foo.c"],
			shared_libs: ["libfoo#1"],
		}

		cc_library_shared {
			name: "libfoo",
			srcs: ["foo.c"],
			shared_libs: ["libbar"],
			export_shared_lib_headers: ["libbar"],
			stubs: {
				symbol_file: "foo.map.txt",
				versions: ["1", "2", "3"],
			},
		}

		cc_library_shared {
			name: "libbar",
			export_include_dirs: ["include/libbar"],
			srcs: ["foo.c"],
		}`)

	cFlags := ctx.ModuleForTests("libclient", "android_arm64_armv8-a_shared").Rule("cc").Args["cFlags"]

	if !strings.Contains(cFlags, "${config.NoOverride64GlobalCflags}") {
		t.Errorf("expected %q in cflags, got %q", "${config.NoOverride64GlobalCflags}", cFlags)
	}
}

func TestCcBuildBrokenClangProperty(t *testing.T) {
	t.Parallel()
	tests := []struct {
		name                     string
		clang                    bool
		BuildBrokenClangProperty bool
		err                      string
	}{
		{
			name:  "error when clang is set to false",
			clang: false,
			err:   "is no longer supported",
		},
		{
			name:  "error when clang is set to true",
			clang: true,
			err:   "property is deprecated, see Changes.md",
		},
		{
			name:                     "no error when BuildBrokenClangProperty is explicitly set to true",
			clang:                    true,
			BuildBrokenClangProperty: true,
		},
	}

	for _, test := range tests {
		t.Run(test.name, func(t *testing.T) {
			bp := fmt.Sprintf(`
			cc_library {
			   name: "foo",
			   clang: %t,
			}`, test.clang)

			if test.err == "" {
				android.GroupFixturePreparers(
					prepareForCcTest,
					android.FixtureModifyProductVariables(func(variables android.FixtureProductVariables) {
						if test.BuildBrokenClangProperty {
							variables.BuildBrokenClangProperty = test.BuildBrokenClangProperty
						}
					}),
				).RunTestWithBp(t, bp)
			} else {
				prepareForCcTest.
					ExtendWithErrorHandler(android.FixtureExpectsOneErrorPattern(test.err)).
					RunTestWithBp(t, bp)
			}
		})
	}
}

>>>>>>> 7bc0edaf
func TestCcBuildBrokenClangAsFlags(t *testing.T) {
	t.Parallel()
	tests := []struct {
		name                    string
		clangAsFlags            []string
		BuildBrokenClangAsFlags bool
		err                     string
	}{
		{
			name:         "error when clang_asflags is set",
			clangAsFlags: []string{"-a", "-b"},
			err:          "clang_asflags: property is deprecated",
		},
		{
			name:                    "no error when BuildBrokenClangAsFlags is explicitly set to true",
			clangAsFlags:            []string{"-a", "-b"},
			BuildBrokenClangAsFlags: true,
		},
	}

	for _, test := range tests {
		t.Run(test.name, func(t *testing.T) {
			bp := fmt.Sprintf(`
			cc_library {
			   name: "foo",
			   clang_asflags: %s,
			}`, `["`+strings.Join(test.clangAsFlags, `","`)+`"]`)

			if test.err == "" {
				android.GroupFixturePreparers(
					prepareForCcTest,
					android.FixtureModifyProductVariables(func(variables android.FixtureProductVariables) {
						if test.BuildBrokenClangAsFlags {
							variables.BuildBrokenClangAsFlags = test.BuildBrokenClangAsFlags
						}
					}),
				).RunTestWithBp(t, bp)
			} else {
				prepareForCcTest.
					ExtendWithErrorHandler(android.FixtureExpectsOneErrorPattern(test.err)).
					RunTestWithBp(t, bp)
			}
		})
	}
}

func TestCcBuildBrokenClangCFlags(t *testing.T) {
	t.Parallel()
	tests := []struct {
		name                   string
		clangCFlags            []string
		BuildBrokenClangCFlags bool
		err                    string
	}{
		{
			name:        "error when clang_cflags is set",
			clangCFlags: []string{"-a", "-b"},
			err:         "clang_cflags: property is deprecated",
		},
		{
			name:                   "no error when BuildBrokenClangCFlags is explicitly set to true",
			clangCFlags:            []string{"-a", "-b"},
			BuildBrokenClangCFlags: true,
		},
	}

	for _, test := range tests {
		t.Run(test.name, func(t *testing.T) {
			bp := fmt.Sprintf(`
			cc_library {
			   name: "foo",
			   clang_cflags: %s,
			}`, `["`+strings.Join(test.clangCFlags, `","`)+`"]`)

			if test.err == "" {
				android.GroupFixturePreparers(
					prepareForCcTest,
					android.FixtureModifyProductVariables(func(variables android.FixtureProductVariables) {
						if test.BuildBrokenClangCFlags {
							variables.BuildBrokenClangCFlags = test.BuildBrokenClangCFlags
						}
					}),
				).RunTestWithBp(t, bp)
			} else {
				prepareForCcTest.
					ExtendWithErrorHandler(android.FixtureExpectsOneErrorPattern(test.err)).
					RunTestWithBp(t, bp)
			}
		})
	}
}<|MERGE_RESOLUTION|>--- conflicted
+++ resolved
@@ -4698,8 +4698,6 @@
 
 }
 
-<<<<<<< HEAD
-=======
 func TestAddnoOverride64GlobalCflags(t *testing.T) {
 	t.Parallel()
 	ctx := testCc(t, `
@@ -4733,58 +4731,6 @@
 	}
 }
 
-func TestCcBuildBrokenClangProperty(t *testing.T) {
-	t.Parallel()
-	tests := []struct {
-		name                     string
-		clang                    bool
-		BuildBrokenClangProperty bool
-		err                      string
-	}{
-		{
-			name:  "error when clang is set to false",
-			clang: false,
-			err:   "is no longer supported",
-		},
-		{
-			name:  "error when clang is set to true",
-			clang: true,
-			err:   "property is deprecated, see Changes.md",
-		},
-		{
-			name:                     "no error when BuildBrokenClangProperty is explicitly set to true",
-			clang:                    true,
-			BuildBrokenClangProperty: true,
-		},
-	}
-
-	for _, test := range tests {
-		t.Run(test.name, func(t *testing.T) {
-			bp := fmt.Sprintf(`
-			cc_library {
-			   name: "foo",
-			   clang: %t,
-			}`, test.clang)
-
-			if test.err == "" {
-				android.GroupFixturePreparers(
-					prepareForCcTest,
-					android.FixtureModifyProductVariables(func(variables android.FixtureProductVariables) {
-						if test.BuildBrokenClangProperty {
-							variables.BuildBrokenClangProperty = test.BuildBrokenClangProperty
-						}
-					}),
-				).RunTestWithBp(t, bp)
-			} else {
-				prepareForCcTest.
-					ExtendWithErrorHandler(android.FixtureExpectsOneErrorPattern(test.err)).
-					RunTestWithBp(t, bp)
-			}
-		})
-	}
-}
-
->>>>>>> 7bc0edaf
 func TestCcBuildBrokenClangAsFlags(t *testing.T) {
 	t.Parallel()
 	tests := []struct {
