--- conflicted
+++ resolved
@@ -190,13 +190,6 @@
 		"-Werror=format-security",
 		"-nostdlibinc",
 
-<<<<<<< HEAD
-		// Enable MLGO for register allocation.
-		// TODO(b/300682355) re-enable
-		// "-mllvm -wc-enable-advisor=release",
-
-=======
->>>>>>> dd4498d9
 		// Emit additional debug info for AutoFDO
 		"-fdebug-info-for-profiling",
 	}
@@ -225,12 +218,6 @@
 		"-Wl,--exclude-libs,libgcc_stripped.a",
 		"-Wl,--exclude-libs,libunwind_llvm.a",
 		"-Wl,--exclude-libs,libunwind.a",
-<<<<<<< HEAD
-		// Enable MLGO for register allocation.
-		// TODO(b/300682355) re-enable
-		// "-Wl,-mllvm,-regalloc-enable-advisor=release",
-=======
->>>>>>> dd4498d9
 	}
 
 	deviceGlobalLldflags = append(deviceGlobalLdflags, commonGlobalLldflags...)
@@ -446,7 +433,7 @@
 	ForceSDClangOff = false
 
 	// prebuilts/clang default settings.
-	ClangDefaultBase = "prebuilts/clang/host"
+	ClangDefaultBase         = "prebuilts/clang/host"
 	ClangDefaultVersion      = "clang-r498229b"
 	ClangDefaultShortVersion = "17"
 
