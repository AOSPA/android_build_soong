// Copyright 2016 Google Inc. All rights reserved.
//
// Licensed under the Apache License, Version 2.0 (the "License");
// you may not use this file except in compliance with the License.
// You may obtain a copy of the License at
//
//     http://www.apache.org/licenses/LICENSE-2.0
//
// Unless required by applicable law or agreed to in writing, software
// distributed under the License is distributed on an "AS IS" BASIS,
// WITHOUT WARRANTIES OR CONDITIONS OF ANY KIND, either express or implied.
// See the License for the specific language governing permissions and
// limitations under the License.

package config

import (
	"fmt"
	"runtime"
	"strings"

	"android/soong/android"
)

var (
	// Flags used by lots of devices.  Putting them in package static variables
	// will save bytes in build.ninja so they aren't repeated for every file
	commonGlobalCflags = []string{
		"-DANDROID",
		"-fmessage-length=0",
		"-W",
		"-Wall",
		"-Wno-unused",
		"-Winit-self",
		"-Wpointer-arith",

		// COMMON_RELEASE_CFLAGS
		"-DNDEBUG",
		"-UDEBUG",
	}

	commonGlobalConlyflags = []string{}

	deviceGlobalCflags = []string{
		"-fdiagnostics-color",

		// TARGET_ERROR_FLAGS
		"-Werror=return-type",
		"-Werror=non-virtual-dtor",
		"-Werror=address",
		"-Werror=sequence-point",
		"-Werror=date-time",
	}

	hostGlobalCflags = []string{}

	commonGlobalCppflags = []string{
		"-Wsign-promo",
	}

	noOverrideGlobalCflags = []string{
		"-Werror=int-to-pointer-cast",
		"-Werror=pointer-to-int-cast",
	}

	IllegalFlags = []string{
		"-w",
	}

	CStdVersion               = "gnu99"
	CppStdVersion             = "gnu++14"
	GccCppStdVersion          = "gnu++11"
	ExperimentalCStdVersion   = "gnu11"
	ExperimentalCppStdVersion = "gnu++1z"

	NdkMaxPrebuiltVersionInt = 24

	// prebuilts/clang default settings.
	ClangDefaultBase         = "prebuilts/clang/host"
	ClangDefaultVersion      = "clang-4053586"
	ClangDefaultShortVersion = "5.0"
)

var pctx = android.NewPackageContext("android/soong/cc/config")

func init() {
	if android.BuildOs == android.Linux {
		commonGlobalCflags = append(commonGlobalCflags, "-fdebug-prefix-map=/proc/self/cwd=")
	}

	pctx.StaticVariable("CommonGlobalCflags", strings.Join(commonGlobalCflags, " "))
	pctx.StaticVariable("CommonGlobalConlyflags", strings.Join(commonGlobalConlyflags, " "))
	pctx.StaticVariable("DeviceGlobalCflags", strings.Join(deviceGlobalCflags, " "))
	pctx.StaticVariable("HostGlobalCflags", strings.Join(hostGlobalCflags, " "))
	pctx.StaticVariable("NoOverrideGlobalCflags", strings.Join(noOverrideGlobalCflags, " "))

	pctx.StaticVariable("CommonGlobalCppflags", strings.Join(commonGlobalCppflags, " "))

	pctx.StaticVariable("CommonClangGlobalCflags",
		strings.Join(append(ClangFilterUnknownCflags(commonGlobalCflags), "${ClangExtraCflags}"), " "))
	pctx.StaticVariable("DeviceClangGlobalCflags",
		strings.Join(append(ClangFilterUnknownCflags(deviceGlobalCflags), "${ClangExtraTargetCflags}"), " "))
	pctx.StaticVariable("HostClangGlobalCflags",
		strings.Join(ClangFilterUnknownCflags(hostGlobalCflags), " "))
	pctx.StaticVariable("NoOverrideClangGlobalCflags",
		strings.Join(append(ClangFilterUnknownCflags(noOverrideGlobalCflags), "${ClangExtraNoOverrideCflags}"), " "))

	pctx.StaticVariable("CommonClangGlobalCppflags",
		strings.Join(append(ClangFilterUnknownCflags(commonGlobalCppflags), "${ClangExtraCppflags}"), " "))

	// Everything in these lists is a crime against abstraction and dependency tracking.
	// Do not add anything to this list.
	pctx.PrefixedExistentPathsForSourcesVariable("CommonGlobalIncludes", "-I",
		[]string{
			"system/core/include",
			"system/media/audio/include",
			"hardware/libhardware/include",
			"hardware/libhardware_legacy/include",
			"hardware/ril/include",
			"libnativehelper/include",
			"frameworks/native/include",
			"frameworks/native/opengl/include",
			"frameworks/av/include",
		})
	// This is used by non-NDK modules to get jni.h. export_include_dirs doesn't help
	// with this, since there is no associated library.
	pctx.PrefixedExistentPathsForSourcesVariable("CommonNativehelperInclude", "-I",
		[]string{"libnativehelper/include_deprecated"})

	pctx.SourcePathVariable("ClangDefaultBase", ClangDefaultBase)
	pctx.VariableFunc("ClangBase", func(config interface{}) (string, error) {
		if override := config.(android.Config).Getenv("LLVM_PREBUILTS_BASE"); override != "" {
			return override, nil
		}
		return "${ClangDefaultBase}", nil
	})
	pctx.VariableFunc("ClangVersion", func(config interface{}) (string, error) {
		if override := config.(android.Config).Getenv("LLVM_PREBUILTS_VERSION"); override != "" {
			return override, nil
		}
		return ClangDefaultVersion, nil
	})
	pctx.StaticVariable("ClangPath", "${ClangBase}/${HostPrebuiltTag}/${ClangVersion}")
	pctx.StaticVariable("ClangBin", "${ClangPath}/bin")

	pctx.VariableFunc("ClangShortVersion", func(config interface{}) (string, error) {
		if override := config.(android.Config).Getenv("LLVM_RELEASE_VERSION"); override != "" {
			return override, nil
		}
		return ClangDefaultShortVersion, nil
	})
	pctx.StaticVariable("ClangAsanLibDir", "${ClangPath}/lib64/clang/${ClangShortVersion}/lib/linux")
	if runtime.GOOS == "darwin" {
		pctx.StaticVariable("LLVMGoldPlugin", "${ClangPath}/lib64/LLVMgold.dylib")
	} else {
		pctx.StaticVariable("LLVMGoldPlugin", "${ClangPath}/lib64/LLVMgold.so")
	}

	// These are tied to the version of LLVM directly in external/llvm, so they might trail the host prebuilts
	// being used for the rest of the build process.
	pctx.SourcePathVariable("RSClangBase", "prebuilts/clang/host")
	pctx.SourcePathVariable("RSClangVersion", "clang-3289846")
	pctx.SourcePathVariable("RSReleaseVersion", "3.8")
	pctx.StaticVariable("RSLLVMPrebuiltsPath", "${RSClangBase}/${HostPrebuiltTag}/${RSClangVersion}/bin")
	pctx.StaticVariable("RSIncludePath", "${RSLLVMPrebuiltsPath}/../lib64/clang/${RSReleaseVersion}/include")

	pctx.PrefixedExistentPathsForSourcesVariable("RsGlobalIncludes", "-I",
		[]string{
			"external/clang/lib/Headers",
			"frameworks/rs/script_api/include",
		})

	pctx.VariableFunc("CcWrapper", func(config interface{}) (string, error) {
		if override := config.(android.Config).Getenv("CC_WRAPPER"); override != "" {
			return override + " ", nil
		}
		return "", nil
	})
}

var HostPrebuiltTag = pctx.VariableConfigMethod("HostPrebuiltTag", android.Config.PrebuiltOS)

func bionicHeaders(bionicArch, kernelArch string) string {
	return strings.Join([]string{
		"-isystem bionic/libc/arch-" + bionicArch + "/include",
		"-isystem bionic/libc/include",
		"-isystem bionic/libc/kernel/uapi",
		"-isystem bionic/libc/kernel/uapi/asm-" + kernelArch,
		"-isystem bionic/libc/kernel/android/scsi",
		"-isystem bionic/libc/kernel/android/uapi",
	}, " ")
}

<<<<<<< HEAD
func VndkLibraries() []string {
	return []string{}
}

// This needs to be kept up to date with the list in system/core/rootdir/etc/ld.config.txt:
// [vendor]
// namespace.default.link.system.shared_libs
func LLndkLibraries() []string {
	return []string{"libc", "libm", "libdl", "liblog", "libandroid_net", "ld-android", "libvndksupport", "libnativewindow"}
}

=======
>>>>>>> 293bb69b
func replaceFirst(slice []string, from, to string) {
	if slice[0] != from {
		panic(fmt.Errorf("Expected %q, found %q", from, to))
	}
	slice[0] = to
}<|MERGE_RESOLUTION|>--- conflicted
+++ resolved
@@ -191,20 +191,6 @@
 	}, " ")
 }
 
-<<<<<<< HEAD
-func VndkLibraries() []string {
-	return []string{}
-}
-
-// This needs to be kept up to date with the list in system/core/rootdir/etc/ld.config.txt:
-// [vendor]
-// namespace.default.link.system.shared_libs
-func LLndkLibraries() []string {
-	return []string{"libc", "libm", "libdl", "liblog", "libandroid_net", "ld-android", "libvndksupport", "libnativewindow"}
-}
-
-=======
->>>>>>> 293bb69b
 func replaceFirst(slice []string, from, to string) {
 	if slice[0] != from {
 		panic(fmt.Errorf("Expected %q, found %q", from, to))
