// Copyright 2016 Google Inc. All rights reserved.
//
// Licensed under the Apache License, Version 2.0 (the "License");
// you may not use this file except in compliance with the License.
// You may obtain a copy of the License at
//
//     http://www.apache.org/licenses/LICENSE-2.0
//
// Unless required by applicable law or agreed to in writing, software
// distributed under the License is distributed on an "AS IS" BASIS,
// WITHOUT WARRANTIES OR CONDITIONS OF ANY KIND, either express or implied.
// See the License for the specific language governing permissions and
// limitations under the License.

package config

import (
	"encoding/json"
	"encoding/xml"
	"fmt"
	"io/ioutil"
	"os"

	//"path"
	//"path/filepath"
	"runtime"
	"strconv"
	"strings"

	"android/soong/android"
	"android/soong/remoteexec"
)

type QiifaAbiLibs struct {
	XMLName xml.Name `xml:"abilibs"`
	Library []string `xml:"library"`
}

var (
	pctx         = android.NewPackageContext("android/soong/cc/config")
	exportedVars = android.NewExportedVariables(pctx)

	// Flags used by lots of devices.  Putting them in package static variables
	// will save bytes in build.ninja so they aren't repeated for every file
	commonGlobalCflags = []string{
		"-DANDROID",
		"-fmessage-length=0",
		"-W",
		"-Wall",
		"-Wno-unused",
		"-Winit-self",
		"-Wpointer-arith",
		"-Wunreachable-code-loop-increment",

		// Make paths in deps files relative
		"-no-canonical-prefixes",

		"-DNDEBUG",
		"-UDEBUG",

		"-fno-exceptions",
		"-Wno-multichar",

		"-O2",
		"-fdebug-default-version=5",

		"-fno-strict-aliasing",

		"-Werror=date-time",
		"-Werror=pragma-pack",
		"-Werror=pragma-pack-suspicious-include",
		"-Werror=string-plus-int",
		"-Werror=unreachable-code-loop-increment",

		// Force deprecation warnings to be warnings for code that compiles with -Werror.
		// Making deprecated usages an error causes extreme pain when trying to deprecate anything.
		"-Wno-error=deprecated-declarations",

		"-D__compiler_offsetof=__builtin_offsetof",

		// Emit address-significance table which allows linker to perform safe ICF. Clang does
		// not emit the table by default on Android since NDK still uses GNU binutils.
		"-faddrsig",

		// Turn on -fcommon explicitly, since Clang now defaults to -fno-common. The cleanup bug
		// tracking this is http://b/151457797.
		"-fcommon",

		// Help catch common 32/64-bit errors.
		"-Werror=int-conversion",

<<<<<<< HEAD
		// Disable overly aggressive warning for macros defined with a leading underscore
		// This happens in AndroidConfig.h, which is included nearly everywhere.
		// TODO: can we remove this now?
		"-Wno-reserved-id-macro",

		// TODO(b/207393703): delete this line after failures resolved
		// Workaround for ccache with clang.
		// See http://petereisentraut.blogspot.com/2011/05/ccache-and-clang.html.
		"-Wno-unused-command-line-argument",

=======
>>>>>>> 6c19bede
		// Force clang to always output color diagnostics. Ninja will strip the ANSI
		// color codes if it is not running in a terminal.
		"-fcolor-diagnostics",

		// -Wno-sign-compare is incompatible with the Google C++ style guidance
		// to use 'int' for loop indices, and the signal to noise ratio is poor
		// anyway.
		"-Wno-sign-compare",

		// AIDL generated code redeclares pure virtual methods in each
		// subsequent version of an interface, so this is currently infeasible
		// to enable.
		"-Wno-inconsistent-missing-override",

		// Designated initializer syntax is recommended by the Google C++ style
		// guide and should not be a warning, at least by default.
		"-Wno-c99-designator",

		// Warnings from clang-12
		"-Wno-gnu-folding-constant",

		// http://b/145210666
		"-Wno-error=reorder-init-list",

		// Calls to the APIs that are newer than the min sdk version of the caller should be
		// guarded with __builtin_available.
		"-Wunguarded-availability",
		// This macro allows the bionic versioning.h to indirectly determine whether the
		// option -Wunguarded-availability is on or not.
		"-D__ANDROID_UNAVAILABLE_SYMBOLS_ARE_WEAK__",

		// Turn off FMA which got enabled by default in clang-r445002 (http://b/218805949)
		"-ffp-contract=off",

		// Using simple template names reduces the size of debug builds.
		"-gsimple-template-names",
	}

	commonGlobalConlyflags = []string{}

	commonGlobalAsflags = []string{
		"-D__ASSEMBLY__",
		// TODO(b/235105792): override global -fdebug-default-version=5, it is causing $TMPDIR to
		// end up in the dwarf data for crtend_so.S.
		"-fdebug-default-version=4",
	}

	deviceGlobalCflags = []string{
		"-ffunction-sections",
		"-fdata-sections",
		"-fno-short-enums",
		"-funwind-tables",
		"-fstack-protector-strong",
		"-Wa,--noexecstack",
		"-D_FORTIFY_SOURCE=2",

		"-Wstrict-aliasing=2",

		"-Werror=return-type",
		"-Werror=non-virtual-dtor",
		"-Werror=address",
		"-Werror=sequence-point",
		"-Werror=format-security",
		"-nostdlibinc",

		// Emit additional debug info for AutoFDO
		"-fdebug-info-for-profiling",
	}

	commonGlobalLldflags = []string{
		"-fuse-ld=lld",
		"-Wl,--icf=safe",
                "-Xclang -opaque-pointers",
	}

	deviceGlobalCppflags = []string{
		"-fvisibility-inlines-hidden",
	}

	deviceGlobalLdflags = []string{
		"-Wl,-z,noexecstack",
		"-Wl,-z,relro",
		"-Wl,-z,now",
		"-Wl,--build-id=md5",
		"-Wl,--fatal-warnings",
		"-Wl,--no-undefined-version",
		// TODO: Eventually we should link against a libunwind.a with hidden symbols, and then these
		// --exclude-libs arguments can be removed.
		"-Wl,--exclude-libs,libgcc.a",
		"-Wl,--exclude-libs,libgcc_stripped.a",
		"-Wl,--exclude-libs,libunwind_llvm.a",
		"-Wl,--exclude-libs,libunwind.a",
	}

	deviceGlobalLldflags = append(deviceGlobalLdflags, commonGlobalLldflags...)

	hostGlobalCflags = []string{}

	hostGlobalCppflags = []string{}

	hostGlobalLdflags = []string{}

	hostGlobalLldflags = commonGlobalLldflags

	commonGlobalCppflags = []string{
		"-Wsign-promo",

		// -Wimplicit-fallthrough is not enabled by -Wall.
		"-Wimplicit-fallthrough",

		// Enable clang's thread-safety annotations in libcxx.
		"-D_LIBCPP_ENABLE_THREAD_SAFETY_ANNOTATIONS",

		// libc++'s math.h has an #include_next outside of system_headers.
		"-Wno-gnu-include-next",
	}

	// These flags are appended after the module's cflags, so they cannot be
	// overridden from Android.bp files.
	noOverrideGlobalCflags = []string{
		"-Werror=bool-operation",
		"-Werror=format-insufficient-args",
		"-Werror=implicit-int-float-conversion",
		"-Werror=int-in-bool-context",
		"-Werror=int-to-pointer-cast",
		"-Werror=pointer-to-int-cast",
		"-Werror=xor-used-as-pow",
		// http://b/161386391 for -Wno-void-pointer-to-enum-cast
		"-Wno-void-pointer-to-enum-cast",
		// http://b/161386391 for -Wno-void-pointer-to-int-cast
		"-Wno-void-pointer-to-int-cast",
		// http://b/161386391 for -Wno-pointer-to-int-cast
		"-Wno-pointer-to-int-cast",
		// SDClang does not support -Werror=fortify-source.
		// TODO: b/142476859
		// "-Werror=fortify-source",

		"-Werror=address-of-temporary",
		"-Werror=null-dereference",
		"-Werror=return-type",

		// http://b/72331526 Disable -Wtautological-* until the instances detected by these
		// new warnings are fixed.
		"-Wno-tautological-constant-compare",
		"-Wno-tautological-type-limit-compare",
		// http://b/145211066
		"-Wno-implicit-int-float-conversion",
		// New warnings to be fixed after clang-r377782.
		"-Wno-tautological-overlap-compare", // http://b/148815696
		// New warnings to be fixed after clang-r383902.
		"-Wno-deprecated-copy",                      // http://b/153746672
		"-Wno-range-loop-construct",                 // http://b/153747076
		"-Wno-zero-as-null-pointer-constant",        // http://b/68236239
		"-Wno-deprecated-anon-enum-enum-conversion", // http://b/153746485
		"-Wno-pessimizing-move",                     // http://b/154270751
		// New warnings to be fixed after clang-r399163
		"-Wno-non-c-typedef-for-linkage", // http://b/161304145
		// New warnings to be fixed after clang-r428724
		"-Wno-align-mismatch", // http://b/193679946
		// New warnings to be fixed after clang-r433403
		"-Wno-error=unused-but-set-variable",  // http://b/197240255
		"-Wno-error=unused-but-set-parameter", // http://b/197240255
		// New warnings to be fixed after clang-r468909
		"-Wno-error=deprecated-builtins", // http://b/241601211
		"-Wno-error=deprecated",          // in external/googletest/googletest
		// New warnings to be fixed after clang-r475365
		"-Wno-error=single-bit-bitfield-constant-conversion", // http://b/243965903
		"-Wno-error=enum-constexpr-conversion",               // http://b/243964282

		//Android T Vendor Compilation
		"-Wno-reorder-init-list",
		"-Wno-implicit-fallthrough",
		"-Wno-c99-designator",
		"-Wno-implicit-int-float-conversion",
		"-Wno-int-in-bool-context",
		"-Wno-alloca",
		"-Wno-dangling-gsl",
		"-Wno-pointer-compare",
		"-Wno-final-dtor-non-final-class",
		"-Wno-incomplete-setjmp-declaration",
		"-Wno-sizeof-array-div",
		"-Wno-xor-used-as-pow",
		//"-fsplit-lto-unit",
		"-Wno-c++17-extensions",
		"-flax-vector-conversions=all",
		"-Wno-tautological-overlap-compare",
		"-Wno-range-loop-analysis",
		"-Wno-invalid-partial-specialization",
		"-Wno-deprecated-copy",
		"-Wno-misleading-indentation",
		"-Wno-zero-as-null-pointer-constant",
		"-Wno-deprecated-enum-enum-conversion",
		"-Wno-deprecated-anon-enum-enum-conversion",
		"-Wno-bool-operation",
		"-Wno-unused-comparison",
		"-Wno-string-compare",
		"-Wno-wrong-info",
		"-Wno-unsequenced",
		"-Wno-unknown-warning-option",
		"-Wno-unused-variable",
		"-Wno-unused-value",
		"-Wno-unused-parameter",
		"-Wno-non-c-typedef-for-linkage",
		"-Wno-typedef-redefinition",
		"-Wno-format",
		"-Wno-void-pointer-to-int-cast",
		"-Wno-pointer-to-int-cast",
		"-Wno-string-concatenation",
		"-Wno-void-pointer-to-enum-cast",
		"-Wno-incompatible-pointer-types",
		"-Wno-format-invalid-specifier-fcommon",
		" -Wno-self-assign",
		"-Wno-format",
		"-Wno-unused-label",
		"-Wno-pointer-sign",
		"-Wno-writable-strings",
		"-Wno-missing-declarations",
		"-Wno-reorder-ctor",
		"-Wno-unused-function",
	}

	noOverride64GlobalCflags = []string{}

	// Similar to noOverrideGlobalCflags, but applies only to third-party code
	// (anything for which IsThirdPartyPath() in build/soong/android/paths.go
	// returns true - includes external/, most of vendor/ and most of hardware/)
	noOverrideExternalGlobalCflags = []string{
		// http://b/191699019
		"-Wno-format-insufficient-args",
		// http://b/296422292
		// Usually signals a mistake and should be a hard error.
		"-Wno-sizeof-array-div",
		// http://b/296321145
		// Indicates potential memory or stack corruption, so should be changed
		// to a hard error. Currently triggered by some vendor code.
		"-Wno-incompatible-function-pointer-types",
		// http://b/296321508
		// Introduced in response to a critical security vulnerability and
		// should be a hard error - it requires only whitespace changes to fix.
		"-Wno-misleading-indentation",
		// Triggered by old LLVM code in external/llvm. Likely not worth
		// enabling since it's a cosmetic issue.
		"-Wno-bitwise-instead-of-logical",

		"-Wno-unused-but-set-variable",
		"-Wno-unused-but-set-parameter",
		"-Wno-unqualified-std-cast-call",
		"-Wno-array-parameter",
		"-Wno-gnu-offsetof-extensions",
	}

	// Extra cflags for external third-party projects to disable warnings that
	// are infeasible to fix in all the external projects and their upstream repos.
	extraExternalCflags = []string{
		"-Wno-enum-compare",
		"-Wno-enum-compare-switch",

		// http://b/72331524 Allow null pointer arithmetic until the instances detected by
		// this new warning are fixed.
		"-Wno-null-pointer-arithmetic",

		// Bug: http://b/29823425 Disable -Wnull-dereference until the
		// new instances detected by this warning are fixed.
		"-Wno-null-dereference",

		// http://b/145211477
		"-Wno-pointer-compare",
		"-Wno-final-dtor-non-final-class",

		// http://b/165945989
		"-Wno-psabi",

		// http://b/199369603
		"-Wno-null-pointer-subtraction",

		// http://b/175068488
		"-Wno-string-concatenation",

		// http://b/239661264
		"-Wno-deprecated-non-prototype",
	}

	llvmNextExtraCommonGlobalCflags = []string{
		// Do not report warnings when testing with the top of trunk LLVM.
		"-Wno-error",
	}

	IllegalFlags = []string{
		"-w",
	}

	CStdVersion               = "gnu17"
	CppStdVersion             = "gnu++17"
	ExperimentalCStdVersion   = "gnu2x"
	ExperimentalCppStdVersion = "gnu++2a"

	SDClang         = false
	SDClangPath     = ""
	ForceSDClangOff = false

	// prebuilts/clang default settings.
	ClangDefaultBase = "prebuilts/clang/host"
	// TODO(b/243545528) Match upstream version
	ClangDefaultVersion      = "clang-r487747c"
	ClangDefaultShortVersion = "17"

	// Directories with warnings from Android.bp files.
	WarningAllowedProjects = []string{
		"device/",
		"vendor/",
	}
	QiifaAbiLibraryList = []string{}

	VersionScriptFlagPrefix = "-Wl,--version-script,"

	VisibilityHiddenFlag  = "-fvisibility=hidden"
	VisibilityDefaultFlag = "-fvisibility=default"
)

// BazelCcToolchainVars generates bzl file content containing variables for
// Bazel's cc_toolchain configuration.
func BazelCcToolchainVars(config android.Config) string {
	return android.BazelToolchainVars(config, exportedVars)
}

func ExportStringList(name string, value []string) {
	exportedVars.ExportStringList(name, value)
}

func init() {
	if runtime.GOOS == "linux" {
		commonGlobalCflags = append(commonGlobalCflags, "-fdebug-prefix-map=/proc/self/cwd=")
	}
	qiifaBuildConfig := os.Getenv("QIIFA_BUILD_CONFIG")
	if _, err := os.Stat(qiifaBuildConfig); !os.IsNotExist(err) {
		data, _ := ioutil.ReadFile(qiifaBuildConfig)
		var qiifalibs QiifaAbiLibs
		_ = xml.Unmarshal([]byte(data), &qiifalibs)
		for i := 0; i < len(qiifalibs.Library); i++ {
			QiifaAbiLibraryList = append(QiifaAbiLibraryList, qiifalibs.Library[i])

		}
	}

	exportedVars.ExportStringListStaticVariable("CommonGlobalConlyflags", commonGlobalConlyflags)
	exportedVars.ExportStringListStaticVariable("CommonGlobalAsflags", commonGlobalAsflags)
	exportedVars.ExportStringListStaticVariable("DeviceGlobalCppflags", deviceGlobalCppflags)
	exportedVars.ExportStringListStaticVariable("DeviceGlobalLdflags", deviceGlobalLdflags)
	exportedVars.ExportStringListStaticVariable("DeviceGlobalLldflags", deviceGlobalLldflags)
	exportedVars.ExportStringListStaticVariable("HostGlobalCppflags", hostGlobalCppflags)
	exportedVars.ExportStringListStaticVariable("HostGlobalLdflags", hostGlobalLdflags)
	exportedVars.ExportStringListStaticVariable("HostGlobalLldflags", hostGlobalLldflags)

	// Export the static default CommonGlobalCflags to Bazel.
	exportedVars.ExportStringList("CommonGlobalCflags", ClangFilterUnknownCflags(commonGlobalCflags))

	pctx.VariableFunc("CommonGlobalCflags", func(ctx android.PackageVarContext) string {
		flags := commonGlobalCflags

		// http://b/131390872
		// Automatically initialize any uninitialized stack variables.
		// Prefer zero-init if multiple options are set.
		if ctx.Config().IsEnvTrue("AUTO_ZERO_INITIALIZE") {
			flags = append(flags, "-ftrivial-auto-var-init=zero -enable-trivial-auto-var-init-zero-knowing-it-will-be-removed-from-clang -Wno-unused-command-line-argument")
		} else if ctx.Config().IsEnvTrue("AUTO_PATTERN_INITIALIZE") {
			flags = append(flags, "-ftrivial-auto-var-init=pattern")
		} else if ctx.Config().IsEnvTrue("AUTO_UNINITIALIZE") {
			flags = append(flags, "-ftrivial-auto-var-init=uninitialized")
		} else {
			// Default to zero initialization.
			flags = append(flags, "-ftrivial-auto-var-init=zero -enable-trivial-auto-var-init-zero-knowing-it-will-be-removed-from-clang -Wno-unused-command-line-argument")
		}
		// Workaround for ccache with clang.
		// See http://petereisentraut.blogspot.com/2011/05/ccache-and-clang.html.
		if ctx.Config().IsEnvTrue("USE_CCACHE") {
			flags = append(flags, "-Wno-unused-command-line-argument")
		}

		if ctx.Config().IsEnvTrue("ALLOW_UNKNOWN_WARNING_OPTION") {
			flags = append(flags, "-Wno-error=unknown-warning-option")
		}

		switch ctx.Config().Getenv("CLANG_DEFAULT_DEBUG_LEVEL") {
		case "debug_level_0":
			flags = append(flags, "-g0")
		case "debug_level_1":
			flags = append(flags, "-g1")
		case "debug_level_2":
			flags = append(flags, "-g2")
		case "debug_level_3":
			flags = append(flags, "-g3")
		case "debug_level_g":
			flags = append(flags, "-g")
		default:
			flags = append(flags, "-g")
		}

		return strings.Join(flags, " ")
	})

	// Export the static default DeviceGlobalCflags to Bazel.
	// TODO(187086342): handle cflags that are set in VariableFuncs.
	exportedVars.ExportStringList("DeviceGlobalCflags", deviceGlobalCflags)

	pctx.VariableFunc("DeviceGlobalCflags", func(ctx android.PackageVarContext) string {
		return strings.Join(deviceGlobalCflags, " ")
	})

	// Export the static default NoOverrideGlobalCflags to Bazel.
	exportedVars.ExportStringList("NoOverrideGlobalCflags", noOverrideGlobalCflags)
	pctx.VariableFunc("NoOverrideGlobalCflags", func(ctx android.PackageVarContext) string {
		flags := noOverrideGlobalCflags
		if ctx.Config().IsEnvTrue("LLVM_NEXT") {
			flags = append(noOverrideGlobalCflags, llvmNextExtraCommonGlobalCflags...)
		}
		return strings.Join(flags, " ")
	})

	exportedVars.ExportStringListStaticVariable("NoOverride64GlobalCflags", noOverride64GlobalCflags)
	exportedVars.ExportStringListStaticVariable("HostGlobalCflags", hostGlobalCflags)
	exportedVars.ExportStringListStaticVariable("NoOverrideExternalGlobalCflags", noOverrideExternalGlobalCflags)
	exportedVars.ExportStringListStaticVariable("CommonGlobalCppflags", commonGlobalCppflags)
	exportedVars.ExportStringListStaticVariable("ExternalCflags", extraExternalCflags)

	exportedVars.ExportString("CStdVersion", CStdVersion)
	exportedVars.ExportString("CppStdVersion", CppStdVersion)
	exportedVars.ExportString("ExperimentalCStdVersion", ExperimentalCStdVersion)
	exportedVars.ExportString("ExperimentalCppStdVersion", ExperimentalCppStdVersion)

	exportedVars.ExportString("VersionScriptFlagPrefix", VersionScriptFlagPrefix)

	exportedVars.ExportString("VisibilityHiddenFlag", VisibilityHiddenFlag)
	exportedVars.ExportString("VisibilityDefaultFlag", VisibilityDefaultFlag)

	// Everything in these lists is a crime against abstraction and dependency tracking.
	// Do not add anything to this list.
	commonGlobalIncludes := []string{
		"system/core/include",
		"system/logging/liblog/include",
		"system/media/audio/include",
		"hardware/libhardware/include",
		"hardware/libhardware_legacy/include",
		"hardware/ril/include",
		"frameworks/native/include",
		"frameworks/native/opengl/include",
		"frameworks/av/include",
	}
	exportedVars.ExportStringList("CommonGlobalIncludes", commonGlobalIncludes)
	pctx.PrefixedExistentPathsForSourcesVariable("CommonGlobalIncludes", "-I", commonGlobalIncludes)

	setSdclangVars()
	exportedVars.ExportStringStaticVariable("CLANG_DEFAULT_VERSION", ClangDefaultVersion)
	exportedVars.ExportStringStaticVariable("CLANG_DEFAULT_SHORT_VERSION", ClangDefaultShortVersion)

	pctx.StaticVariableWithEnvOverride("ClangBase", "LLVM_PREBUILTS_BASE", ClangDefaultBase)
	pctx.StaticVariableWithEnvOverride("ClangVersion", "LLVM_PREBUILTS_VERSION", ClangDefaultVersion)
	pctx.StaticVariable("ClangPath", "${ClangBase}/${HostPrebuiltTag}/${ClangVersion}")
	pctx.StaticVariable("ClangBin", "${ClangPath}/bin")

	pctx.StaticVariableWithEnvOverride("ClangShortVersion", "LLVM_RELEASE_VERSION", ClangDefaultShortVersion)
	pctx.StaticVariable("ClangAsanLibDir", "${ClangBase}/linux-x86/${ClangVersion}/lib/clang/${ClangShortVersion}/lib/linux")

	exportedVars.ExportStringListStaticVariable("WarningAllowedProjects", WarningAllowedProjects)

	// These are tied to the version of LLVM directly in external/llvm, so they might trail the host prebuilts
	// being used for the rest of the build process.
	pctx.SourcePathVariable("RSClangBase", "prebuilts/clang/host")
	pctx.SourcePathVariable("RSClangVersion", "clang-3289846")
	pctx.SourcePathVariable("RSReleaseVersion", "3.8")
	pctx.StaticVariable("RSLLVMPrebuiltsPath", "${RSClangBase}/${HostPrebuiltTag}/${RSClangVersion}/bin")
	pctx.StaticVariable("RSIncludePath", "${RSLLVMPrebuiltsPath}/../lib64/clang/${RSReleaseVersion}/include")

	rsGlobalIncludes := []string{
		"external/clang/lib/Headers",
		"frameworks/rs/script_api/include",
	}
	pctx.PrefixedExistentPathsForSourcesVariable("RsGlobalIncludes", "-I", rsGlobalIncludes)
	exportedVars.ExportStringList("RsGlobalIncludes", rsGlobalIncludes)

	pctx.VariableFunc("CcWrapper", func(ctx android.PackageVarContext) string {
		if override := ctx.Config().Getenv("CC_WRAPPER"); override != "" {
			return override + " "
		}
		return ""
	})

	pctx.StaticVariableWithEnvOverride("RECXXPool", "RBE_CXX_POOL", remoteexec.DefaultPool)
	pctx.StaticVariableWithEnvOverride("RECXXLinksPool", "RBE_CXX_LINKS_POOL", remoteexec.DefaultPool)
	pctx.StaticVariableWithEnvOverride("REClangTidyPool", "RBE_CLANG_TIDY_POOL", remoteexec.DefaultPool)
	pctx.StaticVariableWithEnvOverride("RECXXLinksExecStrategy", "RBE_CXX_LINKS_EXEC_STRATEGY", remoteexec.LocalExecStrategy)
	pctx.StaticVariableWithEnvOverride("REClangTidyExecStrategy", "RBE_CLANG_TIDY_EXEC_STRATEGY", remoteexec.LocalExecStrategy)
	pctx.StaticVariableWithEnvOverride("REAbiDumperExecStrategy", "RBE_ABI_DUMPER_EXEC_STRATEGY", remoteexec.LocalExecStrategy)
	pctx.StaticVariableWithEnvOverride("REAbiLinkerExecStrategy", "RBE_ABI_LINKER_EXEC_STRATEGY", remoteexec.LocalExecStrategy)
}

func setSdclangVars() {
	sdclangPath := ""
	sdclangAEFlag := ""
	sdclangFlags := ""

	product := os.Getenv("TARGET_BOARD_PLATFORM")
	aeConfigPath := os.Getenv("SDCLANG_AE_CONFIG")
	sdclangConfigPath := os.Getenv("SDCLANG_CONFIG")
	sdclangSA := os.Getenv("SDCLANG_SA_ENABLED")

	type sdclangAEConfig struct {
		SDCLANG_AE_FLAG string
	}

	// Load AE config file and set AE flag
	if file, err := os.Open(aeConfigPath); err == nil {
		decoder := json.NewDecoder(file)
		aeConfig := sdclangAEConfig{}
		if err := decoder.Decode(&aeConfig); err == nil {
			sdclangAEFlag = aeConfig.SDCLANG_AE_FLAG
		} else {
			panic(err)
		}
	}

	// Load SD Clang config file and set SD Clang variables
	var sdclangConfig interface{}
	if file, err := os.Open(sdclangConfigPath); err == nil {
		decoder := json.NewDecoder(file)
		// Parse the config file
		if err := decoder.Decode(&sdclangConfig); err == nil {
			config := sdclangConfig.(map[string]interface{})
			// Retrieve the default block
			if dev, ok := config["default"]; ok {
				devConfig := dev.(map[string]interface{})
				// FORCE_SDCLANG_OFF is required in the default block
				if _, ok := devConfig["FORCE_SDCLANG_OFF"]; ok {
					ForceSDClangOff = devConfig["FORCE_SDCLANG_OFF"].(bool)
				}
				// SDCLANG is optional in the default block
				if _, ok := devConfig["SDCLANG"]; ok {
					SDClang = devConfig["SDCLANG"].(bool)
				}
				// SDCLANG_PATH is required in the default block
				if _, ok := devConfig["SDCLANG_PATH"]; ok {
					sdclangPath = devConfig["SDCLANG_PATH"].(string)
				} else {
					panic("SDCLANG_PATH is required in the default block")
				}
				// SDCLANG_FLAGS is optional in the default block
				if _, ok := devConfig["SDCLANG_FLAGS"]; ok {
					sdclangFlags = devConfig["SDCLANG_FLAGS"].(string)
				}
			} else {
				panic("Default block is required in the SD Clang config file")
			}
			// Retrieve the device specific block if it exists in the config file
			if dev, ok := config[product]; ok {
				devConfig := dev.(map[string]interface{})
				// SDCLANG is optional in the device specific block
				if _, ok := devConfig["SDCLANG"]; ok {
					SDClang = devConfig["SDCLANG"].(bool)
				}
				// SDCLANG_PATH is optional in the device specific block
				if _, ok := devConfig["SDCLANG_PATH"]; ok {
					sdclangPath = devConfig["SDCLANG_PATH"].(string)
				}
				// SDCLANG_FLAGS is optional in the device specific block
				if _, ok := devConfig["SDCLANG_FLAGS"]; ok {
					sdclangFlags = devConfig["SDCLANG_FLAGS"].(string)
				}
			}
			b, _ := strconv.ParseBool(sdclangSA)
			if b {
				llvmsa_loc := "llvmsa"
				s := []string{sdclangFlags, "--compile-and-analyze", llvmsa_loc}
				sdclangFlags = strings.Join(s, " ")
				fmt.Println("Clang SA is enabled: ", sdclangFlags)
			} else {
				fmt.Println("Clang SA is not enabled")
			}
		} else {
			panic(err)
		}
	} else {
		fmt.Println(err)
	}

	// Override SDCLANG if the varialbe is set in the environment
	if sdclang := os.Getenv("SDCLANG"); sdclang != "" {
		if override, err := strconv.ParseBool(sdclang); err == nil {
			SDClang = override
		}
	}

	// Sanity check SDCLANG_PATH
	if envPath := os.Getenv("SDCLANG_PATH"); sdclangPath == "" && envPath == "" {
		panic("SDCLANG_PATH can not be empty")
	}

	// Override SDCLANG_PATH if the variable is set in the environment
	pctx.VariableFunc("SDClangBin", func(ctx android.PackageVarContext) string {
		if override := ctx.Config().Getenv("SDCLANG_PATH"); override != "" {
			return override
		}
		return sdclangPath
	})

	// Override SDCLANG_COMMON_FLAGS if the variable is set in the environment
	pctx.VariableFunc("SDClangFlags", func(ctx android.PackageVarContext) string {
		if override := ctx.Config().Getenv("SDCLANG_COMMON_FLAGS"); override != "" {
			return override
		}
		return sdclangAEFlag + " " + sdclangFlags
	})

	SDClangPath = sdclangPath
	// Find the path to SDLLVM's ASan libraries
	// TODO (b/117846004): Disable setting SDClangAsanLibDir due to unit test path issues
	//absPath := sdclangPath
	//if envPath := android.SdclangEnv["SDCLANG_PATH"]; envPath != "" {
	//	absPath = envPath
	//}
	//if !filepath.IsAbs(absPath) {
	//	absPath = path.Join(androidRoot, absPath)
	//}
	//
	//libDirPrefix := "../lib/clang"
	//libDir, err := ioutil.ReadDir(path.Join(absPath, libDirPrefix))
	//if err != nil {
	//	libDirPrefix = "../lib64/clang"
	//	libDir, err = ioutil.ReadDir(path.Join(absPath, libDirPrefix))
	//}
	//if err != nil {
	//	panic(err)
	//}
	//if len(libDir) != 1 || !libDir[0].IsDir() {
	//	panic("Failed to find sanitizer libraries")
	//}
	//
	//pctx.StaticVariable("SDClangAsanLibDir", path.Join(absPath, libDirPrefix, libDir[0].Name(), "lib/linux"))
}

var HostPrebuiltTag = exportedVars.ExportVariableConfigMethod("HostPrebuiltTag", android.Config.PrebuiltOS)

func ClangPath(ctx android.PathContext, file string) android.SourcePath {
	type clangToolKey string

	key := android.NewCustomOnceKey(clangToolKey(file))

	return ctx.Config().OnceSourcePath(key, func() android.SourcePath {
		return clangPath(ctx).Join(ctx, file)
	})
}

var clangPathKey = android.NewOnceKey("clangPath")

func clangPath(ctx android.PathContext) android.SourcePath {
	return ctx.Config().OnceSourcePath(clangPathKey, func() android.SourcePath {
		clangBase := ClangDefaultBase
		if override := ctx.Config().Getenv("LLVM_PREBUILTS_BASE"); override != "" {
			clangBase = override
		}
		clangVersion := ClangDefaultVersion
		if override := ctx.Config().Getenv("LLVM_PREBUILTS_VERSION"); override != "" {
			clangVersion = override
		}
		return android.PathForSource(ctx, clangBase, ctx.Config().PrebuiltOS(), clangVersion)
	})
}<|MERGE_RESOLUTION|>--- conflicted
+++ resolved
@@ -89,19 +89,11 @@
 		// Help catch common 32/64-bit errors.
 		"-Werror=int-conversion",
 
-<<<<<<< HEAD
-		// Disable overly aggressive warning for macros defined with a leading underscore
-		// This happens in AndroidConfig.h, which is included nearly everywhere.
-		// TODO: can we remove this now?
-		"-Wno-reserved-id-macro",
-
 		// TODO(b/207393703): delete this line after failures resolved
 		// Workaround for ccache with clang.
 		// See http://petereisentraut.blogspot.com/2011/05/ccache-and-clang.html.
 		"-Wno-unused-command-line-argument",
 
-=======
->>>>>>> 6c19bede
 		// Force clang to always output color diagnostics. Ninja will strip the ANSI
 		// color codes if it is not running in a terminal.
 		"-fcolor-diagnostics",
