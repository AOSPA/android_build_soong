--- conflicted
+++ resolved
@@ -316,7 +316,6 @@
 		// New warnings to be fixed after clang-r475365
 		"-Wno-error=single-bit-bitfield-constant-conversion", // http://b/243965903
 		"-Wno-error=enum-constexpr-conversion",               // http://b/243964282
-<<<<<<< HEAD
 
 		//Android T Vendor Compilation
 		"-Wno-reorder-init-list",
@@ -368,8 +367,6 @@
 		"-Wno-missing-declarations",
 		"-Wno-reorder-ctor",
 		"-Wno-unused-function",
-=======
->>>>>>> ec9e4f55
 
 		// Irrelevant on Android because _we_ don't use exceptions, but causes
 		// lots of build noise because libcxx/libcxxabi do. This can probably
@@ -377,7 +374,6 @@
 		// until then because it causes warnings in the _callers_, not the
 		// project itself.
 		"-Wno-deprecated-dynamic-exception-spec",
-<<<<<<< HEAD
 
 		// Irrelevant on Android because _we_ don't use exceptions, but causes
 		// lots of build noise because libcxx/libcxxabi do. This can probably
@@ -385,8 +381,6 @@
 		// until then because it causes warnings in the _callers_, not the
 		// project itself.
 		"-Wno-deprecated-dynamic-exception-spec",
-=======
->>>>>>> ec9e4f55
 	}
 
 	noOverride64GlobalCflags = []string{}
