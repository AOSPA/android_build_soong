--- conflicted
+++ resolved
@@ -121,19 +121,15 @@
 	noOverrideGlobalCflags = []string{
 		"-Werror=int-to-pointer-cast",
 		"-Werror=pointer-to-int-cast",
-<<<<<<< HEAD
-		// SDClang does not support -Werror=fortify-source.
-		// TODO: b/142476859
-		// "-Werror=fortify-source",
-=======
 		// http://b/161386391 for -Wno-void-pointer-to-enum-cast
 		"-Wno-void-pointer-to-enum-cast",
 		// http://b/161386391 for -Wno-void-pointer-to-int-cast
 		"-Wno-void-pointer-to-int-cast",
 		// http://b/161386391 for -Wno-pointer-to-int-cast
 		"-Wno-pointer-to-int-cast",
-		"-Werror=fortify-source",
->>>>>>> c6918f63
+		// SDClang does not support -Werror=fortify-source.
+		// TODO: b/142476859
+		// "-Werror=fortify-source",
 	}
 
 	IllegalFlags = []string{
@@ -145,15 +141,10 @@
 	ExperimentalCStdVersion   = "gnu11"
 	ExperimentalCppStdVersion = "gnu++2a"
 
-<<<<<<< HEAD
-	NdkMaxPrebuiltVersionInt = 27
-
 	SDClang                  = false
 	SDClangPath              = ""
 	ForceSDClangOff          = false
 
-=======
->>>>>>> c6918f63
 	// prebuilts/clang default settings.
 	ClangDefaultBase         = "prebuilts/clang/host"
 	ClangDefaultVersion      = "clang-r399163b"
