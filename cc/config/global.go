// Copyright 2016 Google Inc. All rights reserved.
//
// Licensed under the Apache License, Version 2.0 (the "License");
// you may not use this file except in compliance with the License.
// You may obtain a copy of the License at
//
//     http://www.apache.org/licenses/LICENSE-2.0
//
// Unless required by applicable law or agreed to in writing, software
// distributed under the License is distributed on an "AS IS" BASIS,
// WITHOUT WARRANTIES OR CONDITIONS OF ANY KIND, either express or implied.
// See the License for the specific language governing permissions and
// limitations under the License.

package config

import (
	"encoding/json"
	"encoding/xml"
	"fmt"
	"io/ioutil"
	"os"

	//"path"
	//"path/filepath"
	"runtime"
	"strconv"
	"strings"

	"android/soong/android"
	"android/soong/remoteexec"
)

type QiifaAbiLibs struct {
	XMLName xml.Name `xml:"abilibs"`
	Library []string `xml:"library"`
}

var (
	pctx         = android.NewPackageContext("android/soong/cc/config")
	exportedVars = android.NewExportedVariables(pctx)

	// Flags used by lots of devices.  Putting them in package static variables
	// will save bytes in build.ninja so they aren't repeated for every file
	commonGlobalCflags = []string{
		"-DANDROID",
		"-fmessage-length=0",
		"-W",
		"-Wall",
		"-Wno-unused",
		"-Winit-self",
		"-Wpointer-arith",
		"-Wunreachable-code-loop-increment",

		// Make paths in deps files relative
		"-no-canonical-prefixes",

		"-DNDEBUG",
		"-UDEBUG",

		"-fno-exceptions",
		"-Wno-multichar",

		"-O2",
		"-g",
		"-fdebug-default-version=5",

		"-fno-strict-aliasing",

		"-Werror=date-time",
		"-Werror=pragma-pack",
		"-Werror=pragma-pack-suspicious-include",
		"-Werror=string-plus-int",
		"-Werror=unreachable-code-loop-increment",

		// Force deprecation warnings to be warnings for code that compiles with -Werror.
		// Making deprecated usages an error causes extreme pain when trying to deprecate anything.
		"-Wno-error=deprecated-declarations",

		"-D__compiler_offsetof=__builtin_offsetof",

		// Emit address-significance table which allows linker to perform safe ICF. Clang does
		// not emit the table by default on Android since NDK still uses GNU binutils.
		"-faddrsig",

		// Turn on -fcommon explicitly, since Clang now defaults to -fno-common. The cleanup bug
		// tracking this is http://b/151457797.
		"-fcommon",

		// Help catch common 32/64-bit errors.
		"-Werror=int-conversion",

		// Enable the new pass manager.
		"-fexperimental-new-pass-manager",

		// Disable overly aggressive warning for macros defined with a leading underscore
		// This happens in AndroidConfig.h, which is included nearly everywhere.
		// TODO: can we remove this now?
		"-Wno-reserved-id-macro",

		// TODO(b/207393703): delete this line after failures resolved
		// Workaround for ccache with clang.
		// See http://petereisentraut.blogspot.com/2011/05/ccache-and-clang.html.
		"-Wno-unused-command-line-argument",

		// Force clang to always output color diagnostics. Ninja will strip the ANSI
		// color codes if it is not running in a terminal.
		"-fcolor-diagnostics",

		// Warnings from clang-7.0
		"-Wno-sign-compare",

		// Warnings from clang-8.0
		"-Wno-defaulted-function-deleted",

		// Disable -Winconsistent-missing-override until we can clean up the existing
		// codebase for it.
		"-Wno-inconsistent-missing-override",

		// Warnings from clang-10
		// Nested and array designated initialization is nice to have.
		"-Wno-c99-designator",

		// Many old files still have GNU designator syntax.
		"-Wno-gnu-designator",

		// Warnings from clang-12
		"-Wno-gnu-folding-constant",

		// Calls to the APIs that are newer than the min sdk version of the caller should be
		// guarded with __builtin_available.
		"-Wunguarded-availability",
		// This macro allows the bionic versioning.h to indirectly determine whether the
		// option -Wunguarded-availability is on or not.
		"-D__ANDROID_UNAVAILABLE_SYMBOLS_ARE_WEAK__",

		// Turn off FMA which got enabled by default in clang-r445002 (http://b/218805949)
		"-ffp-contract=off",
	}

	commonGlobalConlyflags = []string{}

	commonGlobalAsflags = []string{
		"-D__ASSEMBLY__",
		// TODO(b/235105792): override global -fdebug-default-version=5, it is causing $TMPDIR to
		// end up in the dwarf data for crtend_so.S.
		"-fdebug-default-version=4",
	}

	deviceGlobalCflags = []string{
		"-ffunction-sections",
		"-fdata-sections",
		"-fno-short-enums",
		"-funwind-tables",
		"-fstack-protector-strong",
		"-Wa,--noexecstack",
		"-D_FORTIFY_SOURCE=2",

		"-Wstrict-aliasing=2",

		"-Werror=return-type",
		"-Werror=non-virtual-dtor",
		"-Werror=address",
		"-Werror=sequence-point",
		"-Werror=format-security",
		"-nostdlibinc",

		// Emit additional debug info for AutoFDO
		"-fdebug-info-for-profiling",
	}

	deviceGlobalCppflags = []string{
		"-fvisibility-inlines-hidden",
	}

	deviceGlobalLdflags = []string{
		"-Wl,-z,noexecstack",
		"-Wl,-z,relro",
		"-Wl,-z,now",
		"-Wl,--build-id=md5",
		"-Wl,--fatal-warnings",
		"-Wl,--no-undefined-version",
		// TODO: Eventually we should link against a libunwind.a with hidden symbols, and then these
		// --exclude-libs arguments can be removed.
		"-Wl,--exclude-libs,libgcc.a",
		"-Wl,--exclude-libs,libgcc_stripped.a",
		"-Wl,--exclude-libs,libunwind_llvm.a",
		"-Wl,--exclude-libs,libunwind.a",
		"-Wl,--icf=safe",
	}

	deviceGlobalLldflags = append(deviceGlobalLdflags,
		[]string{
			"-fuse-ld=lld",
		}...)

	hostGlobalCflags = []string{}

	hostGlobalCppflags = []string{}

	hostGlobalLdflags = []string{}

	hostGlobalLldflags = []string{"-fuse-ld=lld"}

	commonGlobalCppflags = []string{
		"-Wsign-promo",

		// -Wimplicit-fallthrough is not enabled by -Wall.
		"-Wimplicit-fallthrough",

		// Enable clang's thread-safety annotations in libcxx.
		"-D_LIBCPP_ENABLE_THREAD_SAFETY_ANNOTATIONS",

		// libc++'s math.h has an #include_next outside of system_headers.
		"-Wno-gnu-include-next",
	}

	noOverrideGlobalCflags = []string{
		"-Werror=bool-operation",
		"-Werror=implicit-int-float-conversion",
		"-Werror=int-in-bool-context",
		"-Werror=int-to-pointer-cast",
		"-Werror=pointer-to-int-cast",
		"-Werror=xor-used-as-pow",
		// http://b/161386391 for -Wno-void-pointer-to-enum-cast
		"-Wno-void-pointer-to-enum-cast",
		// http://b/161386391 for -Wno-void-pointer-to-int-cast
		"-Wno-void-pointer-to-int-cast",
		// http://b/161386391 for -Wno-pointer-to-int-cast
		"-Wno-pointer-to-int-cast",
		// SDClang does not support -Werror=fortify-source.
		// TODO: b/142476859
		// "-Werror=fortify-source",

		"-Werror=address-of-temporary",
		// Bug: http://b/29823425 Disable -Wnull-dereference until the
		// new cases detected by this warning in Clang r271374 are
		// fixed.
		//"-Werror=null-dereference",
		"-Werror=return-type",

		// http://b/72331526 Disable -Wtautological-* until the instances detected by these
		// new warnings are fixed.
		"-Wno-tautological-constant-compare",
		"-Wno-tautological-type-limit-compare",
		// http://b/145210666
		"-Wno-reorder-init-list",
		// http://b/145211066
		"-Wno-implicit-int-float-conversion",
		// New warnings to be fixed after clang-r377782.
		"-Wno-sizeof-array-div",             // http://b/148815709
		"-Wno-tautological-overlap-compare", // http://b/148815696
		// New warnings to be fixed after clang-r383902.
		"-Wno-deprecated-copy",                      // http://b/153746672
		"-Wno-range-loop-construct",                 // http://b/153747076
		"-Wno-zero-as-null-pointer-constant",        // http://b/68236239
		"-Wno-deprecated-anon-enum-enum-conversion", // http://b/153746485
		"-Wno-pessimizing-move",                     // http://b/154270751
		// New warnings to be fixed after clang-r399163
		"-Wno-non-c-typedef-for-linkage", // http://b/161304145
		// New warnings to be fixed after clang-r428724
		"-Wno-align-mismatch", // http://b/193679946
		// New warnings to be fixed after clang-r433403
		"-Wno-error=unused-but-set-variable",  // http://b/197240255
		"-Wno-error=unused-but-set-parameter", // http://b/197240255
		// New warnings to be fixed after clang-r458507
		"-Wno-error=unqualified-std-cast-call", // http://b/239662094
		//Android T Vendor Compilation
		"-Wno-reorder-init-list",
		"-Wno-implicit-fallthrough",
		"-Wno-c99-designator",
		"-Wno-implicit-int-float-conversion",
		"-Wno-int-in-bool-context",
		"-Wno-alloca",
		"-Wno-dangling-gsl",
		"-Wno-pointer-compare",
		"-Wno-final-dtor-non-final-class",
		"-Wno-incomplete-setjmp-declaration",
		"-Wno-sizeof-array-div",
		"-Wno-xor-used-as-pow",
		//"-fsplit-lto-unit",
		"-Wno-c++17-extensions",
		"-flax-vector-conversions=all",
		"-Wno-tautological-overlap-compare",
		"-Wno-range-loop-analysis",
		"-Wno-invalid-partial-specialization",
		"-Wno-deprecated-copy",
		"-Wno-misleading-indentation",
		"-Wno-zero-as-null-pointer-constant",
		"-Wno-deprecated-enum-enum-conversion",
		"-Wno-deprecated-anon-enum-enum-conversion",
		"-Wno-bool-operation",
		"-Wno-unused-comparison",
		"-Wno-string-compare",
		"-Wno-wrong-info",
		"-Wno-thread-safety-analysis",
		"-Wno-unsequenced",
		"-Wno-unknown-warning-option",
		"-Wno-unused-variable",
		"-Wno-unused-value",
		"-Wno-unused-parameter",
		"-Wno-non-c-typedef-for-linkage",
		"-Wno-typedef-redefinition",
		"-Wno-format",
		"-Wno-void-pointer-to-int-cast",
		"-Wno-pointer-to-int-cast",
		"-Wno-string-concatenation",
		"-Wno-void-pointer-to-enum-cast",
		"-Wno-incompatible-pointer-types",
		"-Wno-format-invalid-specifier-fcommon",
		" -Wno-self-assign",
		"-Wno-format",
		"-Wno-unused-label",
		"-Wno-pointer-sign",
		"-Wno-writable-strings",
		"-Wno-missing-declarations",
		"-Wno-reorder-ctor",
		"-Wno-unused-function",
	}

	noOverrideExternalGlobalCflags = []string{
		// http://b/197240255
		"-Wno-unused-but-set-variable",
		"-Wno-unused-but-set-parameter",
		// http://b/215753485
		"-Wno-bitwise-instead-of-logical",
		// http://b/232926688
		"-Wno-misleading-indentation",
	}

	// Extra cflags for external third-party projects to disable warnings that
	// are infeasible to fix in all the external projects and their upstream repos.
	extraExternalCflags = []string{
		"-Wno-enum-compare",
		"-Wno-enum-compare-switch",

		// http://b/72331524 Allow null pointer arithmetic until the instances detected by
		// this new warning are fixed.
		"-Wno-null-pointer-arithmetic",

		// Bug: http://b/29823425 Disable -Wnull-dereference until the
		// new instances detected by this warning are fixed.
		"-Wno-null-dereference",

		// http://b/145211477
		"-Wno-pointer-compare",
		// http://b/145211022
		"-Wno-xor-used-as-pow",
		// http://b/145211022
		"-Wno-final-dtor-non-final-class",

		// http://b/165945989
		"-Wno-psabi",

		// http://b/199369603
		"-Wno-null-pointer-subtraction",

		// http://b/175068488
		"-Wno-string-concatenation",

		// http://b/239661264
		"-Wno-deprecated-non-prototype",
	}

	llvmNextExtraCommonGlobalCflags = []string{
		// New warnings to be fixed after clang-r468909
		"-Wno-error=array-parameter",     // http://b/241941550
		"-Wno-error=deprecated-builtins", // http://b/241601211
		"-Wno-error=deprecated",          // in external/googletest/googletest
	}

	IllegalFlags = []string{
		"-w",
	}

	CStdVersion               = "gnu11"
	CppStdVersion             = "gnu++17"
	ExperimentalCStdVersion   = "gnu17"
	ExperimentalCppStdVersion = "gnu++2a"

	SDClang         = false
	SDClangPath     = ""
	ForceSDClangOff = false

	// prebuilts/clang default settings.
	ClangDefaultBase         = "prebuilts/clang/host"
	// TODO(b/243545528) Match upstream version
	ClangDefaultVersion      = "clang-r450784d"
	ClangDefaultShortVersion = "14.0.6"

	// Directories with warnings from Android.bp files.
	WarningAllowedProjects = []string{
		"device/",
		"vendor/",
	}
<<<<<<< HEAD

	// Directories with warnings from Android.mk files.
	WarningAllowedOldProjects = []string{}
	QiifaAbiLibraryList       = []string{}
=======
>>>>>>> ca624609
)

// BazelCcToolchainVars generates bzl file content containing variables for
// Bazel's cc_toolchain configuration.
func BazelCcToolchainVars(config android.Config) string {
	return android.BazelToolchainVars(config, exportedVars)
}

func ExportStringList(name string, value []string) {
	exportedVars.ExportStringList(name, value)
}

func init() {
	if runtime.GOOS == "linux" {
		commonGlobalCflags = append(commonGlobalCflags, "-fdebug-prefix-map=/proc/self/cwd=")
	}
	qiifaBuildConfig := os.Getenv("QIIFA_BUILD_CONFIG")
	if _, err := os.Stat(qiifaBuildConfig); !os.IsNotExist(err) {
		data, _ := ioutil.ReadFile(qiifaBuildConfig)
		var qiifalibs QiifaAbiLibs
		_ = xml.Unmarshal([]byte(data), &qiifalibs)
		for i := 0; i < len(qiifalibs.Library); i++ {
			QiifaAbiLibraryList = append(QiifaAbiLibraryList, qiifalibs.Library[i])

		}
	}

	exportedVars.ExportStringListStaticVariable("CommonGlobalConlyflags", commonGlobalConlyflags)
	exportedVars.ExportStringListStaticVariable("CommonGlobalAsflags", commonGlobalAsflags)
	exportedVars.ExportStringListStaticVariable("DeviceGlobalCppflags", deviceGlobalCppflags)
	exportedVars.ExportStringListStaticVariable("DeviceGlobalLdflags", deviceGlobalLdflags)
	exportedVars.ExportStringListStaticVariable("DeviceGlobalLldflags", deviceGlobalLldflags)
	exportedVars.ExportStringListStaticVariable("HostGlobalCppflags", hostGlobalCppflags)
	exportedVars.ExportStringListStaticVariable("HostGlobalLdflags", hostGlobalLdflags)
	exportedVars.ExportStringListStaticVariable("HostGlobalLldflags", hostGlobalLldflags)

	// Export the static default CommonGlobalCflags to Bazel.
	// TODO(187086342): handle cflags that are set in VariableFuncs.
	bazelCommonGlobalCflags := append(
		ClangFilterUnknownCflags(commonGlobalCflags),
		[]string{
			// Default to zero initialization.
			"-ftrivial-auto-var-init=zero",
			"-enable-trivial-auto-var-init-zero-knowing-it-will-be-removed-from-clang",
		}...)
	exportedVars.ExportStringList("CommonGlobalCflags", bazelCommonGlobalCflags)

	pctx.VariableFunc("CommonGlobalCflags", func(ctx android.PackageVarContext) string {
		flags := commonGlobalCflags

		// http://b/131390872
		// Automatically initialize any uninitialized stack variables.
		// Prefer zero-init if multiple options are set.
		if ctx.Config().IsEnvTrue("AUTO_ZERO_INITIALIZE") {
			flags = append(flags, "-ftrivial-auto-var-init=zero -enable-trivial-auto-var-init-zero-knowing-it-will-be-removed-from-clang")
		} else if ctx.Config().IsEnvTrue("AUTO_PATTERN_INITIALIZE") {
			flags = append(flags, "-ftrivial-auto-var-init=pattern")
		} else if ctx.Config().IsEnvTrue("AUTO_UNINITIALIZE") {
			flags = append(flags, "-ftrivial-auto-var-init=uninitialized")
		} else {
			// Default to zero initialization.
			flags = append(flags, "-ftrivial-auto-var-init=zero -enable-trivial-auto-var-init-zero-knowing-it-will-be-removed-from-clang")
		}
		// Workaround for ccache with clang.
		// See http://petereisentraut.blogspot.com/2011/05/ccache-and-clang.html.
		if ctx.Config().IsEnvTrue("USE_CCACHE") {
			flags = append(flags, "-Wno-unused-command-line-argument")
		}

		if ctx.Config().IsEnvTrue("LLVM_NEXT") {
			flags = append(flags, llvmNextExtraCommonGlobalCflags...)
		}

		if ctx.Config().IsEnvTrue("ALLOW_UNKNOWN_WARNING_OPTION") {
			flags = append(flags, "-Wno-error=unknown-warning-option")
		}
		return strings.Join(flags, " ")
	})

	// Export the static default DeviceGlobalCflags to Bazel.
	// TODO(187086342): handle cflags that are set in VariableFuncs.
	exportedVars.ExportStringList("DeviceGlobalCflags", deviceGlobalCflags)

	pctx.VariableFunc("DeviceGlobalCflags", func(ctx android.PackageVarContext) string {
		return strings.Join(deviceGlobalCflags, " ")
	})

	exportedVars.ExportStringListStaticVariable("HostGlobalCflags", hostGlobalCflags)
	exportedVars.ExportStringListStaticVariable("NoOverrideGlobalCflags", noOverrideGlobalCflags)
	exportedVars.ExportStringListStaticVariable("NoOverrideExternalGlobalCflags", noOverrideExternalGlobalCflags)
	exportedVars.ExportStringListStaticVariable("CommonGlobalCppflags", commonGlobalCppflags)
	exportedVars.ExportStringListStaticVariable("ExternalCflags", extraExternalCflags)

	exportedVars.ExportString("CStdVersion", CStdVersion)
	exportedVars.ExportString("CppStdVersion", CppStdVersion)
	exportedVars.ExportString("ExperimentalCStdVersion", ExperimentalCStdVersion)
	exportedVars.ExportString("ExperimentalCppStdVersion", ExperimentalCppStdVersion)

	// Everything in these lists is a crime against abstraction and dependency tracking.
	// Do not add anything to this list.
	commonGlobalIncludes := []string{
		"system/core/include",
		"system/logging/liblog/include",
		"system/media/audio/include",
		"hardware/libhardware/include",
		"hardware/libhardware_legacy/include",
		"hardware/ril/include",
		"frameworks/native/include",
		"frameworks/native/opengl/include",
		"frameworks/av/include",
	}
	exportedVars.ExportStringList("CommonGlobalIncludes", commonGlobalIncludes)
	pctx.PrefixedExistentPathsForSourcesVariable("CommonGlobalIncludes", "-I", commonGlobalIncludes)

	setSdclangVars()

	exportedVars.ExportStringStaticVariable("CLANG_DEFAULT_VERSION", ClangDefaultVersion)
	exportedVars.ExportStringStaticVariable("CLANG_DEFAULT_SHORT_VERSION", ClangDefaultShortVersion)

	pctx.StaticVariableWithEnvOverride("ClangBase", "LLVM_PREBUILTS_BASE", ClangDefaultBase)
	pctx.StaticVariableWithEnvOverride("ClangVersion", "LLVM_PREBUILTS_VERSION", ClangDefaultVersion)
	pctx.StaticVariable("ClangPath", "${ClangBase}/${HostPrebuiltTag}/${ClangVersion}")
	pctx.StaticVariable("ClangBin", "${ClangPath}/bin")

	pctx.StaticVariableWithEnvOverride("ClangShortVersion", "LLVM_RELEASE_VERSION", ClangDefaultShortVersion)
	pctx.StaticVariable("ClangAsanLibDir", "${ClangBase}/linux-x86/${ClangVersion}/lib64/clang/${ClangShortVersion}/lib/linux")

	// These are tied to the version of LLVM directly in external/llvm, so they might trail the host prebuilts
	// being used for the rest of the build process.
	pctx.SourcePathVariable("RSClangBase", "prebuilts/clang/host")
	pctx.SourcePathVariable("RSClangVersion", "clang-3289846")
	pctx.SourcePathVariable("RSReleaseVersion", "3.8")
	pctx.StaticVariable("RSLLVMPrebuiltsPath", "${RSClangBase}/${HostPrebuiltTag}/${RSClangVersion}/bin")
	pctx.StaticVariable("RSIncludePath", "${RSLLVMPrebuiltsPath}/../lib64/clang/${RSReleaseVersion}/include")

	pctx.PrefixedExistentPathsForSourcesVariable("RsGlobalIncludes", "-I",
		[]string{
			"external/clang/lib/Headers",
			"frameworks/rs/script_api/include",
		})

	pctx.VariableFunc("CcWrapper", func(ctx android.PackageVarContext) string {
		if override := ctx.Config().Getenv("CC_WRAPPER"); override != "" {
			return override + " "
		}
		return ""
	})

	pctx.StaticVariableWithEnvOverride("RECXXPool", "RBE_CXX_POOL", remoteexec.DefaultPool)
	pctx.StaticVariableWithEnvOverride("RECXXLinksPool", "RBE_CXX_LINKS_POOL", remoteexec.DefaultPool)
	pctx.StaticVariableWithEnvOverride("REClangTidyPool", "RBE_CLANG_TIDY_POOL", remoteexec.DefaultPool)
	pctx.StaticVariableWithEnvOverride("RECXXLinksExecStrategy", "RBE_CXX_LINKS_EXEC_STRATEGY", remoteexec.LocalExecStrategy)
	pctx.StaticVariableWithEnvOverride("REClangTidyExecStrategy", "RBE_CLANG_TIDY_EXEC_STRATEGY", remoteexec.LocalExecStrategy)
	pctx.StaticVariableWithEnvOverride("REAbiDumperExecStrategy", "RBE_ABI_DUMPER_EXEC_STRATEGY", remoteexec.LocalExecStrategy)
	pctx.StaticVariableWithEnvOverride("REAbiLinkerExecStrategy", "RBE_ABI_LINKER_EXEC_STRATEGY", remoteexec.LocalExecStrategy)
}

func setSdclangVars() {
	sdclangPath := ""
	sdclangAEFlag := ""
	sdclangFlags := ""

	product := os.Getenv("TARGET_BOARD_PLATFORM")
	aeConfigPath := os.Getenv("SDCLANG_AE_CONFIG")
	sdclangConfigPath := os.Getenv("SDCLANG_CONFIG")
	sdclangSA := os.Getenv("SDCLANG_SA_ENABLED")

	type sdclangAEConfig struct {
		SDCLANG_AE_FLAG string
	}

	// Load AE config file and set AE flag
	if file, err := os.Open(aeConfigPath); err == nil {
		decoder := json.NewDecoder(file)
		aeConfig := sdclangAEConfig{}
		if err := decoder.Decode(&aeConfig); err == nil {
			sdclangAEFlag = aeConfig.SDCLANG_AE_FLAG
		} else {
			panic(err)
		}
	}

	// Load SD Clang config file and set SD Clang variables
	var sdclangConfig interface{}
	if file, err := os.Open(sdclangConfigPath); err == nil {
		decoder := json.NewDecoder(file)
		// Parse the config file
		if err := decoder.Decode(&sdclangConfig); err == nil {
			config := sdclangConfig.(map[string]interface{})
			// Retrieve the default block
			if dev, ok := config["default"]; ok {
				devConfig := dev.(map[string]interface{})
				// FORCE_SDCLANG_OFF is required in the default block
				if _, ok := devConfig["FORCE_SDCLANG_OFF"]; ok {
					ForceSDClangOff = devConfig["FORCE_SDCLANG_OFF"].(bool)
				}
				// SDCLANG is optional in the default block
				if _, ok := devConfig["SDCLANG"]; ok {
					SDClang = devConfig["SDCLANG"].(bool)
				}
				// SDCLANG_PATH is required in the default block
				if _, ok := devConfig["SDCLANG_PATH"]; ok {
					sdclangPath = devConfig["SDCLANG_PATH"].(string)
				} else {
					panic("SDCLANG_PATH is required in the default block")
				}
				// SDCLANG_FLAGS is optional in the default block
				if _, ok := devConfig["SDCLANG_FLAGS"]; ok {
					sdclangFlags = devConfig["SDCLANG_FLAGS"].(string)
				}
			} else {
				panic("Default block is required in the SD Clang config file")
			}
			// Retrieve the device specific block if it exists in the config file
			if dev, ok := config[product]; ok {
				devConfig := dev.(map[string]interface{})
				// SDCLANG is optional in the device specific block
				if _, ok := devConfig["SDCLANG"]; ok {
					SDClang = devConfig["SDCLANG"].(bool)
				}
				// SDCLANG_PATH is optional in the device specific block
				if _, ok := devConfig["SDCLANG_PATH"]; ok {
					sdclangPath = devConfig["SDCLANG_PATH"].(string)
				}
				// SDCLANG_FLAGS is optional in the device specific block
				if _, ok := devConfig["SDCLANG_FLAGS"]; ok {
					sdclangFlags = devConfig["SDCLANG_FLAGS"].(string)
				}
			}
			b, _ := strconv.ParseBool(sdclangSA)
			if b {
				llvmsa_loc := "llvmsa"
				s := []string{sdclangFlags, "--compile-and-analyze", llvmsa_loc}
				sdclangFlags = strings.Join(s, " ")
				fmt.Println("Clang SA is enabled: ", sdclangFlags)
			} else {
				fmt.Println("Clang SA is not enabled")
			}
		} else {
			panic(err)
		}
	} else {
		fmt.Println(err)
	}

	// Override SDCLANG if the varialbe is set in the environment
	if sdclang := os.Getenv("SDCLANG"); sdclang != "" {
		if override, err := strconv.ParseBool(sdclang); err == nil {
			SDClang = override
		}
	}

	// Sanity check SDCLANG_PATH
	if envPath := os.Getenv("SDCLANG_PATH"); sdclangPath == "" && envPath == "" {
		panic("SDCLANG_PATH can not be empty")
	}

	// Override SDCLANG_PATH if the variable is set in the environment
	pctx.VariableFunc("SDClangBin", func(ctx android.PackageVarContext) string {
		if override := ctx.Config().Getenv("SDCLANG_PATH"); override != "" {
			return override
		}
		return sdclangPath
	})

	// Override SDCLANG_COMMON_FLAGS if the variable is set in the environment
	pctx.VariableFunc("SDClangFlags", func(ctx android.PackageVarContext) string {
		if override := ctx.Config().Getenv("SDCLANG_COMMON_FLAGS"); override != "" {
			return override
		}
		return sdclangAEFlag + " " + sdclangFlags
	})

	SDClangPath = sdclangPath
	// Find the path to SDLLVM's ASan libraries
	// TODO (b/117846004): Disable setting SDClangAsanLibDir due to unit test path issues
	//absPath := sdclangPath
	//if envPath := android.SdclangEnv["SDCLANG_PATH"]; envPath != "" {
	//	absPath = envPath
	//}
	//if !filepath.IsAbs(absPath) {
	//	absPath = path.Join(androidRoot, absPath)
	//}
	//
	//libDirPrefix := "../lib/clang"
	//libDir, err := ioutil.ReadDir(path.Join(absPath, libDirPrefix))
	//if err != nil {
	//	libDirPrefix = "../lib64/clang"
	//	libDir, err = ioutil.ReadDir(path.Join(absPath, libDirPrefix))
	//}
	//if err != nil {
	//	panic(err)
	//}
	//if len(libDir) != 1 || !libDir[0].IsDir() {
	//	panic("Failed to find sanitizer libraries")
	//}
	//
	//pctx.StaticVariable("SDClangAsanLibDir", path.Join(absPath, libDirPrefix, libDir[0].Name(), "lib/linux"))
}

var HostPrebuiltTag = exportedVars.ExportVariableConfigMethod("HostPrebuiltTag", android.Config.PrebuiltOS)

func ClangPath(ctx android.PathContext, file string) android.SourcePath {
	type clangToolKey string

	key := android.NewCustomOnceKey(clangToolKey(file))

	return ctx.Config().OnceSourcePath(key, func() android.SourcePath {
		return clangPath(ctx).Join(ctx, file)
	})
}

var clangPathKey = android.NewOnceKey("clangPath")

func clangPath(ctx android.PathContext) android.SourcePath {
	return ctx.Config().OnceSourcePath(clangPathKey, func() android.SourcePath {
		clangBase := ClangDefaultBase
		if override := ctx.Config().Getenv("LLVM_PREBUILTS_BASE"); override != "" {
			clangBase = override
		}
		clangVersion := ClangDefaultVersion
		if override := ctx.Config().Getenv("LLVM_PREBUILTS_VERSION"); override != "" {
			clangVersion = override
		}
		return android.PathForSource(ctx, clangBase, ctx.Config().PrebuiltOS(), clangVersion)
	})
}<|MERGE_RESOLUTION|>--- conflicted
+++ resolved
@@ -383,7 +383,7 @@
 	ForceSDClangOff = false
 
 	// prebuilts/clang default settings.
-	ClangDefaultBase         = "prebuilts/clang/host"
+	ClangDefaultBase = "prebuilts/clang/host"
 	// TODO(b/243545528) Match upstream version
 	ClangDefaultVersion      = "clang-r450784d"
 	ClangDefaultShortVersion = "14.0.6"
@@ -393,13 +393,7 @@
 		"device/",
 		"vendor/",
 	}
-<<<<<<< HEAD
-
-	// Directories with warnings from Android.mk files.
-	WarningAllowedOldProjects = []string{}
-	QiifaAbiLibraryList       = []string{}
-=======
->>>>>>> ca624609
+	QiifaAbiLibraryList = []string{}
 )
 
 // BazelCcToolchainVars generates bzl file content containing variables for
