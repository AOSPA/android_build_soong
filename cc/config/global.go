--- conflicted
+++ resolved
@@ -385,16 +385,10 @@
 	ForceSDClangOff = false
 
 	// prebuilts/clang default settings.
-<<<<<<< HEAD
 	ClangDefaultBase = "prebuilts/clang/host"
 	// TODO(b/243545528) Match upstream version
 	ClangDefaultVersion      = "clang-r450784d"
 	ClangDefaultShortVersion = "14.0.6"
-=======
-	ClangDefaultBase         = "prebuilts/clang/host"
-	ClangDefaultVersion      = "clang-r475365b"
-	ClangDefaultShortVersion = "16.0.2"
->>>>>>> 03d265a7
 
 	// Directories with warnings from Android.bp files.
 	WarningAllowedProjects = []string{
