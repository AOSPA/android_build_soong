// Copyright 2016 Google Inc. All rights reserved.
//
// Licensed under the Apache License, Version 2.0 (the "License");
// you may not use this file except in compliance with the License.
// You may obtain a copy of the License at
//
//     http://www.apache.org/licenses/LICENSE-2.0
//
// Unless required by applicable law or agreed to in writing, software
// distributed under the License is distributed on an "AS IS" BASIS,
// WITHOUT WARRANTIES OR CONDITIONS OF ANY KIND, either express or implied.
// See the License for the specific language governing permissions and
// limitations under the License.

package config

import (
	"encoding/json"
	"encoding/xml"
	"fmt"
	"io/ioutil"
	"os"

	//"path"
	//"path/filepath"
	"runtime"
	"strconv"
	"strings"

	"android/soong/android"
	"android/soong/remoteexec"
)

type QiifaAbiLibs struct {
	XMLName xml.Name `xml:"abilibs"`
	Library []string `xml:"library"`
}

var (
	pctx         = android.NewPackageContext("android/soong/cc/config")
	exportedVars = android.NewExportedVariables(pctx)

	// Flags used by lots of devices.  Putting them in package static variables
	// will save bytes in build.ninja so they aren't repeated for every file
	commonGlobalCflags = []string{
		"-DANDROID",
		"-fmessage-length=0",
		"-W",
		"-Wall",
		"-Wno-unused",
		"-Winit-self",
		"-Wpointer-arith",
		"-Wunreachable-code-loop-increment",

		// Make paths in deps files relative
		"-no-canonical-prefixes",

		"-DNDEBUG",
		"-UDEBUG",

		"-fno-exceptions",
		"-Wno-multichar",

		"-O2",
		"-fdebug-default-version=5",

		"-fno-strict-aliasing",

		"-Werror=date-time",
		"-Werror=pragma-pack",
		"-Werror=pragma-pack-suspicious-include",
		"-Werror=string-plus-int",
		"-Werror=unreachable-code-loop-increment",

		// Force deprecation warnings to be warnings for code that compiles with -Werror.
		// Making deprecated usages an error causes extreme pain when trying to deprecate anything.
		"-Wno-error=deprecated-declarations",

		"-D__compiler_offsetof=__builtin_offsetof",

		// Emit address-significance table which allows linker to perform safe ICF. Clang does
		// not emit the table by default on Android since NDK still uses GNU binutils.
		"-faddrsig",

		// Turn on -fcommon explicitly, since Clang now defaults to -fno-common. The cleanup bug
		// tracking this is http://b/151457797.
		"-fcommon",

		// Help catch common 32/64-bit errors.
		"-Werror=int-conversion",

		// TODO(b/207393703): delete this line after failures resolved
		// Workaround for ccache with clang.
		// See http://petereisentraut.blogspot.com/2011/05/ccache-and-clang.html.
		"-Wno-unused-command-line-argument",

		// Force clang to always output color diagnostics. Ninja will strip the ANSI
		// color codes if it is not running in a terminal.
		"-fcolor-diagnostics",

		// -Wno-sign-compare is incompatible with the Google C++ style guidance
		// to use 'int' for loop indices, and the signal to noise ratio is poor
		// anyway.
		"-Wno-sign-compare",

		// AIDL generated code redeclares pure virtual methods in each
		// subsequent version of an interface, so this is currently infeasible
		// to enable.
		"-Wno-inconsistent-missing-override",

		// Designated initializer syntax is recommended by the Google C++ style
		// guide and should not be a warning, at least by default.
		"-Wno-c99-designator",

		// Warnings from clang-12
		"-Wno-gnu-folding-constant",

		// http://b/145210666
		"-Wno-error=reorder-init-list",

		// Calls to the APIs that are newer than the min sdk version of the caller should be
		// guarded with __builtin_available.
		"-Wunguarded-availability",
		// This macro allows the bionic versioning.h to indirectly determine whether the
		// option -Wunguarded-availability is on or not.
		"-D__ANDROID_UNAVAILABLE_SYMBOLS_ARE_WEAK__",

		// Turn off FMA which got enabled by default in clang-r445002 (http://b/218805949)
		"-ffp-contract=off",

		// Using simple template names reduces the size of debug builds.
		"-gsimple-template-names",
	}

	commonGlobalConlyflags = []string{}

	commonGlobalAsflags = []string{
		"-D__ASSEMBLY__",
		// TODO(b/235105792): override global -fdebug-default-version=5, it is causing $TMPDIR to
		// end up in the dwarf data for crtend_so.S.
		"-fdebug-default-version=4",
	}

	deviceGlobalCflags = []string{
		"-ffunction-sections",
		"-fdata-sections",
		"-fno-short-enums",
		"-funwind-tables",
		"-fstack-protector-strong",
		"-Wa,--noexecstack",
		"-D_FORTIFY_SOURCE=2",

		"-Wstrict-aliasing=2",

		"-Werror=return-type",
		"-Werror=non-virtual-dtor",
		"-Werror=address",
		"-Werror=sequence-point",
		"-Werror=format-security",
		"-nostdlibinc",

		// Enable MLGO for register allocation.
		"-mllvm -regalloc-enable-advisor=release",

		// Emit additional debug info for AutoFDO
		"-fdebug-info-for-profiling",
	}

	commonGlobalLldflags = []string{
		"-fuse-ld=lld",
		"-Wl,--icf=safe",
                "-Xclang -opaque-pointers",
	}

	deviceGlobalCppflags = []string{
		"-fvisibility-inlines-hidden",
	}

	deviceGlobalLdflags = []string{
		"-Wl,-z,noexecstack",
		"-Wl,-z,relro",
		"-Wl,-z,now",
		"-Wl,--build-id=md5",
		"-Wl,--fatal-warnings",
		"-Wl,--no-undefined-version",
		// TODO: Eventually we should link against a libunwind.a with hidden symbols, and then these
		// --exclude-libs arguments can be removed.
		"-Wl,--exclude-libs,libgcc.a",
		"-Wl,--exclude-libs,libgcc_stripped.a",
		"-Wl,--exclude-libs,libunwind_llvm.a",
		"-Wl,--exclude-libs,libunwind.a",
		// Enable MLGO for register allocation.
		"-Wl,-mllvm,-regalloc-enable-advisor=release",
	}

	deviceGlobalLldflags = append(deviceGlobalLdflags, commonGlobalLldflags...)

	hostGlobalCflags = []string{}

	hostGlobalCppflags = []string{}

	hostGlobalLdflags = []string{}

	hostGlobalLldflags = commonGlobalLldflags

	commonGlobalCppflags = []string{
		"-Wsign-promo",

		// -Wimplicit-fallthrough is not enabled by -Wall.
		"-Wimplicit-fallthrough",

		// Enable clang's thread-safety annotations in libcxx.
		"-D_LIBCPP_ENABLE_THREAD_SAFETY_ANNOTATIONS",

		// libc++'s math.h has an #include_next outside of system_headers.
		"-Wno-gnu-include-next",
	}

	// These flags are appended after the module's cflags, so they cannot be
	// overridden from Android.bp files.
	noOverrideGlobalCflags = []string{
		"-Werror=bool-operation",
		"-Werror=format-insufficient-args",
		"-Werror=implicit-int-float-conversion",
		"-Werror=int-in-bool-context",
		"-Werror=int-to-pointer-cast",
		"-Werror=pointer-to-int-cast",
		"-Werror=xor-used-as-pow",
		// http://b/161386391 for -Wno-void-pointer-to-enum-cast
		"-Wno-void-pointer-to-enum-cast",
		// http://b/161386391 for -Wno-void-pointer-to-int-cast
		"-Wno-void-pointer-to-int-cast",
		// http://b/161386391 for -Wno-pointer-to-int-cast
		"-Wno-pointer-to-int-cast",
		// SDClang does not support -Werror=fortify-source.
		// TODO: b/142476859
		// "-Werror=fortify-source",

		"-Werror=address-of-temporary",
		"-Werror=null-dereference",
		"-Werror=return-type",

		// http://b/72331526 Disable -Wtautological-* until the instances detected by these
		// new warnings are fixed.
		"-Wno-tautological-constant-compare",
		"-Wno-tautological-type-limit-compare",
		// http://b/145211066
		"-Wno-implicit-int-float-conversion",
		// New warnings to be fixed after clang-r377782.
		"-Wno-tautological-overlap-compare", // http://b/148815696
		// New warnings to be fixed after clang-r383902.
		"-Wno-deprecated-copy",                      // http://b/153746672
		"-Wno-range-loop-construct",                 // http://b/153747076
		"-Wno-zero-as-null-pointer-constant",        // http://b/68236239
		"-Wno-deprecated-anon-enum-enum-conversion", // http://b/153746485
		"-Wno-pessimizing-move",                     // http://b/154270751
		// New warnings to be fixed after clang-r399163
		"-Wno-non-c-typedef-for-linkage", // http://b/161304145
		// New warnings to be fixed after clang-r428724
		"-Wno-align-mismatch", // http://b/193679946
		// New warnings to be fixed after clang-r433403
		"-Wno-error=unused-but-set-variable",  // http://b/197240255
		"-Wno-error=unused-but-set-parameter", // http://b/197240255
		// New warnings to be fixed after clang-r468909
		"-Wno-error=deprecated-builtins", // http://b/241601211
		"-Wno-error=deprecated",          // in external/googletest/googletest
		// New warnings to be fixed after clang-r475365
		"-Wno-error=single-bit-bitfield-constant-conversion", // http://b/243965903
		"-Wno-error=enum-constexpr-conversion",               // http://b/243964282

		//Android T Vendor Compilation
		"-Wno-reorder-init-list",
		"-Wno-implicit-fallthrough",
		"-Wno-c99-designator",
		"-Wno-implicit-int-float-conversion",
		"-Wno-int-in-bool-context",
		"-Wno-alloca",
		"-Wno-dangling-gsl",
		"-Wno-pointer-compare",
		"-Wno-final-dtor-non-final-class",
		"-Wno-incomplete-setjmp-declaration",
		"-Wno-sizeof-array-div",
		"-Wno-xor-used-as-pow",
		//"-fsplit-lto-unit",
		"-Wno-c++17-extensions",
		"-flax-vector-conversions=all",
		"-Wno-tautological-overlap-compare",
		"-Wno-range-loop-analysis",
		"-Wno-invalid-partial-specialization",
		"-Wno-deprecated-copy",
		"-Wno-misleading-indentation",
		"-Wno-zero-as-null-pointer-constant",
		"-Wno-deprecated-enum-enum-conversion",
		"-Wno-deprecated-anon-enum-enum-conversion",
		"-Wno-bool-operation",
		"-Wno-unused-comparison",
		"-Wno-string-compare",
		"-Wno-wrong-info",
		"-Wno-unsequenced",
		"-Wno-unknown-warning-option",
		"-Wno-unused-variable",
		"-Wno-unused-value",
		"-Wno-unused-parameter",
		"-Wno-non-c-typedef-for-linkage",
		"-Wno-typedef-redefinition",
		"-Wno-format",
		"-Wno-void-pointer-to-int-cast",
		"-Wno-pointer-to-int-cast",
		"-Wno-string-concatenation",
		"-Wno-void-pointer-to-enum-cast",
		"-Wno-incompatible-pointer-types",
		"-Wno-format-invalid-specifier-fcommon",
		" -Wno-self-assign",
		"-Wno-format",
		"-Wno-unused-label",
		"-Wno-pointer-sign",
		"-Wno-writable-strings",
		"-Wno-missing-declarations",
		"-Wno-reorder-ctor",
		"-Wno-unused-function",
	}

	noOverride64GlobalCflags = []string{}

	// Similar to noOverrideGlobalCflags, but applies only to third-party code
	// (anything for which IsThirdPartyPath() in build/soong/android/paths.go
	// returns true - includes external/, most of vendor/ and most of hardware/)
	noOverrideExternalGlobalCflags = []string{
		// http://b/191699019
		"-Wno-format-insufficient-args",
		// http://b/296321145
		// Indicates potential memory or stack corruption, so should be changed
		// to a hard error. Currently triggered by some vendor code.
		"-Wno-incompatible-function-pointer-types",
		// http://b/296321508
		// Introduced in response to a critical security vulnerability and
		// should be a hard error - it requires only whitespace changes to fix.
		"-Wno-misleading-indentation",
		// Triggered by old LLVM code in external/llvm. Likely not worth
		// enabling since it's a cosmetic issue.
		"-Wno-bitwise-instead-of-logical",

		"-Wno-unused-but-set-variable",
		"-Wno-unused-but-set-parameter",
		"-Wno-unqualified-std-cast-call",
		"-Wno-array-parameter",
		"-Wno-gnu-offsetof-extensions",
	}

	// Extra cflags for external third-party projects to disable warnings that
	// are infeasible to fix in all the external projects and their upstream repos.
	extraExternalCflags = []string{
		"-Wno-enum-compare",
		"-Wno-enum-compare-switch",

		// http://b/72331524 Allow null pointer arithmetic until the instances detected by
		// this new warning are fixed.
		"-Wno-null-pointer-arithmetic",

		// Bug: http://b/29823425 Disable -Wnull-dereference until the
		// new instances detected by this warning are fixed.
		"-Wno-null-dereference",

		// http://b/145211477
		"-Wno-pointer-compare",
		"-Wno-final-dtor-non-final-class",

		// http://b/165945989
		"-Wno-psabi",

		// http://b/199369603
		"-Wno-null-pointer-subtraction",

		// http://b/175068488
		"-Wno-string-concatenation",

		// http://b/239661264
		"-Wno-deprecated-non-prototype",
	}

	llvmNextExtraCommonGlobalCflags = []string{
		// Do not report warnings when testing with the top of trunk LLVM.
		"-Wno-error",
	}

	IllegalFlags = []string{
		"-w",
	}

	CStdVersion               = "gnu17"
	CppStdVersion             = "gnu++17"
	ExperimentalCStdVersion   = "gnu2x"
	ExperimentalCppStdVersion = "gnu++2a"

	SDClang         = false
	SDClangPath     = ""
	ForceSDClangOff = false

	// prebuilts/clang default settings.
<<<<<<< HEAD
	ClangDefaultBase = "prebuilts/clang/host"
	// TODO(b/243545528) Match upstream version
	ClangDefaultVersion      = "clang-r487747c"
=======
	ClangDefaultBase         = "prebuilts/clang/host"
	ClangDefaultVersion      = "clang-r498229b"
>>>>>>> 11107247
	ClangDefaultShortVersion = "17"

	// Directories with warnings from Android.bp files.
	WarningAllowedProjects = []string{
		"device/",
		"vendor/",
	}
	QiifaAbiLibraryList = []string{}

	VersionScriptFlagPrefix = "-Wl,--version-script,"

	VisibilityHiddenFlag  = "-fvisibility=hidden"
	VisibilityDefaultFlag = "-fvisibility=default"
)

// BazelCcToolchainVars generates bzl file content containing variables for
// Bazel's cc_toolchain configuration.
func BazelCcToolchainVars(config android.Config) string {
	return android.BazelToolchainVars(config, exportedVars)
}

func ExportStringList(name string, value []string) {
	exportedVars.ExportStringList(name, value)
}

func init() {
	if runtime.GOOS == "linux" {
		commonGlobalCflags = append(commonGlobalCflags, "-fdebug-prefix-map=/proc/self/cwd=")
	}
	qiifaBuildConfig := os.Getenv("QIIFA_BUILD_CONFIG")
	if _, err := os.Stat(qiifaBuildConfig); !os.IsNotExist(err) {
		data, _ := ioutil.ReadFile(qiifaBuildConfig)
		var qiifalibs QiifaAbiLibs
		_ = xml.Unmarshal([]byte(data), &qiifalibs)
		for i := 0; i < len(qiifalibs.Library); i++ {
			QiifaAbiLibraryList = append(QiifaAbiLibraryList, qiifalibs.Library[i])

		}
	}

	exportedVars.ExportStringListStaticVariable("CommonGlobalConlyflags", commonGlobalConlyflags)
	exportedVars.ExportStringListStaticVariable("CommonGlobalAsflags", commonGlobalAsflags)
	exportedVars.ExportStringListStaticVariable("DeviceGlobalCppflags", deviceGlobalCppflags)
	exportedVars.ExportStringListStaticVariable("DeviceGlobalLdflags", deviceGlobalLdflags)
	exportedVars.ExportStringListStaticVariable("DeviceGlobalLldflags", deviceGlobalLldflags)
	exportedVars.ExportStringListStaticVariable("HostGlobalCppflags", hostGlobalCppflags)
	exportedVars.ExportStringListStaticVariable("HostGlobalLdflags", hostGlobalLdflags)
	exportedVars.ExportStringListStaticVariable("HostGlobalLldflags", hostGlobalLldflags)

	// Export the static default CommonGlobalCflags to Bazel.
	exportedVars.ExportStringList("CommonGlobalCflags", ClangFilterUnknownCflags(commonGlobalCflags))

	pctx.VariableFunc("CommonGlobalCflags", func(ctx android.PackageVarContext) string {
		flags := commonGlobalCflags

		// http://b/131390872
		// Automatically initialize any uninitialized stack variables.
		// Prefer zero-init if multiple options are set.
		if ctx.Config().IsEnvTrue("AUTO_ZERO_INITIALIZE") {
			flags = append(flags, "-ftrivial-auto-var-init=zero -enable-trivial-auto-var-init-zero-knowing-it-will-be-removed-from-clang -Wno-unused-command-line-argument")
		} else if ctx.Config().IsEnvTrue("AUTO_PATTERN_INITIALIZE") {
			flags = append(flags, "-ftrivial-auto-var-init=pattern")
		} else if ctx.Config().IsEnvTrue("AUTO_UNINITIALIZE") {
			flags = append(flags, "-ftrivial-auto-var-init=uninitialized")
		} else {
			// Default to zero initialization.
			flags = append(flags, "-ftrivial-auto-var-init=zero -enable-trivial-auto-var-init-zero-knowing-it-will-be-removed-from-clang -Wno-unused-command-line-argument")
		}
		// Workaround for ccache with clang.
		// See http://petereisentraut.blogspot.com/2011/05/ccache-and-clang.html.
		if ctx.Config().IsEnvTrue("USE_CCACHE") {
			flags = append(flags, "-Wno-unused-command-line-argument")
		}

		if ctx.Config().IsEnvTrue("ALLOW_UNKNOWN_WARNING_OPTION") {
			flags = append(flags, "-Wno-error=unknown-warning-option")
		}

		switch ctx.Config().Getenv("CLANG_DEFAULT_DEBUG_LEVEL") {
		case "debug_level_0":
			flags = append(flags, "-g0")
		case "debug_level_1":
			flags = append(flags, "-g1")
		case "debug_level_2":
			flags = append(flags, "-g2")
		case "debug_level_3":
			flags = append(flags, "-g3")
		case "debug_level_g":
			flags = append(flags, "-g")
		default:
			flags = append(flags, "-g")
		}

		return strings.Join(flags, " ")
	})

	// Export the static default DeviceGlobalCflags to Bazel.
	// TODO(187086342): handle cflags that are set in VariableFuncs.
	exportedVars.ExportStringList("DeviceGlobalCflags", deviceGlobalCflags)

	pctx.VariableFunc("DeviceGlobalCflags", func(ctx android.PackageVarContext) string {
		return strings.Join(deviceGlobalCflags, " ")
	})

	// Export the static default NoOverrideGlobalCflags to Bazel.
	exportedVars.ExportStringList("NoOverrideGlobalCflags", noOverrideGlobalCflags)
	pctx.VariableFunc("NoOverrideGlobalCflags", func(ctx android.PackageVarContext) string {
		flags := noOverrideGlobalCflags
		if ctx.Config().IsEnvTrue("LLVM_NEXT") {
			flags = append(noOverrideGlobalCflags, llvmNextExtraCommonGlobalCflags...)
		}
		return strings.Join(flags, " ")
	})

	exportedVars.ExportStringListStaticVariable("NoOverride64GlobalCflags", noOverride64GlobalCflags)
	exportedVars.ExportStringListStaticVariable("HostGlobalCflags", hostGlobalCflags)
	exportedVars.ExportStringListStaticVariable("NoOverrideExternalGlobalCflags", noOverrideExternalGlobalCflags)
	exportedVars.ExportStringListStaticVariable("CommonGlobalCppflags", commonGlobalCppflags)
	exportedVars.ExportStringListStaticVariable("ExternalCflags", extraExternalCflags)

	exportedVars.ExportString("CStdVersion", CStdVersion)
	exportedVars.ExportString("CppStdVersion", CppStdVersion)
	exportedVars.ExportString("ExperimentalCStdVersion", ExperimentalCStdVersion)
	exportedVars.ExportString("ExperimentalCppStdVersion", ExperimentalCppStdVersion)

	exportedVars.ExportString("VersionScriptFlagPrefix", VersionScriptFlagPrefix)

	exportedVars.ExportString("VisibilityHiddenFlag", VisibilityHiddenFlag)
	exportedVars.ExportString("VisibilityDefaultFlag", VisibilityDefaultFlag)

	// Everything in these lists is a crime against abstraction and dependency tracking.
	// Do not add anything to this list.
	commonGlobalIncludes := []string{
		"system/core/include",
		"system/logging/liblog/include",
		"system/media/audio/include",
		"hardware/libhardware/include",
		"hardware/libhardware_legacy/include",
		"hardware/ril/include",
		"frameworks/native/include",
		"frameworks/native/opengl/include",
		"frameworks/av/include",
	}
	exportedVars.ExportStringList("CommonGlobalIncludes", commonGlobalIncludes)
	pctx.PrefixedExistentPathsForSourcesVariable("CommonGlobalIncludes", "-I", commonGlobalIncludes)

	setSdclangVars()
	exportedVars.ExportStringStaticVariable("CLANG_DEFAULT_VERSION", ClangDefaultVersion)
	exportedVars.ExportStringStaticVariable("CLANG_DEFAULT_SHORT_VERSION", ClangDefaultShortVersion)

	pctx.StaticVariableWithEnvOverride("ClangBase", "LLVM_PREBUILTS_BASE", ClangDefaultBase)
	pctx.StaticVariableWithEnvOverride("ClangVersion", "LLVM_PREBUILTS_VERSION", ClangDefaultVersion)
	pctx.StaticVariable("ClangPath", "${ClangBase}/${HostPrebuiltTag}/${ClangVersion}")
	pctx.StaticVariable("ClangBin", "${ClangPath}/bin")

	pctx.StaticVariableWithEnvOverride("ClangShortVersion", "LLVM_RELEASE_VERSION", ClangDefaultShortVersion)
	pctx.StaticVariable("ClangAsanLibDir", "${ClangBase}/linux-x86/${ClangVersion}/lib/clang/${ClangShortVersion}/lib/linux")

	exportedVars.ExportStringListStaticVariable("WarningAllowedProjects", WarningAllowedProjects)

	// These are tied to the version of LLVM directly in external/llvm, so they might trail the host prebuilts
	// being used for the rest of the build process.
	pctx.SourcePathVariable("RSClangBase", "prebuilts/clang/host")
	pctx.SourcePathVariable("RSClangVersion", "clang-3289846")
	pctx.SourcePathVariable("RSReleaseVersion", "3.8")
	pctx.StaticVariable("RSLLVMPrebuiltsPath", "${RSClangBase}/${HostPrebuiltTag}/${RSClangVersion}/bin")
	pctx.StaticVariable("RSIncludePath", "${RSLLVMPrebuiltsPath}/../lib64/clang/${RSReleaseVersion}/include")

	rsGlobalIncludes := []string{
		"external/clang/lib/Headers",
		"frameworks/rs/script_api/include",
	}
	pctx.PrefixedExistentPathsForSourcesVariable("RsGlobalIncludes", "-I", rsGlobalIncludes)
	exportedVars.ExportStringList("RsGlobalIncludes", rsGlobalIncludes)

	pctx.VariableFunc("CcWrapper", func(ctx android.PackageVarContext) string {
		if override := ctx.Config().Getenv("CC_WRAPPER"); override != "" {
			return override + " "
		}
		return ""
	})

	pctx.StaticVariableWithEnvOverride("RECXXPool", "RBE_CXX_POOL", remoteexec.DefaultPool)
	pctx.StaticVariableWithEnvOverride("RECXXLinksPool", "RBE_CXX_LINKS_POOL", remoteexec.DefaultPool)
	pctx.StaticVariableWithEnvOverride("REClangTidyPool", "RBE_CLANG_TIDY_POOL", remoteexec.DefaultPool)
	pctx.StaticVariableWithEnvOverride("RECXXLinksExecStrategy", "RBE_CXX_LINKS_EXEC_STRATEGY", remoteexec.LocalExecStrategy)
	pctx.StaticVariableWithEnvOverride("REClangTidyExecStrategy", "RBE_CLANG_TIDY_EXEC_STRATEGY", remoteexec.LocalExecStrategy)
	pctx.StaticVariableWithEnvOverride("REAbiDumperExecStrategy", "RBE_ABI_DUMPER_EXEC_STRATEGY", remoteexec.LocalExecStrategy)
	pctx.StaticVariableWithEnvOverride("REAbiLinkerExecStrategy", "RBE_ABI_LINKER_EXEC_STRATEGY", remoteexec.LocalExecStrategy)
}

func setSdclangVars() {
	sdclangPath := ""
	sdclangAEFlag := ""
	sdclangFlags := ""

	product := os.Getenv("TARGET_BOARD_PLATFORM")
	aeConfigPath := os.Getenv("SDCLANG_AE_CONFIG")
	sdclangConfigPath := os.Getenv("SDCLANG_CONFIG")
	sdclangSA := os.Getenv("SDCLANG_SA_ENABLED")

	type sdclangAEConfig struct {
		SDCLANG_AE_FLAG string
	}

	// Load AE config file and set AE flag
	if file, err := os.Open(aeConfigPath); err == nil {
		decoder := json.NewDecoder(file)
		aeConfig := sdclangAEConfig{}
		if err := decoder.Decode(&aeConfig); err == nil {
			sdclangAEFlag = aeConfig.SDCLANG_AE_FLAG
		} else {
			panic(err)
		}
	}

	// Load SD Clang config file and set SD Clang variables
	var sdclangConfig interface{}
	if file, err := os.Open(sdclangConfigPath); err == nil {
		decoder := json.NewDecoder(file)
		// Parse the config file
		if err := decoder.Decode(&sdclangConfig); err == nil {
			config := sdclangConfig.(map[string]interface{})
			// Retrieve the default block
			if dev, ok := config["default"]; ok {
				devConfig := dev.(map[string]interface{})
				// FORCE_SDCLANG_OFF is required in the default block
				if _, ok := devConfig["FORCE_SDCLANG_OFF"]; ok {
					ForceSDClangOff = devConfig["FORCE_SDCLANG_OFF"].(bool)
				}
				// SDCLANG is optional in the default block
				if _, ok := devConfig["SDCLANG"]; ok {
					SDClang = devConfig["SDCLANG"].(bool)
				}
				// SDCLANG_PATH is required in the default block
				if _, ok := devConfig["SDCLANG_PATH"]; ok {
					sdclangPath = devConfig["SDCLANG_PATH"].(string)
				} else {
					panic("SDCLANG_PATH is required in the default block")
				}
				// SDCLANG_FLAGS is optional in the default block
				if _, ok := devConfig["SDCLANG_FLAGS"]; ok {
					sdclangFlags = devConfig["SDCLANG_FLAGS"].(string)
				}
			} else {
				panic("Default block is required in the SD Clang config file")
			}
			// Retrieve the device specific block if it exists in the config file
			if dev, ok := config[product]; ok {
				devConfig := dev.(map[string]interface{})
				// SDCLANG is optional in the device specific block
				if _, ok := devConfig["SDCLANG"]; ok {
					SDClang = devConfig["SDCLANG"].(bool)
				}
				// SDCLANG_PATH is optional in the device specific block
				if _, ok := devConfig["SDCLANG_PATH"]; ok {
					sdclangPath = devConfig["SDCLANG_PATH"].(string)
				}
				// SDCLANG_FLAGS is optional in the device specific block
				if _, ok := devConfig["SDCLANG_FLAGS"]; ok {
					sdclangFlags = devConfig["SDCLANG_FLAGS"].(string)
				}
			}
			b, _ := strconv.ParseBool(sdclangSA)
			if b {
				llvmsa_loc := "llvmsa"
				s := []string{sdclangFlags, "--compile-and-analyze", llvmsa_loc}
				sdclangFlags = strings.Join(s, " ")
				fmt.Println("Clang SA is enabled: ", sdclangFlags)
			} else {
				fmt.Println("Clang SA is not enabled")
			}
		} else {
			panic(err)
		}
	} else {
		fmt.Println(err)
	}

	// Override SDCLANG if the varialbe is set in the environment
	if sdclang := os.Getenv("SDCLANG"); sdclang != "" {
		if override, err := strconv.ParseBool(sdclang); err == nil {
			SDClang = override
		}
	}

	// Sanity check SDCLANG_PATH
	if envPath := os.Getenv("SDCLANG_PATH"); sdclangPath == "" && envPath == "" {
		panic("SDCLANG_PATH can not be empty")
	}

	// Override SDCLANG_PATH if the variable is set in the environment
	pctx.VariableFunc("SDClangBin", func(ctx android.PackageVarContext) string {
		if override := ctx.Config().Getenv("SDCLANG_PATH"); override != "" {
			return override
		}
		return sdclangPath
	})

	// Override SDCLANG_COMMON_FLAGS if the variable is set in the environment
	pctx.VariableFunc("SDClangFlags", func(ctx android.PackageVarContext) string {
		if override := ctx.Config().Getenv("SDCLANG_COMMON_FLAGS"); override != "" {
			return override
		}
		return sdclangAEFlag + " " + sdclangFlags
	})

	SDClangPath = sdclangPath
	// Find the path to SDLLVM's ASan libraries
	// TODO (b/117846004): Disable setting SDClangAsanLibDir due to unit test path issues
	//absPath := sdclangPath
	//if envPath := android.SdclangEnv["SDCLANG_PATH"]; envPath != "" {
	//	absPath = envPath
	//}
	//if !filepath.IsAbs(absPath) {
	//	absPath = path.Join(androidRoot, absPath)
	//}
	//
	//libDirPrefix := "../lib/clang"
	//libDir, err := ioutil.ReadDir(path.Join(absPath, libDirPrefix))
	//if err != nil {
	//	libDirPrefix = "../lib64/clang"
	//	libDir, err = ioutil.ReadDir(path.Join(absPath, libDirPrefix))
	//}
	//if err != nil {
	//	panic(err)
	//}
	//if len(libDir) != 1 || !libDir[0].IsDir() {
	//	panic("Failed to find sanitizer libraries")
	//}
	//
	//pctx.StaticVariable("SDClangAsanLibDir", path.Join(absPath, libDirPrefix, libDir[0].Name(), "lib/linux"))
}

var HostPrebuiltTag = exportedVars.ExportVariableConfigMethod("HostPrebuiltTag", android.Config.PrebuiltOS)

func ClangPath(ctx android.PathContext, file string) android.SourcePath {
	type clangToolKey string

	key := android.NewCustomOnceKey(clangToolKey(file))

	return ctx.Config().OnceSourcePath(key, func() android.SourcePath {
		return clangPath(ctx).Join(ctx, file)
	})
}

var clangPathKey = android.NewOnceKey("clangPath")

func clangPath(ctx android.PathContext) android.SourcePath {
	return ctx.Config().OnceSourcePath(clangPathKey, func() android.SourcePath {
		clangBase := ClangDefaultBase
		if override := ctx.Config().Getenv("LLVM_PREBUILTS_BASE"); override != "" {
			clangBase = override
		}
		clangVersion := ClangDefaultVersion
		if override := ctx.Config().Getenv("LLVM_PREBUILTS_VERSION"); override != "" {
			clangVersion = override
		}
		return android.PathForSource(ctx, clangBase, ctx.Config().PrebuiltOS(), clangVersion)
	})
}<|MERGE_RESOLUTION|>--- conflicted
+++ resolved
@@ -160,7 +160,8 @@
 		"-nostdlibinc",
 
 		// Enable MLGO for register allocation.
-		"-mllvm -regalloc-enable-advisor=release",
+		// TODO(b/300682355) re-enable
+		// "-mllvm -wc-enable-advisor=release",
 
 		// Emit additional debug info for AutoFDO
 		"-fdebug-info-for-profiling",
@@ -169,7 +170,7 @@
 	commonGlobalLldflags = []string{
 		"-fuse-ld=lld",
 		"-Wl,--icf=safe",
-                "-Xclang -opaque-pointers",
+		"-Xclang -opaque-pointers",
 	}
 
 	deviceGlobalCppflags = []string{
@@ -190,7 +191,8 @@
 		"-Wl,--exclude-libs,libunwind_llvm.a",
 		"-Wl,--exclude-libs,libunwind.a",
 		// Enable MLGO for register allocation.
-		"-Wl,-mllvm,-regalloc-enable-advisor=release",
+		// TODO(b/300682355) re-enable
+		// "-Wl,-mllvm,-regalloc-enable-advisor=release",
 	}
 
 	deviceGlobalLldflags = append(deviceGlobalLdflags, commonGlobalLldflags...)
@@ -397,14 +399,9 @@
 	ForceSDClangOff = false
 
 	// prebuilts/clang default settings.
-<<<<<<< HEAD
 	ClangDefaultBase = "prebuilts/clang/host"
 	// TODO(b/243545528) Match upstream version
 	ClangDefaultVersion      = "clang-r487747c"
-=======
-	ClangDefaultBase         = "prebuilts/clang/host"
-	ClangDefaultVersion      = "clang-r498229b"
->>>>>>> 11107247
 	ClangDefaultShortVersion = "17"
 
 	// Directories with warnings from Android.bp files.
