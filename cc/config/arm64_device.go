// Copyright 2015 Google Inc. All rights reserved.
//
// Licensed under the Apache License, Version 2.0 (the "License");
// you may not use this file except in compliance with the License.
// You may obtain a copy of the License at
//
//     http://www.apache.org/licenses/LICENSE-2.0
//
// Unless required by applicable law or agreed to in writing, software
// distributed under the License is distributed on an "AS IS" BASIS,
// WITHOUT WARRANTIES OR CONDITIONS OF ANY KIND, either express or implied.
// See the License for the specific language governing permissions and
// limitations under the License.

package config

import (
	"fmt"
	"strings"

	"android/soong/android"
)

var (
	arm64Cflags = []string{
		// Help catch common 32/64-bit errors.
		"-Werror=implicit-function-declaration",
	}

	arm64ArchVariantCflags = map[string][]string{
		"armv8-a": []string{
			"-march=armv8-a",
		},
		"armv8-a-branchprot": []string{
			"-march=armv8-a",
<<<<<<< HEAD
			// Disable BTI until drm vendors stop using OS libraries as sources
			// of gadgets (https://issuetracker.google.com/216395195).
			// "-mbranch-protection=pac-ret",

			// TODO(b/222303339) above change was reverted in favor of original
=======
>>>>>>> f5c3bdaf
			"-mbranch-protection=standard",
		},
		"armv8-2a": []string{
			"-march=armv8.2-a",
		},
		"armv8-2a-dotprod": []string{
			"-march=armv8.2-a+dotprod",
		},
	}

	arm64Ldflags = []string{
		"-Wl,--hash-style=gnu",
		"-Wl,-z,separate-code",
	}

	arm64Lldflags = append(arm64Ldflags,
		"-Wl,-z,max-page-size=4096")

	arm64Cppflags = []string{}

	arm64CpuVariantCflags = map[string][]string{
		"cortex-a53": []string{
			"-mcpu=cortex-a53",
		},
		"cortex-a55": []string{
			"-mcpu=cortex-a55",
		},
		"cortex-a75": []string{
			// Use the cortex-a55 since it is similar to the little
			// core (cortex-a55) and is sensitive to ordering.
			"-mcpu=cortex-a55",
		},
		"cortex-a76": []string{
			// Use the cortex-a55 since it is similar to the little
			// core (cortex-a55) and is sensitive to ordering.
			"-mcpu=cortex-a55",
		},
		"kryo": []string{
			"-mcpu=kryo",
		},
		"kryo385": []string{
			// Use cortex-a53 because kryo385 is not supported in GCC/clang.
			"-mcpu=cortex-a53",
		},
		"exynos-m1": []string{
			"-mcpu=exynos-m1",
		},
		"exynos-m2": []string{
			"-mcpu=exynos-m2",
		},
	}
)

const (
	arm64GccVersion = "4.9"
)

func init() {
	pctx.StaticVariable("arm64GccVersion", arm64GccVersion)

	pctx.SourcePathVariable("Arm64GccRoot",
		"prebuilts/gcc/${HostPrebuiltTag}/aarch64/aarch64-linux-android-${arm64GccVersion}")

	exportedVars.ExportStringListStaticVariable("Arm64Ldflags", arm64Ldflags)
	exportedVars.ExportStringListStaticVariable("Arm64Lldflags", arm64Lldflags)

	exportedVars.ExportStringListStaticVariable("Arm64Cflags", arm64Cflags)
	exportedVars.ExportStringListStaticVariable("Arm64Cppflags", arm64Cppflags)

	exportedVars.ExportVariableReferenceDict("Arm64ArchVariantCflags", arm64ArchVariantCflagsVar)
	exportedVars.ExportVariableReferenceDict("Arm64CpuVariantCflags", arm64CpuVariantCflagsVar)
	exportedVars.ExportVariableReferenceDict("Arm64CpuVariantLdflags", arm64CpuVariantLdflags)

	exportedVars.ExportStringListStaticVariable("Arm64Armv8ACflags", arm64ArchVariantCflags["armv8-a"])
	exportedVars.ExportStringListStaticVariable("Arm64Armv8ABranchProtCflags", arm64ArchVariantCflags["armv8-a-branchprot"])
	exportedVars.ExportStringListStaticVariable("Arm64Armv82ACflags", arm64ArchVariantCflags["armv8-2a"])
	exportedVars.ExportStringListStaticVariable("Arm64Armv82ADotprodCflags", arm64ArchVariantCflags["armv8-2a-dotprod"])

	exportedVars.ExportStringListStaticVariable("Arm64CortexA53Cflags", arm64CpuVariantCflags["cortex-a53"])
	exportedVars.ExportStringListStaticVariable("Arm64CortexA55Cflags", arm64CpuVariantCflags["cortex-a55"])
	exportedVars.ExportStringListStaticVariable("Arm64KryoCflags", arm64CpuVariantCflags["kryo"])
	exportedVars.ExportStringListStaticVariable("Arm64ExynosM1Cflags", arm64CpuVariantCflags["exynos-m1"])
	exportedVars.ExportStringListStaticVariable("Arm64ExynosM2Cflags", arm64CpuVariantCflags["exynos-m2"])

	exportedVars.ExportStringListStaticVariable("Arm64FixCortexA53Ldflags", []string{"-Wl,--fix-cortex-a53-843419"})
}

var (
	arm64ArchVariantCflagsVar = map[string]string{
		"armv8-a":            "${config.Arm64Armv8ACflags}",
		"armv8-a-branchprot": "${config.Arm64Armv8ABranchProtCflags}",
		"armv8-2a":           "${config.Arm64Armv82ACflags}",
		"armv8-2a-dotprod":   "${config.Arm64Armv82ADotprodCflags}",
	}

	arm64CpuVariantCflagsVar = map[string]string{
		"cortex-a53": "${config.Arm64CortexA53Cflags}",
		"cortex-a55": "${config.Arm64CortexA55Cflags}",
		"cortex-a72": "${config.Arm64CortexA53Cflags}",
		"cortex-a73": "${config.Arm64CortexA53Cflags}",
		"cortex-a75": "${config.Arm64CortexA55Cflags}",
		"cortex-a76": "${config.Arm64CortexA55Cflags}",
		"kryo":       "${config.Arm64KryoCflags}",
		"kryo385":    "${config.Arm64CortexA53Cflags}",
		"exynos-m1":  "${config.Arm64ExynosM1Cflags}",
		"exynos-m2":  "${config.Arm64ExynosM2Cflags}",
	}

	arm64CpuVariantLdflags = map[string]string{
		"cortex-a53": "${config.Arm64FixCortexA53Ldflags}",
		"cortex-a72": "${config.Arm64FixCortexA53Ldflags}",
		"cortex-a73": "${config.Arm64FixCortexA53Ldflags}",
		"kryo":       "${config.Arm64FixCortexA53Ldflags}",
		"exynos-m1":  "${config.Arm64FixCortexA53Ldflags}",
		"exynos-m2":  "${config.Arm64FixCortexA53Ldflags}",
	}
)

type toolchainArm64 struct {
	toolchainBionic
	toolchain64Bit

	ldflags         string
	lldflags        string
	toolchainCflags string
}

func (t *toolchainArm64) Name() string {
	return "arm64"
}

func (t *toolchainArm64) GccRoot() string {
	return "${config.Arm64GccRoot}"
}

func (t *toolchainArm64) GccTriple() string {
	return "aarch64-linux-android"
}

func (t *toolchainArm64) GccVersion() string {
	return arm64GccVersion
}

func (t *toolchainArm64) IncludeFlags() string {
	return ""
}

func (t *toolchainArm64) ClangTriple() string {
	return t.GccTriple()
}

func (t *toolchainArm64) Cflags() string {
	return "${config.Arm64Cflags}"
}

func (t *toolchainArm64) Cppflags() string {
	return "${config.Arm64Cppflags}"
}

func (t *toolchainArm64) Ldflags() string {
	return t.ldflags
}

func (t *toolchainArm64) Lldflags() string {
	return t.lldflags
}

func (t *toolchainArm64) ToolchainCflags() string {
	return t.toolchainCflags
}

func (toolchainArm64) LibclangRuntimeLibraryArch() string {
	return "aarch64"
}

func arm64ToolchainFactory(arch android.Arch) Toolchain {
	switch arch.ArchVariant {
	case "armv8-a":
	case "armv8-a-branchprot":
	case "armv8-2a":
	case "armv8-2a-dotprod":
		// Nothing extra for armv8-a/armv8-2a
	default:
		panic(fmt.Sprintf("Unknown ARM architecture version: %q", arch.ArchVariant))
	}

	toolchainCflags := []string{arm64ArchVariantCflagsVar[arch.ArchVariant]}
	toolchainCflags = append(toolchainCflags,
		variantOrDefault(arm64CpuVariantCflagsVar, arch.CpuVariant))

	extraLdflags := variantOrDefault(arm64CpuVariantLdflags, arch.CpuVariant)
	return &toolchainArm64{
		ldflags: strings.Join([]string{
			"${config.Arm64Ldflags}",
			extraLdflags,
		}, " "),
		lldflags: strings.Join([]string{
			"${config.Arm64Lldflags}",
			extraLdflags,
		}, " "),
		toolchainCflags: strings.Join(toolchainCflags, " "),
	}
}

func init() {
	registerToolchainFactory(android.Android, android.Arm64, arm64ToolchainFactory)
}<|MERGE_RESOLUTION|>--- conflicted
+++ resolved
@@ -33,14 +33,6 @@
 		},
 		"armv8-a-branchprot": []string{
 			"-march=armv8-a",
-<<<<<<< HEAD
-			// Disable BTI until drm vendors stop using OS libraries as sources
-			// of gadgets (https://issuetracker.google.com/216395195).
-			// "-mbranch-protection=pac-ret",
-
-			// TODO(b/222303339) above change was reverted in favor of original
-=======
->>>>>>> f5c3bdaf
 			"-mbranch-protection=standard",
 		},
 		"armv8-2a": []string{
