--- conflicted
+++ resolved
@@ -21,895 +21,6 @@
 	"android/soong/android"
 )
 
-<<<<<<< HEAD
-// This interface overrides snapshot.SnapshotImage to implement cc module specific functions
-type SnapshotImage interface {
-	snapshot.SnapshotImage
-
-	// The image variant name for this snapshot image.
-	// For example, recovery snapshot image will return "recovery", and vendor snapshot image will
-	// return "vendor." + version.
-	imageVariantName(cfg android.DeviceConfig) string
-
-	// The variant suffix for snapshot modules. For example, vendor snapshot modules will have
-	// ".vendor" as their suffix.
-	moduleNameSuffix() string
-}
-
-type vendorSnapshotImage struct {
-	*snapshot.VendorSnapshotImage
-}
-
-type recoverySnapshotImage struct {
-	*snapshot.RecoverySnapshotImage
-}
-
-type ramdiskSnapshotImage struct {
-	*snapshot.RamdiskSnapshotImage
-}
-
-func (vendorSnapshotImage) imageVariantName(cfg android.DeviceConfig) string {
-	return VendorVariationPrefix + cfg.VndkVersion()
-}
-
-func (vendorSnapshotImage) moduleNameSuffix() string {
-	return VendorSuffix
-}
-
-func (recoverySnapshotImage) imageVariantName(cfg android.DeviceConfig) string {
-	return android.RecoveryVariation
-}
-
-func (recoverySnapshotImage) moduleNameSuffix() string {
-	return RecoverySuffix
-}
-
-func (ramdiskSnapshotImage) imageVariantName(cfg android.DeviceConfig) string {
-	return android.RamdiskVariation
-}
-
-func (ramdiskSnapshotImage) moduleNameSuffix() string {
-	return RamdiskSuffix
-}
-
-// Override existing vendor, recovery and ramdisk snapshot for cc module specific extra functions
-var VendorSnapshotImageSingleton vendorSnapshotImage = vendorSnapshotImage{&snapshot.VendorSnapshotImageSingleton}
-var RecoverySnapshotImageSingleton recoverySnapshotImage = recoverySnapshotImage{&snapshot.RecoverySnapshotImageSingleton}
-var RamdiskSnapshotImageSingleton ramdiskSnapshotImage = ramdiskSnapshotImage{&snapshot.RamdiskSnapshotImageSingleton}
-
-func RegisterVendorSnapshotModules(ctx android.RegistrationContext) {
-	ctx.RegisterModuleType("vendor_snapshot", vendorSnapshotFactory)
-	ctx.RegisterModuleType("vendor_snapshot_shared", VendorSnapshotSharedFactory)
-	ctx.RegisterModuleType("vendor_snapshot_static", VendorSnapshotStaticFactory)
-	ctx.RegisterModuleType("vendor_snapshot_header", VendorSnapshotHeaderFactory)
-	ctx.RegisterModuleType("vendor_snapshot_binary", VendorSnapshotBinaryFactory)
-	ctx.RegisterModuleType("vendor_snapshot_object", VendorSnapshotObjectFactory)
-}
-
-func RegisterRecoverySnapshotModules(ctx android.RegistrationContext) {
-	ctx.RegisterModuleType("recovery_snapshot", recoverySnapshotFactory)
-	ctx.RegisterModuleType("recovery_snapshot_shared", RecoverySnapshotSharedFactory)
-	ctx.RegisterModuleType("recovery_snapshot_static", RecoverySnapshotStaticFactory)
-	ctx.RegisterModuleType("recovery_snapshot_header", RecoverySnapshotHeaderFactory)
-	ctx.RegisterModuleType("recovery_snapshot_binary", RecoverySnapshotBinaryFactory)
-	ctx.RegisterModuleType("recovery_snapshot_object", RecoverySnapshotObjectFactory)
-}
-
-func RegisterRamdiskSnapshotModules(ctx android.RegistrationContext) {
-	ctx.RegisterModuleType("ramdisk_snapshot", ramdiskSnapshotFactory)
-	ctx.RegisterModuleType("ramdisk_snapshot_shared", RamdiskSnapshotSharedFactory)
-	ctx.RegisterModuleType("ramdisk_snapshot_static", RamdiskSnapshotStaticFactory)
-	ctx.RegisterModuleType("ramdisk_snapshot_header", RamdiskSnapshotHeaderFactory)
-	ctx.RegisterModuleType("ramdisk_snapshot_binary", RamdiskSnapshotBinaryFactory)
-	ctx.RegisterModuleType("ramdisk_snapshot_object", RamdiskSnapshotObjectFactory)
-}
-
-func init() {
-	RegisterVendorSnapshotModules(android.InitRegistrationContext)
-	RegisterRecoverySnapshotModules(android.InitRegistrationContext)
-	RegisterRamdiskSnapshotModules(android.InitRegistrationContext)
-	android.RegisterMakeVarsProvider(pctx, snapshotMakeVarsProvider)
-}
-
-const (
-	snapshotHeaderSuffix = "_header."
-	SnapshotSharedSuffix = "_shared."
-	SnapshotStaticSuffix = "_static."
-	snapshotBinarySuffix = "_binary."
-	snapshotObjectSuffix = "_object."
-	SnapshotRlibSuffix   = "_rlib."
-	SnapshotDylibSuffix  = "_dylib."
-)
-
-type SnapshotProperties struct {
-	Header_libs []string `android:"arch_variant"`
-	Static_libs []string `android:"arch_variant"`
-	Shared_libs []string `android:"arch_variant"`
-	Rlibs       []string `android:"arch_variant"`
-	Dylibs      []string `android:"arch_variant"`
-	Vndk_libs   []string `android:"arch_variant"`
-	Binaries    []string `android:"arch_variant"`
-	Objects     []string `android:"arch_variant"`
-}
-
-type snapshotModule struct {
-	android.ModuleBase
-
-	properties SnapshotProperties
-
-	baseSnapshot BaseSnapshotDecorator
-
-	image SnapshotImage
-}
-
-func (s *snapshotModule) ImageMutatorBegin(ctx android.BaseModuleContext) {
-	cfg := ctx.DeviceConfig()
-	if !s.image.IsUsingSnapshot(cfg) || s.image.TargetSnapshotVersion(cfg) != s.baseSnapshot.Version() {
-		s.Disable()
-	}
-}
-
-func (s *snapshotModule) CoreVariantNeeded(ctx android.BaseModuleContext) bool {
-	return false
-}
-
-func (s *snapshotModule) RamdiskVariantNeeded(ctx android.BaseModuleContext) bool {
-	return false
-}
-
-func (s *snapshotModule) VendorRamdiskVariantNeeded(ctx android.BaseModuleContext) bool {
-	return false
-}
-
-func (s *snapshotModule) DebugRamdiskVariantNeeded(ctx android.BaseModuleContext) bool {
-	return false
-}
-
-func (s *snapshotModule) RecoveryVariantNeeded(ctx android.BaseModuleContext) bool {
-	return false
-}
-
-func (s *snapshotModule) ExtraImageVariations(ctx android.BaseModuleContext) []string {
-	return []string{s.image.imageVariantName(ctx.DeviceConfig())}
-}
-
-func (s *snapshotModule) SetImageVariation(ctx android.BaseModuleContext, variation string, module android.Module) {
-}
-
-func (s *snapshotModule) GenerateAndroidBuildActions(ctx android.ModuleContext) {
-	// Nothing, the snapshot module is only used to forward dependency information in DepsMutator.
-}
-
-func getSnapshotNameSuffix(moduleSuffix, version, arch string) string {
-	versionSuffix := version
-	if arch != "" {
-		versionSuffix += "." + arch
-	}
-	return moduleSuffix + versionSuffix
-}
-
-func (s *snapshotModule) DepsMutator(ctx android.BottomUpMutatorContext) {
-	collectSnapshotMap := func(names []string, snapshotSuffix, moduleSuffix string) map[string]string {
-		snapshotMap := make(map[string]string)
-		for _, name := range names {
-			snapshotMap[name] = name +
-				getSnapshotNameSuffix(snapshotSuffix+moduleSuffix,
-					s.baseSnapshot.Version(),
-					ctx.DeviceConfig().Arches()[0].ArchType.String())
-		}
-		return snapshotMap
-	}
-
-	snapshotSuffix := s.image.moduleNameSuffix()
-	headers := collectSnapshotMap(s.properties.Header_libs, snapshotSuffix, snapshotHeaderSuffix)
-	binaries := collectSnapshotMap(s.properties.Binaries, snapshotSuffix, snapshotBinarySuffix)
-	objects := collectSnapshotMap(s.properties.Objects, snapshotSuffix, snapshotObjectSuffix)
-	staticLibs := collectSnapshotMap(s.properties.Static_libs, snapshotSuffix, SnapshotStaticSuffix)
-	sharedLibs := collectSnapshotMap(s.properties.Shared_libs, snapshotSuffix, SnapshotSharedSuffix)
-	rlibs := collectSnapshotMap(s.properties.Rlibs, snapshotSuffix, SnapshotRlibSuffix)
-	dylibs := collectSnapshotMap(s.properties.Dylibs, snapshotSuffix, SnapshotDylibSuffix)
-	vndkLibs := collectSnapshotMap(s.properties.Vndk_libs, "", vndkSuffix)
-	for k, v := range vndkLibs {
-		sharedLibs[k] = v
-	}
-
-	android.SetProvider(ctx, SnapshotInfoProvider, SnapshotInfo{
-		HeaderLibs: headers,
-		Binaries:   binaries,
-		Objects:    objects,
-		StaticLibs: staticLibs,
-		SharedLibs: sharedLibs,
-		Rlibs:      rlibs,
-		Dylibs:     dylibs,
-	})
-}
-
-type SnapshotInfo struct {
-	HeaderLibs, Binaries, Objects, StaticLibs, SharedLibs, Rlibs, Dylibs map[string]string
-}
-
-var SnapshotInfoProvider = blueprint.NewMutatorProvider[SnapshotInfo]("deps")
-
-var _ android.ImageInterface = (*snapshotModule)(nil)
-
-func snapshotMakeVarsProvider(ctx android.MakeVarsContext) {
-	snapshotSet := map[string]struct{}{}
-	ctx.VisitAllModules(func(m android.Module) {
-		if s, ok := m.(*snapshotModule); ok {
-			if _, ok := snapshotSet[s.Name()]; ok {
-				// arch variant generates duplicated modules
-				// skip this as we only need to know the path of the module.
-				return
-			}
-			snapshotSet[s.Name()] = struct{}{}
-			imageNameVersion := strings.Split(s.image.imageVariantName(ctx.DeviceConfig()), ".")
-			ctx.Strict(
-				strings.Join([]string{strings.ToUpper(imageNameVersion[0]), s.baseSnapshot.Version(), "SNAPSHOT_DIR"}, "_"),
-				ctx.ModuleDir(s))
-		}
-	})
-}
-
-func vendorSnapshotFactory() android.Module {
-	return snapshotFactory(VendorSnapshotImageSingleton)
-}
-
-func recoverySnapshotFactory() android.Module {
-	return snapshotFactory(RecoverySnapshotImageSingleton)
-}
-
-func ramdiskSnapshotFactory() android.Module {
-	return snapshotFactory(RamdiskSnapshotImageSingleton)
-}
-
-func snapshotFactory(image SnapshotImage) android.Module {
-	snapshotModule := &snapshotModule{}
-	snapshotModule.image = image
-	snapshotModule.AddProperties(
-		&snapshotModule.properties,
-		&snapshotModule.baseSnapshot.baseProperties)
-	android.InitAndroidArchModule(snapshotModule, android.DeviceSupported, android.MultilibBoth)
-	return snapshotModule
-}
-
-type BaseSnapshotDecoratorProperties struct {
-	// snapshot version.
-	Version string
-
-	// Target arch name of the snapshot (e.g. 'arm64' for variant 'aosp_arm64')
-	Target_arch string
-
-	// Suffix to be added to the module name when exporting to Android.mk, e.g. ".vendor".
-	Androidmk_suffix string `blueprint:"mutated"`
-
-	// Suffix to be added to the module name, e.g., vendor_shared,
-	// recovery_shared, etc.
-	ModuleSuffix string `blueprint:"mutated"`
-}
-
-// BaseSnapshotDecorator provides common basic functions for all snapshot modules, such as snapshot
-// version, snapshot arch, etc. It also adds a special suffix to Soong module name, so it doesn't
-// collide with source modules. e.g. the following example module,
-//
-//	vendor_snapshot_static {
-//	    name: "libbase",
-//	    arch: "arm64",
-//	    version: 30,
-//	    ...
-//	}
-//
-// will be seen as "libbase.vendor_static.30.arm64" by Soong.
-type BaseSnapshotDecorator struct {
-	baseProperties BaseSnapshotDecoratorProperties
-	Image          SnapshotImage
-}
-
-func (p *BaseSnapshotDecorator) Name(name string) string {
-	return name + p.NameSuffix()
-}
-
-func (p *BaseSnapshotDecorator) NameSuffix() string {
-	return getSnapshotNameSuffix(p.moduleSuffix(), p.Version(), p.Arch())
-}
-
-func (p *BaseSnapshotDecorator) Version() string {
-	return p.baseProperties.Version
-}
-
-func (p *BaseSnapshotDecorator) Arch() string {
-	return p.baseProperties.Target_arch
-}
-
-func (p *BaseSnapshotDecorator) moduleSuffix() string {
-	return p.baseProperties.ModuleSuffix
-}
-
-func (p *BaseSnapshotDecorator) IsSnapshotPrebuilt() bool {
-	return true
-}
-
-func (p *BaseSnapshotDecorator) SnapshotAndroidMkSuffix() string {
-	return p.baseProperties.Androidmk_suffix
-}
-
-func (p *BaseSnapshotDecorator) SetSnapshotAndroidMkSuffix(ctx android.ModuleContext, variant string) {
-	// If there are any 2 or more variations among {core, product, vendor, recovery}
-	// we have to add the androidmk suffix to avoid duplicate modules with the same
-	// name.
-	variations := append(ctx.Target().Variations(), blueprint.Variation{
-		Mutator:   "image",
-		Variation: android.CoreVariation})
-
-	if ctx.OtherModuleFarDependencyVariantExists(variations, ctx.Module().(LinkableInterface).BaseModuleName()) {
-		p.baseProperties.Androidmk_suffix = p.Image.moduleNameSuffix()
-		return
-	}
-
-	variations = append(ctx.Target().Variations(), blueprint.Variation{
-		Mutator:   "image",
-		Variation: ProductVariationPrefix + ctx.DeviceConfig().PlatformVndkVersion()})
-
-	if ctx.OtherModuleFarDependencyVariantExists(variations, ctx.Module().(LinkableInterface).BaseModuleName()) {
-		p.baseProperties.Androidmk_suffix = p.Image.moduleNameSuffix()
-		return
-	}
-
-	images := []SnapshotImage{VendorSnapshotImageSingleton, RecoverySnapshotImageSingleton, RamdiskSnapshotImageSingleton}
-
-	for _, image := range images {
-		if p.Image == image {
-			continue
-		}
-		variations = append(ctx.Target().Variations(), blueprint.Variation{
-			Mutator:   "image",
-			Variation: image.imageVariantName(ctx.DeviceConfig())})
-
-		if ctx.OtherModuleFarDependencyVariantExists(variations,
-			ctx.Module().(LinkableInterface).BaseModuleName()+
-				getSnapshotNameSuffix(
-					image.moduleNameSuffix()+variant,
-					p.Version(),
-					ctx.DeviceConfig().Arches()[0].ArchType.String())) {
-			p.baseProperties.Androidmk_suffix = p.Image.moduleNameSuffix()
-			return
-		}
-	}
-
-	p.baseProperties.Androidmk_suffix = ""
-}
-
-// Call this with a module suffix after creating a snapshot module, such as
-// vendorSnapshotSharedSuffix, recoverySnapshotBinarySuffix, etc.
-func (p *BaseSnapshotDecorator) Init(m LinkableInterface, image SnapshotImage, moduleSuffix string) {
-	p.Image = image
-	p.baseProperties.ModuleSuffix = image.moduleNameSuffix() + moduleSuffix
-	m.AddProperties(&p.baseProperties)
-	android.AddLoadHook(m, func(ctx android.LoadHookContext) {
-		vendorSnapshotLoadHook(ctx, p)
-	})
-}
-
-// vendorSnapshotLoadHook disables snapshots if it's not BOARD_VNDK_VERSION.
-// As vendor snapshot is only for vendor, such modules won't be used at all.
-func vendorSnapshotLoadHook(ctx android.LoadHookContext, p *BaseSnapshotDecorator) {
-	if p.Version() != ctx.DeviceConfig().VndkVersion() {
-		ctx.Module().Disable()
-		return
-	}
-}
-
-// Module definitions for snapshots of libraries (shared, static, header).
-//
-// Modules (vendor|recovery)_snapshot_(shared|static|header) are defined here. Shared libraries and
-// static libraries have their prebuilt library files (.so for shared, .a for static) as their src,
-// which can be installed or linked against. Also they export flags needed when linked, such as
-// include directories, c flags, sanitize dependency information, etc.
-//
-// These modules are auto-generated by development/vendor_snapshot/update.py.
-type SnapshotLibraryProperties struct {
-	// Prebuilt file for each arch.
-	Src *string `android:"arch_variant"`
-
-	// list of directories that will be added to the include path (using -I).
-	Export_include_dirs []string `android:"arch_variant"`
-
-	// list of directories that will be added to the system path (using -isystem).
-	Export_system_include_dirs []string `android:"arch_variant"`
-
-	// list of flags that will be used for any module that links against this module.
-	Export_flags []string `android:"arch_variant"`
-
-	// Whether this prebuilt needs to depend on sanitize ubsan runtime or not.
-	Sanitize_ubsan_dep *bool `android:"arch_variant"`
-
-	// Whether this prebuilt needs to depend on sanitize minimal runtime or not.
-	Sanitize_minimal_dep *bool `android:"arch_variant"`
-}
-
-type SnapshotSanitizer interface {
-	IsSanitizerAvailable(t SanitizerType) bool
-	SetSanitizerVariation(t SanitizerType, enabled bool)
-	IsSanitizerEnabled(t SanitizerType) bool
-	IsUnsanitizedVariant() bool
-}
-
-type snapshotLibraryDecorator struct {
-	BaseSnapshotDecorator
-	*libraryDecorator
-	properties          SnapshotLibraryProperties
-	sanitizerProperties struct {
-		SanitizerVariation SanitizerType `blueprint:"mutated"`
-
-		// Library flags for cfi variant.
-		Cfi SnapshotLibraryProperties `android:"arch_variant"`
-
-		// Library flags for hwasan variant.
-		Hwasan SnapshotLibraryProperties `android:"arch_variant"`
-	}
-}
-
-func (p *snapshotLibraryDecorator) linkerFlags(ctx ModuleContext, flags Flags) Flags {
-	p.libraryDecorator.libName = strings.TrimSuffix(ctx.ModuleName(), p.NameSuffix())
-	return p.libraryDecorator.linkerFlags(ctx, flags)
-}
-
-func (p *snapshotLibraryDecorator) MatchesWithDevice(config android.DeviceConfig) bool {
-	arches := config.Arches()
-	if len(arches) == 0 || arches[0].ArchType.String() != p.Arch() {
-		return false
-	}
-	if !p.header() && p.properties.Src == nil {
-		return false
-	}
-	return true
-}
-
-// cc modules' link functions are to link compiled objects into final binaries.
-// As snapshots are prebuilts, this just returns the prebuilt binary after doing things which are
-// done by normal library decorator, e.g. exporting flags.
-func (p *snapshotLibraryDecorator) link(ctx ModuleContext, flags Flags, deps PathDeps, objs Objects) android.Path {
-	var variant string
-	if p.shared() {
-		variant = SnapshotSharedSuffix
-	} else if p.static() {
-		variant = SnapshotStaticSuffix
-	} else {
-		variant = snapshotHeaderSuffix
-	}
-
-	p.SetSnapshotAndroidMkSuffix(ctx, variant)
-
-	if p.header() {
-		return p.libraryDecorator.link(ctx, flags, deps, objs)
-	}
-
-	if p.IsSanitizerEnabled(cfi) {
-		p.properties = p.sanitizerProperties.Cfi
-	} else if p.IsSanitizerEnabled(Hwasan) {
-		p.properties = p.sanitizerProperties.Hwasan
-	}
-
-	if !p.MatchesWithDevice(ctx.DeviceConfig()) {
-		return nil
-	}
-
-	// Flags specified directly to this module.
-	p.libraryDecorator.reexportDirs(android.PathsForModuleSrc(ctx, p.properties.Export_include_dirs)...)
-	p.libraryDecorator.reexportSystemDirs(android.PathsForModuleSrc(ctx, p.properties.Export_system_include_dirs)...)
-	p.libraryDecorator.reexportFlags(p.properties.Export_flags...)
-
-	// Flags reexported from dependencies. (e.g. vndk_prebuilt_shared)
-	p.libraryDecorator.reexportDirs(deps.ReexportedDirs...)
-	p.libraryDecorator.reexportSystemDirs(deps.ReexportedSystemDirs...)
-	p.libraryDecorator.reexportFlags(deps.ReexportedFlags...)
-	p.libraryDecorator.reexportDeps(deps.ReexportedDeps...)
-	p.libraryDecorator.addExportedGeneratedHeaders(deps.ReexportedGeneratedHeaders...)
-
-	in := android.PathForModuleSrc(ctx, *p.properties.Src)
-	p.unstrippedOutputFile = in
-
-	if p.shared() {
-		libName := in.Base()
-
-		// Optimize out relinking against shared libraries whose interface hasn't changed by
-		// depending on a table of contents file instead of the library itself.
-		tocFile := android.PathForModuleOut(ctx, libName+".toc")
-		p.tocFile = android.OptionalPathForPath(tocFile)
-		TransformSharedObjectToToc(ctx, in, tocFile)
-
-		android.SetProvider(ctx, SharedLibraryInfoProvider, SharedLibraryInfo{
-			SharedLibrary: in,
-			Target:        ctx.Target(),
-
-			TableOfContents: p.tocFile,
-		})
-	}
-
-	if p.static() {
-		depSet := android.NewDepSetBuilder[android.Path](android.TOPOLOGICAL).Direct(in).Build()
-		android.SetProvider(ctx, StaticLibraryInfoProvider, StaticLibraryInfo{
-			StaticLibrary: in,
-
-			TransitiveStaticLibrariesForOrdering: depSet,
-		})
-	}
-
-	p.libraryDecorator.flagExporter.setProvider(ctx)
-
-	return in
-}
-
-func (p *snapshotLibraryDecorator) install(ctx ModuleContext, file android.Path) {
-	if p.MatchesWithDevice(ctx.DeviceConfig()) && p.shared() {
-		p.baseInstaller.install(ctx, file)
-	}
-}
-
-func (p *snapshotLibraryDecorator) nativeCoverage() bool {
-	return false
-}
-
-var _ SnapshotSanitizer = (*snapshotLibraryDecorator)(nil)
-
-func (p *snapshotLibraryDecorator) IsSanitizerAvailable(t SanitizerType) bool {
-	switch t {
-	case cfi:
-		return p.sanitizerProperties.Cfi.Src != nil
-	case Hwasan:
-		return p.sanitizerProperties.Hwasan.Src != nil
-	default:
-		return false
-	}
-}
-
-func (p *snapshotLibraryDecorator) SetSanitizerVariation(t SanitizerType, enabled bool) {
-	if !enabled || p.IsSanitizerEnabled(t) {
-		return
-	}
-	if !p.IsUnsanitizedVariant() {
-		panic(fmt.Errorf("snapshot Sanitizer must be one of Cfi or Hwasan but not both"))
-	}
-	p.sanitizerProperties.SanitizerVariation = t
-}
-
-func (p *snapshotLibraryDecorator) IsSanitizerEnabled(t SanitizerType) bool {
-	return p.sanitizerProperties.SanitizerVariation == t
-}
-
-func (p *snapshotLibraryDecorator) IsUnsanitizedVariant() bool {
-	return !p.IsSanitizerEnabled(Asan) &&
-		!p.IsSanitizerEnabled(Hwasan)
-}
-
-func snapshotLibraryFactory(image SnapshotImage, moduleSuffix string) (*Module, *snapshotLibraryDecorator) {
-	module, library := NewLibrary(android.DeviceSupported)
-
-	module.stl = nil
-	module.sanitize = nil
-	library.disableStripping()
-
-	prebuilt := &snapshotLibraryDecorator{
-		libraryDecorator: library,
-	}
-
-	prebuilt.baseLinker.Properties.No_libcrt = BoolPtr(true)
-	prebuilt.baseLinker.Properties.Nocrt = BoolPtr(true)
-
-	// Prevent default system libs (libc, libm, and libdl) from being linked
-	if prebuilt.baseLinker.Properties.System_shared_libs == nil {
-		prebuilt.baseLinker.Properties.System_shared_libs = []string{}
-	}
-
-	module.compiler = nil
-	module.linker = prebuilt
-	module.installer = prebuilt
-
-	prebuilt.Init(module, image, moduleSuffix)
-	module.AddProperties(
-		&prebuilt.properties,
-		&prebuilt.sanitizerProperties,
-	)
-
-	return module, prebuilt
-}
-
-// vendor_snapshot_shared is a special prebuilt shared library which is auto-generated by
-// development/vendor_snapshot/update.py. As a part of vendor snapshot, vendor_snapshot_shared
-// overrides the vendor variant of the cc shared library with the same name, if BOARD_VNDK_VERSION
-// is set.
-func VendorSnapshotSharedFactory() android.Module {
-	module, prebuilt := snapshotLibraryFactory(VendorSnapshotImageSingleton, SnapshotSharedSuffix)
-	prebuilt.libraryDecorator.BuildOnlyShared()
-	return module.Init()
-}
-
-// recovery_snapshot_shared is a special prebuilt shared library which is auto-generated by
-// development/vendor_snapshot/update.py. As a part of recovery snapshot, recovery_snapshot_shared
-// overrides the recovery variant of the cc shared library with the same name, if BOARD_VNDK_VERSION
-// is set.
-func RecoverySnapshotSharedFactory() android.Module {
-	module, prebuilt := snapshotLibraryFactory(RecoverySnapshotImageSingleton, SnapshotSharedSuffix)
-	prebuilt.libraryDecorator.BuildOnlyShared()
-	return module.Init()
-}
-
-// ramdisk_snapshot_shared is a special prebuilt shared library which is auto-generated by
-// development/vendor_snapshot/update.py. As a part of ramdisk snapshot, ramdisk_snapshot_shared
-// overrides the ramdisk variant of the cc shared library with the same name, if BOARD_VNDK_VERSION
-// is set.
-func RamdiskSnapshotSharedFactory() android.Module {
-	module, prebuilt := snapshotLibraryFactory(RamdiskSnapshotImageSingleton, SnapshotSharedSuffix)
-	prebuilt.libraryDecorator.BuildOnlyShared()
-	return module.Init()
-}
-
-// vendor_snapshot_static is a special prebuilt static library which is auto-generated by
-// development/vendor_snapshot/update.py. As a part of vendor snapshot, vendor_snapshot_static
-// overrides the vendor variant of the cc static library with the same name, if BOARD_VNDK_VERSION
-// is set.
-func VendorSnapshotStaticFactory() android.Module {
-	module, prebuilt := snapshotLibraryFactory(VendorSnapshotImageSingleton, SnapshotStaticSuffix)
-	prebuilt.libraryDecorator.BuildOnlyStatic()
-	return module.Init()
-}
-
-// recovery_snapshot_static is a special prebuilt static library which is auto-generated by
-// development/vendor_snapshot/update.py. As a part of recovery snapshot, recovery_snapshot_static
-// overrides the recovery variant of the cc static library with the same name, if BOARD_VNDK_VERSION
-// is set.
-func RecoverySnapshotStaticFactory() android.Module {
-	module, prebuilt := snapshotLibraryFactory(RecoverySnapshotImageSingleton, SnapshotStaticSuffix)
-	prebuilt.libraryDecorator.BuildOnlyStatic()
-	return module.Init()
-}
-
-// ramdisk_snapshot_static is a special prebuilt static library which is auto-generated by
-// development/vendor_snapshot/update.py. As a part of ramdisk snapshot, ramdisk_snapshot_static
-// overrides the ramdisk variant of the cc static library with the same name, if BOARD_VNDK_VERSION
-// is set.
-func RamdiskSnapshotStaticFactory() android.Module {
-	module, prebuilt := snapshotLibraryFactory(RamdiskSnapshotImageSingleton, SnapshotStaticSuffix)
-	prebuilt.libraryDecorator.BuildOnlyStatic()
-	return module.Init()
-}
-
-// vendor_snapshot_header is a special header library which is auto-generated by
-// development/vendor_snapshot/update.py. As a part of vendor snapshot, vendor_snapshot_header
-// overrides the vendor variant of the cc header library with the same name, if BOARD_VNDK_VERSION
-// is set.
-func VendorSnapshotHeaderFactory() android.Module {
-	module, prebuilt := snapshotLibraryFactory(VendorSnapshotImageSingleton, snapshotHeaderSuffix)
-	prebuilt.libraryDecorator.HeaderOnly()
-	return module.Init()
-}
-
-// recovery_snapshot_header is a special header library which is auto-generated by
-// development/vendor_snapshot/update.py. As a part of recovery snapshot, recovery_snapshot_header
-// overrides the recovery variant of the cc header library with the same name, if BOARD_VNDK_VERSION
-// is set.
-func RecoverySnapshotHeaderFactory() android.Module {
-	module, prebuilt := snapshotLibraryFactory(RecoverySnapshotImageSingleton, snapshotHeaderSuffix)
-	prebuilt.libraryDecorator.HeaderOnly()
-	return module.Init()
-}
-
-// ramdisk_snapshot_header is a special header library which is auto-generated by
-// development/vendor_snapshot/update.py. As a part of ramdisk snapshot, ramdisk_snapshot_header
-// overrides the ramdisk variant of the cc header library with the same name, if BOARD_VNDK_VERSION
-// is set.
-func RamdiskSnapshotHeaderFactory() android.Module {
-	module, prebuilt := snapshotLibraryFactory(RamdiskSnapshotImageSingleton, snapshotHeaderSuffix)
-	prebuilt.libraryDecorator.HeaderOnly()
-	return module.Init()
-}
-
-// Module definitions for snapshots of executable binaries.
-//
-// Modules (vendor|recovery)_snapshot_binary are defined here. They have their prebuilt executable
-// binaries (e.g. toybox, sh) as their src, which can be installed.
-//
-// These modules are auto-generated by development/vendor_snapshot/update.py.
-type snapshotBinaryProperties struct {
-	// Prebuilt file for each arch.
-	Src *string `android:"arch_variant"`
-}
-
-type snapshotBinaryDecorator struct {
-	BaseSnapshotDecorator
-	*binaryDecorator
-	properties snapshotBinaryProperties
-}
-
-func (p *snapshotBinaryDecorator) MatchesWithDevice(config android.DeviceConfig) bool {
-	if config.DeviceArch() != p.Arch() {
-		return false
-	}
-	if p.properties.Src == nil {
-		return false
-	}
-	return true
-}
-
-// cc modules' link functions are to link compiled objects into final binaries.
-// As snapshots are prebuilts, this just returns the prebuilt binary
-func (p *snapshotBinaryDecorator) link(ctx ModuleContext, flags Flags, deps PathDeps, objs Objects) android.Path {
-	p.SetSnapshotAndroidMkSuffix(ctx, snapshotBinarySuffix)
-
-	if !p.MatchesWithDevice(ctx.DeviceConfig()) {
-		return nil
-	}
-
-	in := android.PathForModuleSrc(ctx, *p.properties.Src)
-	p.unstrippedOutputFile = in
-	binName := in.Base()
-
-	// use cpExecutable to make it executable
-	outputFile := android.PathForModuleOut(ctx, binName)
-	ctx.Build(pctx, android.BuildParams{
-		Rule:        android.CpExecutable,
-		Description: "prebuilt",
-		Output:      outputFile,
-		Input:       in,
-	})
-
-	// binary snapshots need symlinking
-	p.setSymlinkList(ctx)
-
-	return outputFile
-}
-
-func (p *snapshotBinaryDecorator) nativeCoverage() bool {
-	return false
-}
-
-// vendor_snapshot_binary is a special prebuilt executable binary which is auto-generated by
-// development/vendor_snapshot/update.py. As a part of vendor snapshot, vendor_snapshot_binary
-// overrides the vendor variant of the cc binary with the same name, if BOARD_VNDK_VERSION is set.
-func VendorSnapshotBinaryFactory() android.Module {
-	return snapshotBinaryFactory(VendorSnapshotImageSingleton, snapshotBinarySuffix)
-}
-
-// recovery_snapshot_binary is a special prebuilt executable binary which is auto-generated by
-// development/vendor_snapshot/update.py. As a part of recovery snapshot, recovery_snapshot_binary
-// overrides the recovery variant of the cc binary with the same name, if BOARD_VNDK_VERSION is set.
-func RecoverySnapshotBinaryFactory() android.Module {
-	return snapshotBinaryFactory(RecoverySnapshotImageSingleton, snapshotBinarySuffix)
-}
-
-// ramdisk_snapshot_binary is a special prebuilt executable binary which is auto-generated by
-// development/vendor_snapshot/update.py. As a part of ramdisk snapshot, ramdisk_snapshot_binary
-// overrides the ramdisk variant of the cc binary with the same name, if BOARD_VNDK_VERSION is set.
-func RamdiskSnapshotBinaryFactory() android.Module {
-	return snapshotBinaryFactory(RamdiskSnapshotImageSingleton, snapshotBinarySuffix)
-}
-
-func snapshotBinaryFactory(image SnapshotImage, moduleSuffix string) android.Module {
-	module, binary := NewBinary(android.DeviceSupported)
-	binary.baseLinker.Properties.No_libcrt = BoolPtr(true)
-	binary.baseLinker.Properties.Nocrt = BoolPtr(true)
-
-	// Prevent default system libs (libc, libm, and libdl) from being linked
-	if binary.baseLinker.Properties.System_shared_libs == nil {
-		binary.baseLinker.Properties.System_shared_libs = []string{}
-	}
-
-	prebuilt := &snapshotBinaryDecorator{
-		binaryDecorator: binary,
-	}
-
-	module.compiler = nil
-	module.sanitize = nil
-	module.stl = nil
-	module.linker = prebuilt
-
-	prebuilt.Init(module, image, moduleSuffix)
-	module.AddProperties(&prebuilt.properties)
-	return module.Init()
-}
-
-// Module definitions for snapshots of object files (*.o).
-//
-// Modules (vendor|recovery)_snapshot_object are defined here. They have their prebuilt object
-// files (*.o) as their src.
-//
-// These modules are auto-generated by development/vendor_snapshot/update.py.
-type vendorSnapshotObjectProperties struct {
-	// Prebuilt file for each arch.
-	Src *string `android:"arch_variant"`
-}
-
-type snapshotObjectLinker struct {
-	BaseSnapshotDecorator
-	objectLinker
-	properties vendorSnapshotObjectProperties
-}
-
-func (p *snapshotObjectLinker) MatchesWithDevice(config android.DeviceConfig) bool {
-	if config.DeviceArch() != p.Arch() {
-		return false
-	}
-	if p.properties.Src == nil {
-		return false
-	}
-	return true
-}
-
-// cc modules' link functions are to link compiled objects into final binaries.
-// As snapshots are prebuilts, this just returns the prebuilt binary
-func (p *snapshotObjectLinker) link(ctx ModuleContext, flags Flags, deps PathDeps, objs Objects) android.Path {
-	p.SetSnapshotAndroidMkSuffix(ctx, snapshotObjectSuffix)
-
-	if !p.MatchesWithDevice(ctx.DeviceConfig()) {
-		return nil
-	}
-
-	return android.PathForModuleSrc(ctx, *p.properties.Src)
-}
-
-func (p *snapshotObjectLinker) nativeCoverage() bool {
-	return false
-}
-
-// vendor_snapshot_object is a special prebuilt compiled object file which is auto-generated by
-// development/vendor_snapshot/update.py. As a part of vendor snapshot, vendor_snapshot_object
-// overrides the vendor variant of the cc object with the same name, if BOARD_VNDK_VERSION is set.
-func VendorSnapshotObjectFactory() android.Module {
-	module := newObject(android.DeviceSupported)
-
-	prebuilt := &snapshotObjectLinker{
-		objectLinker: objectLinker{
-			baseLinker: NewBaseLinker(nil),
-		},
-	}
-	module.linker = prebuilt
-
-	prebuilt.Init(module, VendorSnapshotImageSingleton, snapshotObjectSuffix)
-	module.AddProperties(&prebuilt.properties)
-
-	// vendor_snapshot_object module does not provide sanitizer variants
-	module.sanitize.Properties.Sanitize.Never = BoolPtr(true)
-
-	return module.Init()
-}
-
-// recovery_snapshot_object is a special prebuilt compiled object file which is auto-generated by
-// development/vendor_snapshot/update.py. As a part of recovery snapshot, recovery_snapshot_object
-// overrides the recovery variant of the cc object with the same name, if BOARD_VNDK_VERSION is set.
-func RecoverySnapshotObjectFactory() android.Module {
-	module := newObject(android.DeviceSupported)
-
-	prebuilt := &snapshotObjectLinker{
-		objectLinker: objectLinker{
-			baseLinker: NewBaseLinker(nil),
-		},
-	}
-	module.linker = prebuilt
-
-	prebuilt.Init(module, RecoverySnapshotImageSingleton, snapshotObjectSuffix)
-	module.AddProperties(&prebuilt.properties)
-	return module.Init()
-}
-
-// ramdisk_snapshot_object is a special prebuilt compiled object file which is auto-generated by
-// development/vendor_snapshot/update.py. As a part of ramdisk snapshot, ramdisk_snapshot_object
-// overrides the ramdisk variant of the cc object with the same name, if BOARD_VNDK_VERSION is set.
-func RamdiskSnapshotObjectFactory() android.Module {
-	module := newObject(android.DeviceSupported)
-
-	prebuilt := &snapshotObjectLinker{
-		objectLinker: objectLinker{
-			baseLinker: NewBaseLinker(nil),
-		},
-	}
-	module.linker = prebuilt
-
-	prebuilt.Init(module, RamdiskSnapshotImageSingleton, snapshotObjectSuffix)
-	module.AddProperties(&prebuilt.properties)
-	return module.Init()
-}
-
-=======
->>>>>>> 220eacd5
 type SnapshotInterface interface {
 	MatchesWithDevice(config android.DeviceConfig) bool
 	IsSnapshotPrebuilt() bool
