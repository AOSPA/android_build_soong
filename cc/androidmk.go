--- conflicted
+++ resolved
@@ -95,12 +95,9 @@
 				if len(c.Properties.AndroidMkHeaderLibs) > 0 {
 					entries.AddStrings("LOCAL_HEADER_LIBRARIES", c.Properties.AndroidMkHeaderLibs...)
 				}
-<<<<<<< HEAD
                                 if lib, ok := c.compiler.(*libraryDecorator); ok {
                                        entries.AddStrings("LOCAL_SRC_FILES", lib.baseCompiler.srcsBeforeGen.Strings()...)
                                 }
-=======
->>>>>>> bfae42c1
 				entries.SetString("LOCAL_SOONG_LINK_TYPE", c.makeLinkType)
 				if c.UseVndk() {
 					entries.SetBool("LOCAL_USE_VNDK", true)
