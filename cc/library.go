--- conflicted
+++ resolved
@@ -422,12 +422,8 @@
 	*baseLinker
 	*baseInstaller
 
-<<<<<<< HEAD
-	collectedSnapshotHeaders android.Paths
-	isQiifaLibrary           bool
-
-=======
->>>>>>> 220eacd5
+	isQiifaLibrary bool
+
 	apiListCoverageXmlPath android.ModuleOutPath
 }
 
@@ -1389,13 +1385,8 @@
 			}
 			currDumpDir := filepath.Join(dumpDir, currVersion, binderBitness)
 			currDumpFile := getRefAbiDumpFile(ctx, currDumpDir, fileName)
-<<<<<<< HEAD
 			if currDumpFile.Valid() && !library.isQiifaLibrary {
-				library.sameVersionAbiDiff(ctx, currDumpFile.Path(),
-=======
-			if currDumpFile.Valid() {
 				library.sameVersionAbiDiff(ctx, sourceDump, currDumpFile.Path(),
->>>>>>> 220eacd5
 					fileName, nameExt, isLlndk || isNdk)
 			}
 		}
