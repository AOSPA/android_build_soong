--- conflicted
+++ resolved
@@ -1170,13 +1170,8 @@
 		addLsdumpPath(library.classifySourceAbiDump(ctx) + ":" + library.sAbiOutputFile.String())
 
 		refAbiDumpFile := getRefAbiDumpFile(ctx, vndkVersion, fileName)
-<<<<<<< HEAD
 		if refAbiDumpFile != nil && !library.isTechPackageLibrary {
-			library.sAbiDiff = SourceAbiDiff(ctx, library.sAbiOutputFile.Path(),
-=======
-		if refAbiDumpFile != nil {
 			library.sAbiDiff = sourceAbiDiff(ctx, library.sAbiOutputFile.Path(),
->>>>>>> 5214b389
 				refAbiDumpFile, fileName, exportedHeaderFlags,
 				Bool(library.Properties.Header_abi_checker.Check_all_apis),
 				ctx.isLlndk(ctx.Config()), ctx.isNdk(ctx.Config()), ctx.isVndkExt())
