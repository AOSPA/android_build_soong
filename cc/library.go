--- conflicted
+++ resolved
@@ -553,12 +553,9 @@
 	*baseInstaller
 
 	collectedSnapshotHeaders android.Paths
-<<<<<<< HEAD
         isQiifaLibrary      bool
-=======
 
 	apiListCoverageXmlPath android.ModuleOutPath
->>>>>>> 4424a3a3
 }
 
 type ccLibraryBazelHandler struct {
@@ -1050,13 +1047,10 @@
 	androidMkWriteAdditionalDependenciesForSourceAbiDiff(w io.Writer)
 
 	availableFor(string) bool
-<<<<<<< HEAD
         isLibraryQiifaEnabled() bool
         loadQiifaMetadata(ctx android.BaseModuleContext)
-=======
 
 	getAPIListCoverageXMLPath() android.ModuleOutPath
->>>>>>> 4424a3a3
 }
 
 type versionedInterface interface {
