// Copyright 2016 Google Inc. All rights reserved.
//
// Licensed under the Apache License, Version 2.0 (the "License");
// you may not use this file except in compliance with the License.
// You may obtain a copy of the License at
//
//     http://www.apache.org/licenses/LICENSE-2.0
//
// Unless required by applicable law or agreed to in writing, software
// distributed under the License is distributed on an "AS IS" BASIS,
// WITHOUT WARRANTIES OR CONDITIONS OF ANY KIND, either express or implied.
// See the License for the specific language governing permissions and
// limitations under the License.

package cc

import (
	"fmt"
	"sort"
	"strings"
	"sync"

	"github.com/google/blueprint"
	"github.com/google/blueprint/proptools"

	"android/soong/android"
	"android/soong/cc/config"
	"android/soong/snapshot"
)

var (
	// Any C flags added by sanitizer which libTooling tools may not
	// understand also need to be added to ClangLibToolingUnknownCflags in
	// cc/config/clang.go

	asanCflags = []string{
		"-fno-omit-frame-pointer",
	}
	asanLdflags = []string{"-Wl,-u,__asan_preinit"}

	hwasanCflags = []string{
		"-fno-omit-frame-pointer",
		"-Wno-frame-larger-than=",
		"-fsanitize-hwaddress-abi=platform",
		"-mllvm", "-hwasan-use-after-scope=1",
	}

	// ThinLTO performs codegen during link time, thus these flags need to
	// passed to both CFLAGS and LDFLAGS.
	hwasanCommonflags = []string{
		// The following improves debug location information
		// availability at the cost of its accuracy. It increases
		// the likelihood of a stack variable's frame offset
		// to be recorded in the debug info, which is important
		// for the quality of hwasan reports. The downside is a
		// higher number of "optimized out" stack variables.
		// b/112437883.
		"-instcombine-lower-dbg-declare=0",
		// TODO(b/159343917): HWASan and GlobalISel don't play nicely, and
		// GlobalISel is the default at -O0 on aarch64.
		"--aarch64-enable-global-isel-at-O=-1",
		"-fast-isel=false",
	}

	cfiBlocklistPath     = "external/compiler-rt/lib/cfi"
	cfiBlocklistFilename = "cfi_blocklist.txt"
	cfiCrossDsoFlag      = "-fsanitize-cfi-cross-dso"
	cfiCflags            = []string{"-flto", cfiCrossDsoFlag,
		"-fsanitize-ignorelist=" + cfiBlocklistPath + "/" + cfiBlocklistFilename}
	// -flto and -fvisibility are required by clang when -fsanitize=cfi is
	// used, but have no effect on assembly files
	cfiAsflags = []string{"-flto", "-fvisibility=default"}
	cfiLdflags = []string{"-flto", cfiCrossDsoFlag, "-fsanitize=cfi",
		"-Wl,-plugin-opt,O1"}
	cfiExportsMapPath      = "build/soong/cc/config"
	cfiExportsMapFilename  = "cfi_exports.map"
	cfiAssemblySupportFlag = "-fno-sanitize-cfi-canonical-jump-tables"

	intOverflowCflags = []string{"-fsanitize-ignorelist=build/soong/cc/config/integer_overflow_blocklist.txt"}

	minimalRuntimeFlags = []string{"-fsanitize-minimal-runtime", "-fno-sanitize-trap=integer,undefined",
		"-fno-sanitize-recover=integer,undefined"}
	hwasanGlobalOptions = []string{"heap_history_size=1023", "stack_history_size=512",
		"export_memory_stats=0", "max_malloc_fill_size=131072", "malloc_fill_byte=0"}
	memtagStackCommonFlags = []string{"-march=armv8-a+memtag", "-mllvm", "-dom-tree-reachability-max-bbs-to-explore=128"}

	hostOnlySanitizeFlags   = []string{"-fno-sanitize-recover=all"}
	deviceOnlySanitizeFlags = []string{"-fsanitize-trap=all", "-ftrap-function=abort"}
)

type SanitizerType int

const (
	Asan SanitizerType = iota + 1
	Hwasan
	tsan
	intOverflow
	scs
	Fuzzer
	Memtag_heap
	Memtag_stack
	cfi // cfi is last to prevent it running before incompatible mutators
)

var Sanitizers = []SanitizerType{
	Asan,
	Hwasan,
	tsan,
	intOverflow,
	scs,
	Fuzzer,
	Memtag_heap,
	Memtag_stack,
	cfi, // cfi is last to prevent it running before incompatible mutators
}

// Name of the sanitizer variation for this sanitizer type
func (t SanitizerType) variationName() string {
	switch t {
	case Asan:
		return "asan"
	case Hwasan:
		return "hwasan"
	case tsan:
		return "tsan"
	case intOverflow:
		return "intOverflow"
	case cfi:
		return "cfi"
	case scs:
		return "scs"
	case Memtag_heap:
		return "memtag_heap"
	case Memtag_stack:
		return "memtag_stack"
	case Fuzzer:
		return "fuzzer"
	default:
		panic(fmt.Errorf("unknown SanitizerType %d", t))
	}
}

// This is the sanitizer names in SANITIZE_[TARGET|HOST]
func (t SanitizerType) name() string {
	switch t {
	case Asan:
		return "address"
	case Hwasan:
		return "hwaddress"
	case Memtag_heap:
		return "memtag_heap"
	case Memtag_stack:
		return "memtag_stack"
	case tsan:
		return "thread"
	case intOverflow:
		return "integer_overflow"
	case cfi:
		return "cfi"
	case scs:
		return "shadow-call-stack"
	case Fuzzer:
		return "fuzzer"
	default:
		panic(fmt.Errorf("unknown SanitizerType %d", t))
	}
}

func (t SanitizerType) registerMutators(ctx android.RegisterMutatorsContext) {
	switch t {
	case cfi, Hwasan, Asan, tsan, Fuzzer, scs:
		sanitizer := &sanitizerSplitMutator{t}
		ctx.TopDown(t.variationName()+"_markapexes", sanitizer.markSanitizableApexesMutator)
		ctx.Transition(t.variationName(), sanitizer)
	case Memtag_heap, Memtag_stack, intOverflow:
		// do nothing
	default:
		panic(fmt.Errorf("unknown SanitizerType %d", t))
	}
}

// shouldPropagateToSharedLibraryDeps returns whether a sanitizer type should propagate to share
// dependencies. In most cases, sanitizers only propagate to static dependencies; however, some
// sanitizers also must be enabled for shared libraries for linking.
func (t SanitizerType) shouldPropagateToSharedLibraryDeps() bool {
	switch t {
	case Fuzzer:
		// Typically, shared libs are not split. However, for fuzzer, we split even for shared libs
		// because a library sanitized for fuzzer can't be linked from a library that isn't sanitized
		// for fuzzer.
		return true
	default:
		return false
	}
}
func (*Module) SanitizerSupported(t SanitizerType) bool {
	switch t {
	case Asan:
		return true
	case Hwasan:
		return true
	case tsan:
		return true
	case intOverflow:
		return true
	case cfi:
		return true
	case scs:
		return true
	case Fuzzer:
		return true
	case Memtag_heap:
		return true
	case Memtag_stack:
		return true
	default:
		return false
	}
}

// incompatibleWithCfi returns true if a sanitizer is incompatible with CFI.
func (t SanitizerType) incompatibleWithCfi() bool {
	return t == Asan || t == Fuzzer || t == Hwasan
}

type SanitizeUserProps struct {
	// Prevent use of any sanitizers on this module
	Never *bool `android:"arch_variant"`

	// ASan (Address sanitizer), incompatible with static binaries.
	// Always runs in a diagnostic mode.
	// Use of address sanitizer disables cfi sanitizer.
	// Hwaddress sanitizer takes precedence over this sanitizer.
	Address *bool `android:"arch_variant"`
	// TSan (Thread sanitizer), incompatible with static binaries and 32 bit architectures.
	// Always runs in a diagnostic mode.
	// Use of thread sanitizer disables cfi and scudo sanitizers.
	// Hwaddress sanitizer takes precedence over this sanitizer.
	Thread *bool `android:"arch_variant"`
	// HWASan (Hardware Address sanitizer).
	// Use of hwasan sanitizer disables cfi, address, thread, and scudo sanitizers.
	Hwaddress *bool `android:"arch_variant"`

	// Undefined behavior sanitizer
	All_undefined *bool `android:"arch_variant"`
	// Subset of undefined behavior sanitizer
	Undefined *bool `android:"arch_variant"`
	// List of specific undefined behavior sanitizers to enable
	Misc_undefined []string `android:"arch_variant"`
	// Fuzzer, incompatible with static binaries.
	Fuzzer *bool `android:"arch_variant"`
	// safe-stack sanitizer, incompatible with 32-bit architectures.
	Safestack *bool `android:"arch_variant"`
	// cfi sanitizer, incompatible with asan, hwasan, fuzzer, or Darwin
	Cfi *bool `android:"arch_variant"`
	// signed/unsigned integer overflow sanitizer, incompatible with Darwin.
	Integer_overflow *bool `android:"arch_variant"`
	// scudo sanitizer, incompatible with asan, hwasan, tsan
	// This should not be used in Android 11+ : https://source.android.com/devices/tech/debug/scudo
	// deprecated
	Scudo *bool `android:"arch_variant"`
	// shadow-call-stack sanitizer, only available on arm64/riscv64.
	Scs *bool `android:"arch_variant"`
	// Memory-tagging, only available on arm64
	// if diag.memtag unset or false, enables async memory tagging
	Memtag_heap *bool `android:"arch_variant"`
	// Memory-tagging stack instrumentation, only available on arm64
	// Adds instrumentation to detect stack buffer overflows and use-after-scope using MTE.
	Memtag_stack *bool `android:"arch_variant"`

	// A modifier for ASAN and HWASAN for write only instrumentation
	Writeonly *bool `android:"arch_variant"`

	// Sanitizers to run in the diagnostic mode (as opposed to the release mode).
	// Replaces abort() on error with a human-readable error message.
	// Address and Thread sanitizers always run in diagnostic mode.
	Diag struct {
		// Undefined behavior sanitizer, diagnostic mode
		Undefined *bool `android:"arch_variant"`
		// cfi sanitizer, diagnostic mode, incompatible with asan, hwasan, fuzzer, or Darwin
		Cfi *bool `android:"arch_variant"`
		// signed/unsigned integer overflow sanitizer, diagnostic mode, incompatible with Darwin.
		Integer_overflow *bool `android:"arch_variant"`
		// Memory-tagging, only available on arm64
		// requires sanitizer.memtag: true
		// if set, enables sync memory tagging
		Memtag_heap *bool `android:"arch_variant"`
		// List of specific undefined behavior sanitizers to enable in diagnostic mode
		Misc_undefined []string `android:"arch_variant"`
		// List of sanitizers to pass to -fno-sanitize-recover
		// results in only the first detected error for these sanitizers being reported and program then
		// exits with a non-zero exit code.
		No_recover []string `android:"arch_variant"`
	} `android:"arch_variant"`

	// Sanitizers to run with flag configuration specified
	Config struct {
		// Enables CFI support flags for assembly-heavy libraries
		Cfi_assembly_support *bool `android:"arch_variant"`
	} `android:"arch_variant"`

	// List of sanitizers to pass to -fsanitize-recover
	// allows execution to continue for these sanitizers to detect multiple errors rather than only
	// the first one
	Recover []string

	// value to pass to -fsanitize-ignorelist
	Blocklist *string
}

type sanitizeMutatedProperties struct {
	// Whether sanitizers can be enabled on this module
	Never *bool `blueprint:"mutated"`

	// Whether ASan (Address sanitizer) is enabled for this module.
	// Hwaddress sanitizer takes precedence over this sanitizer.
	Address *bool `blueprint:"mutated"`
	// Whether TSan (Thread sanitizer) is enabled for this module
	Thread *bool `blueprint:"mutated"`
	// Whether HWASan (Hardware Address sanitizer) is enabled for this module
	Hwaddress *bool `blueprint:"mutated"`

	// Whether Undefined behavior sanitizer is enabled for this module
	All_undefined *bool `blueprint:"mutated"`
	// Whether undefined behavior sanitizer subset is enabled for this module
	Undefined *bool `blueprint:"mutated"`
	// List of specific undefined behavior sanitizers enabled for this module
	Misc_undefined []string `blueprint:"mutated"`
	// Whether Fuzzeris enabled for this module
	Fuzzer *bool `blueprint:"mutated"`
	// whether safe-stack sanitizer is enabled for this module
	Safestack *bool `blueprint:"mutated"`
	// Whether cfi sanitizer is enabled for this module
	Cfi *bool `blueprint:"mutated"`
	// Whether signed/unsigned integer overflow sanitizer is enabled for this module
	Integer_overflow *bool `blueprint:"mutated"`
	// Whether scudo sanitizer is enabled for this module
	Scudo *bool `blueprint:"mutated"`
	// Whether shadow-call-stack sanitizer is enabled for this module.
	Scs *bool `blueprint:"mutated"`
	// Whether Memory-tagging is enabled for this module
	Memtag_heap *bool `blueprint:"mutated"`
	// Whether Memory-tagging stack instrumentation is enabled for this module
	Memtag_stack *bool `blueprint:"mutated"`

	// Whether a modifier for ASAN and HWASAN for write only instrumentation is enabled for this
	// module
	Writeonly *bool `blueprint:"mutated"`

	// Sanitizers to run in the diagnostic mode (as opposed to the release mode).
	Diag struct {
		// Whether Undefined behavior sanitizer, diagnostic mode is enabled for this module
		Undefined *bool `blueprint:"mutated"`
		// Whether cfi sanitizer, diagnostic mode is enabled for this module
		Cfi *bool `blueprint:"mutated"`
		// Whether signed/unsigned integer overflow sanitizer, diagnostic mode is enabled for this
		// module
		Integer_overflow *bool `blueprint:"mutated"`
		// Whether Memory-tagging, diagnostic mode is enabled for this module
		Memtag_heap *bool `blueprint:"mutated"`
		// List of specific undefined behavior sanitizers enabled in diagnostic mode
		Misc_undefined []string `blueprint:"mutated"`
	} `blueprint:"mutated"`
}

type SanitizeProperties struct {
	Sanitize        SanitizeUserProps         `android:"arch_variant"`
	SanitizeMutated sanitizeMutatedProperties `blueprint:"mutated"`

	SanitizerEnabled  bool     `blueprint:"mutated"`
	MinimalRuntimeDep bool     `blueprint:"mutated"`
	BuiltinsDep       bool     `blueprint:"mutated"`
	UbsanRuntimeDep   bool     `blueprint:"mutated"`
	InSanitizerDir    bool     `blueprint:"mutated"`
	Sanitizers        []string `blueprint:"mutated"`
	DiagSanitizers    []string `blueprint:"mutated"`
}

type sanitize struct {
	Properties SanitizeProperties
}

// Mark this tag with a check to see if apex dependency check should be skipped
func (t libraryDependencyTag) SkipApexAllowedDependenciesCheck() bool {
	return t.skipApexAllowedDependenciesCheck
}

var _ android.SkipApexAllowedDependenciesCheck = (*libraryDependencyTag)(nil)

var exportedVars = android.NewExportedVariables(pctx)

func init() {
	exportedVars.ExportStringListStaticVariable("HostOnlySanitizeFlags", hostOnlySanitizeFlags)
	exportedVars.ExportStringList("DeviceOnlySanitizeFlags", deviceOnlySanitizeFlags)

	// Leave out "-flto" from the slices exported to bazel, as we will use the
	// dedicated LTO feature for this. For C Flags and Linker Flags, also leave
	// out the cross DSO flag which will be added separately by transitions.
	exportedVars.ExportStringList("CfiCFlags", cfiCflags[2:])
	exportedVars.ExportStringList("CfiLdFlags", cfiLdflags[2:])
	exportedVars.ExportStringList("CfiAsFlags", cfiAsflags[1:])

	exportedVars.ExportString("CfiCrossDsoFlag", cfiCrossDsoFlag)
	exportedVars.ExportString("CfiBlocklistPath", cfiBlocklistPath)
	exportedVars.ExportString("CfiBlocklistFilename", cfiBlocklistFilename)
	exportedVars.ExportString("CfiExportsMapPath", cfiExportsMapPath)
	exportedVars.ExportString("CfiExportsMapFilename", cfiExportsMapFilename)
	exportedVars.ExportString("CfiAssemblySupportFlag", cfiAssemblySupportFlag)

	android.RegisterMakeVarsProvider(pctx, cfiMakeVarsProvider)
	android.RegisterMakeVarsProvider(pctx, hwasanMakeVarsProvider)
}

func (sanitize *sanitize) props() []interface{} {
	return []interface{}{&sanitize.Properties}
}

func (p *sanitizeMutatedProperties) copyUserPropertiesToMutated(userProps *SanitizeUserProps) {
	p.Never = userProps.Never
	p.Address = userProps.Address
	p.All_undefined = userProps.All_undefined
	p.Cfi = userProps.Cfi
	p.Fuzzer = userProps.Fuzzer
	p.Hwaddress = userProps.Hwaddress
	p.Integer_overflow = userProps.Integer_overflow
	p.Memtag_heap = userProps.Memtag_heap
	p.Memtag_stack = userProps.Memtag_stack
	p.Safestack = userProps.Safestack
	p.Scs = userProps.Scs
	p.Scudo = userProps.Scudo
	p.Thread = userProps.Thread
	p.Undefined = userProps.Undefined
	p.Writeonly = userProps.Writeonly

	p.Misc_undefined = make([]string, 0, len(userProps.Misc_undefined))
	for _, v := range userProps.Misc_undefined {
		p.Misc_undefined = append(p.Misc_undefined, v)
	}

	p.Diag.Cfi = userProps.Diag.Cfi
	p.Diag.Integer_overflow = userProps.Diag.Integer_overflow
	p.Diag.Memtag_heap = userProps.Diag.Memtag_heap
	p.Diag.Undefined = userProps.Diag.Undefined

	p.Diag.Misc_undefined = make([]string, 0, len(userProps.Diag.Misc_undefined))
	for _, v := range userProps.Diag.Misc_undefined {
		p.Diag.Misc_undefined = append(p.Diag.Misc_undefined, v)
	}
}

func (sanitize *sanitize) begin(ctx BaseModuleContext) {
	s := &sanitize.Properties.SanitizeMutated
	s.copyUserPropertiesToMutated(&sanitize.Properties.Sanitize)

	// Don't apply sanitizers to NDK code.
	if ctx.useSdk() {
		s.Never = BoolPtr(true)
	}

	// Never always wins.
	if Bool(s.Never) {
		return
	}

	// cc_test targets default to SYNC MemTag unless explicitly set to ASYNC (via diag: {memtag_heap: false}).
	if ctx.testBinary() {
		if s.Memtag_heap == nil {
			s.Memtag_heap = proptools.BoolPtr(true)
		}
		if s.Diag.Memtag_heap == nil {
			s.Diag.Memtag_heap = proptools.BoolPtr(true)
		}
	}

	var globalSanitizers []string
	var globalSanitizersDiag []string

	if ctx.Host() {
		if !ctx.Windows() {
			globalSanitizers = ctx.Config().SanitizeHost()
		}
	} else {
		arches := ctx.Config().SanitizeDeviceArch()
		if len(arches) == 0 || inList(ctx.Arch().ArchType.Name, arches) {
			globalSanitizers = ctx.Config().SanitizeDevice()
			globalSanitizersDiag = ctx.Config().SanitizeDeviceDiag()
		}
	}

	if len(globalSanitizers) > 0 {
		var found bool
		if found, globalSanitizers = removeFromList("undefined", globalSanitizers); found && s.All_undefined == nil {
			s.All_undefined = proptools.BoolPtr(true)
		}

		if found, globalSanitizers = removeFromList("default-ub", globalSanitizers); found && s.Undefined == nil {
			s.Undefined = proptools.BoolPtr(true)
		}

		if found, globalSanitizers = removeFromList("address", globalSanitizers); found && s.Address == nil {
			s.Address = proptools.BoolPtr(true)
		}

		if found, globalSanitizers = removeFromList("thread", globalSanitizers); found && s.Thread == nil {
			s.Thread = proptools.BoolPtr(true)
		}

		if found, globalSanitizers = removeFromList("fuzzer", globalSanitizers); found && s.Fuzzer == nil {
			s.Fuzzer = proptools.BoolPtr(true)
		}

		if found, globalSanitizers = removeFromList("safe-stack", globalSanitizers); found && s.Safestack == nil {
			s.Safestack = proptools.BoolPtr(true)
		}

		if found, globalSanitizers = removeFromList("cfi", globalSanitizers); found && s.Cfi == nil {
			if !ctx.Config().CFIDisabledForPath(ctx.ModuleDir()) {
				s.Cfi = proptools.BoolPtr(true)
			}
		}

		// Global integer_overflow builds do not support static libraries.
		if found, globalSanitizers = removeFromList("integer_overflow", globalSanitizers); found && s.Integer_overflow == nil {
			if !ctx.Config().IntegerOverflowDisabledForPath(ctx.ModuleDir()) && !ctx.static() {
				s.Integer_overflow = proptools.BoolPtr(true)
			}
		}

		if found, globalSanitizers = removeFromList("scudo", globalSanitizers); found && s.Scudo == nil {
			s.Scudo = proptools.BoolPtr(true)
		}

		if found, globalSanitizers = removeFromList("hwaddress", globalSanitizers); found && s.Hwaddress == nil {
			s.Hwaddress = proptools.BoolPtr(true)
		}

		if found, globalSanitizers = removeFromList("writeonly", globalSanitizers); found && s.Writeonly == nil {
			// Hwaddress and Address are set before, so we can check them here
			// If they aren't explicitly set in the blueprint/SANITIZE_(HOST|TARGET), they would be nil instead of false
			if s.Address == nil && s.Hwaddress == nil {
				ctx.ModuleErrorf("writeonly modifier cannot be used without 'address' or 'hwaddress'")
			}
			s.Writeonly = proptools.BoolPtr(true)
		}
		if found, globalSanitizers = removeFromList("memtag_heap", globalSanitizers); found && s.Memtag_heap == nil {
			if !ctx.Config().MemtagHeapDisabledForPath(ctx.ModuleDir()) {
				s.Memtag_heap = proptools.BoolPtr(true)
			}
		}

		if found, globalSanitizers = removeFromList("memtag_stack", globalSanitizers); found && s.Memtag_stack == nil {
			s.Memtag_stack = proptools.BoolPtr(true)
		}

		if len(globalSanitizers) > 0 {
			ctx.ModuleErrorf("unknown global sanitizer option %s", globalSanitizers[0])
		}

		// Global integer_overflow builds do not support static library diagnostics.
		if found, globalSanitizersDiag = removeFromList("integer_overflow", globalSanitizersDiag); found &&
			s.Diag.Integer_overflow == nil && Bool(s.Integer_overflow) && !ctx.static() {
			s.Diag.Integer_overflow = proptools.BoolPtr(true)
		}

		if found, globalSanitizersDiag = removeFromList("cfi", globalSanitizersDiag); found &&
			s.Diag.Cfi == nil && Bool(s.Cfi) {
			s.Diag.Cfi = proptools.BoolPtr(true)
		}

		if found, globalSanitizersDiag = removeFromList("memtag_heap", globalSanitizersDiag); found &&
			s.Diag.Memtag_heap == nil && Bool(s.Memtag_heap) {
			s.Diag.Memtag_heap = proptools.BoolPtr(true)
		}

		if len(globalSanitizersDiag) > 0 {
			ctx.ModuleErrorf("unknown global sanitizer diagnostics option %s", globalSanitizersDiag[0])
		}
	}

	// Enable Memtag for all components in the include paths (for Aarch64 only)
	if ctx.Arch().ArchType == android.Arm64 && ctx.toolchain().Bionic() {
		if ctx.Config().MemtagHeapSyncEnabledForPath(ctx.ModuleDir()) {
			if s.Memtag_heap == nil {
				s.Memtag_heap = proptools.BoolPtr(true)
			}
			if s.Diag.Memtag_heap == nil {
				s.Diag.Memtag_heap = proptools.BoolPtr(true)
			}
		} else if ctx.Config().MemtagHeapAsyncEnabledForPath(ctx.ModuleDir()) {
			if s.Memtag_heap == nil {
				s.Memtag_heap = proptools.BoolPtr(true)
			}
		}
	}

<<<<<<< HEAD
	if s.Integer_overflow == nil && ctx.Config().IntegerOverflowEnabledForPath(ctx.ModuleDir()) && ctx.Arch().ArchType == android.Arm64 {
		s.Integer_overflow = proptools.BoolPtr(true)
	}

	if ctx.Config().BoundSanitizerEnabledForPath(ctx.ModuleDir()) && ctx.Arch().ArchType == android.Arm64 {
		s.Misc_undefined = append(s.Misc_undefined, "bounds")
	}

	if ctx.Config().BoundSanitizerDisabledForPath(ctx.ModuleDir()) && ctx.Arch().ArchType == android.Arm64 {
		indx := indexList("bounds", s.Misc_undefined)
		if indexList("bounds", s.Misc_undefined) != -1 {
			s.Misc_undefined = append(s.Misc_undefined[0:indx], s.Misc_undefined[indx+1:]...)
		}
	}

	// Disable integer-overflow in exclude path
	if ctx.Config().IntegerOverflowDisabledForPath(ctx.ModuleDir()) && ctx.Arch().ArchType == android.Arm64 {
		indx := indexList("signed-integer-overflow", s.Misc_undefined)
		if indexList("signed-integer-overflow", s.Misc_undefined) != -1 {
			s.Misc_undefined = append(s.Misc_undefined[0:indx], s.Misc_undefined[indx+1:]...)
		}

		indx = indexList("unsigned-integer-overflow", s.Misc_undefined)
		if indexList("unsigned-integer-overflow", s.Misc_undefined) != -1 {
			s.Misc_undefined = append(s.Misc_undefined[0:indx], s.Misc_undefined[indx+1:]...)
		}
		s.Integer_overflow = nil
=======
	// Enable HWASan for all components in the include paths (for Aarch64 only)
	if s.Hwaddress == nil && ctx.Config().HWASanEnabledForPath(ctx.ModuleDir()) &&
		ctx.Arch().ArchType == android.Arm64 && ctx.toolchain().Bionic() {
		s.Hwaddress = proptools.BoolPtr(true)
>>>>>>> d59fbbe9
	}

	// Enable CFI for non-host components in the include paths
	if s.Cfi == nil && ctx.Config().CFIEnabledForPath(ctx.ModuleDir()) && !ctx.Host() {
		s.Cfi = proptools.BoolPtr(true)
		if inList("cfi", ctx.Config().SanitizeDeviceDiag()) {
			s.Diag.Cfi = proptools.BoolPtr(true)
		}
	}
	// Disable CFI for all component in the exclude path (for Aarch64 only)
	if ctx.Config().CFIDisabledForPath(ctx.ModuleDir()) && ctx.Arch().ArchType == android.Arm64 {
		s.Cfi = nil
		if inList("cfi", ctx.Config().SanitizeDeviceDiag()) {
			s.Diag.Cfi = nil
		}
	}

	// Is CFI actually enabled?
	if !ctx.Config().EnableCFI() {
		s.Cfi = nil
		s.Diag.Cfi = nil
	}

	// HWASan requires AArch64 hardware feature (top-byte-ignore).
	if ctx.Arch().ArchType != android.Arm64 || !ctx.toolchain().Bionic() {
		s.Hwaddress = nil
	}

	// SCS is only implemented on AArch64/riscv64.
	if (ctx.Arch().ArchType != android.Arm64 && ctx.Arch().ArchType != android.Riscv64) || !ctx.toolchain().Bionic() {
		s.Scs = nil
	}
	// ...but temporarily globally disabled on riscv64 (http://b/277909695).
	if ctx.Arch().ArchType == android.Riscv64 {
		s.Scs = nil
	}

	// Memtag_heap is only implemented on AArch64.
	// Memtag ABI is Android specific for now, so disable for host.
	if ctx.Arch().ArchType != android.Arm64 || !ctx.toolchain().Bionic() || ctx.Host() {
		s.Memtag_heap = nil
		s.Memtag_stack = nil
	}

	// Also disable CFI if ASAN is enabled.
	if Bool(s.Address) || Bool(s.Hwaddress) {
		s.Cfi = nil
		s.Diag.Cfi = nil
		// HWASAN and ASAN win against MTE.
		s.Memtag_heap = nil
		s.Memtag_stack = nil
	}

	// Disable sanitizers that depend on the UBSan runtime for windows/darwin builds.
	if !ctx.Os().Linux() {
		s.Cfi = nil
		s.Diag.Cfi = nil
		s.Misc_undefined = nil
		s.Undefined = nil
		s.All_undefined = nil
		s.Integer_overflow = nil
	}

	// TODO(b/254713216): CFI doesn't work for riscv64 yet because LTO doesn't work.
	if ctx.Arch().ArchType == android.Riscv64 {
		s.Cfi = nil
		s.Diag.Cfi = nil
	}

	// Disable CFI for musl
	if ctx.toolchain().Musl() {
		s.Cfi = nil
		s.Diag.Cfi = nil
	}

	// Also disable CFI for VNDK variants of components
	if ctx.isVndk() && ctx.useVndk() {
		s.Cfi = nil
		s.Diag.Cfi = nil
	}

	// HWASan ramdisk (which is built from recovery) goes over some bootloader limit.
	// Keep libc instrumented so that ramdisk / vendor_ramdisk / recovery can run hwasan-instrumented code if necessary.
	if (ctx.inRamdisk() || ctx.inVendorRamdisk() || ctx.inRecovery()) && !strings.HasPrefix(ctx.ModuleDir(), "bionic/libc") {
		s.Hwaddress = nil
	}

	if ctx.staticBinary() {
		s.Address = nil
		s.Fuzzer = nil
		s.Thread = nil
	}

	if Bool(s.All_undefined) {
		s.Undefined = nil
	}

	if !ctx.toolchain().Is64Bit() {
		// TSAN and SafeStack are not supported on 32-bit architectures
		s.Thread = nil
		s.Safestack = nil
		// TODO(ccross): error for compile_multilib = "32"?
	}

	if ctx.Os() != android.Windows && (Bool(s.All_undefined) || Bool(s.Undefined) || Bool(s.Address) || Bool(s.Thread) ||
		Bool(s.Fuzzer) || Bool(s.Safestack) || Bool(s.Cfi) || Bool(s.Integer_overflow) || len(s.Misc_undefined) > 0 ||
		Bool(s.Scudo) || Bool(s.Hwaddress) || Bool(s.Scs) || Bool(s.Memtag_heap) || Bool(s.Memtag_stack)) {
		sanitize.Properties.SanitizerEnabled = true
	}

	// Disable Scudo if ASan or TSan is enabled, or if it's disabled globally.
	if Bool(s.Address) || Bool(s.Thread) || Bool(s.Hwaddress) || ctx.Config().DisableScudo() {
		s.Scudo = nil
	}

	if Bool(s.Hwaddress) {
		s.Address = nil
		s.Thread = nil
	}

	// TODO(b/131771163): CFI transiently depends on LTO, and thus Fuzzer is
	// mutually incompatible.
	if Bool(s.Fuzzer) {
		s.Cfi = nil
	}
}

func toDisableImplicitIntegerChange(flags []string) bool {
	// Returns true if any flag is fsanitize*integer, and there is
	// no explicit flag about sanitize=implicit-integer-sign-change.
	for _, f := range flags {
		if strings.Contains(f, "sanitize=implicit-integer-sign-change") {
			return false
		}
	}
	for _, f := range flags {
		if strings.HasPrefix(f, "-fsanitize") && strings.Contains(f, "integer") {
			return true
		}
	}
	return false
}

func toDisableUnsignedShiftBaseChange(flags []string) bool {
	// Returns true if any flag is fsanitize*integer, and there is
	// no explicit flag about sanitize=unsigned-shift-base.
	for _, f := range flags {
		if strings.Contains(f, "sanitize=unsigned-shift-base") {
			return false
		}
	}
	for _, f := range flags {
		if strings.HasPrefix(f, "-fsanitize") && strings.Contains(f, "integer") {
			return true
		}
	}
	return false
}

func (s *sanitize) flags(ctx ModuleContext, flags Flags) Flags {
	if !s.Properties.SanitizerEnabled && !s.Properties.UbsanRuntimeDep {
		return flags
	}
	sanProps := &s.Properties.SanitizeMutated

	if Bool(sanProps.Address) {
		if ctx.Arch().ArchType == android.Arm {
			// Frame pointer based unwinder in ASan requires ARM frame setup.
			// TODO: put in flags?
			flags.RequiredInstructionSet = "arm"
		}
		flags.Local.CFlags = append(flags.Local.CFlags, asanCflags...)
		flags.Local.LdFlags = append(flags.Local.LdFlags, asanLdflags...)

		if Bool(sanProps.Writeonly) {
			flags.Local.CFlags = append(flags.Local.CFlags, "-mllvm", "-asan-instrument-reads=0")
		}

		if ctx.Host() {
			// -nodefaultlibs (provided with libc++) prevents the driver from linking
			// libraries needed with -fsanitize=address. http://b/18650275 (WAI)
			flags.Local.LdFlags = append(flags.Local.LdFlags, "-Wl,--no-as-needed")
		} else {
			flags.Local.CFlags = append(flags.Local.CFlags, "-mllvm", "-asan-globals=0")
			if ctx.bootstrap() {
				flags.DynamicLinker = "/system/bin/bootstrap/linker_asan"
			} else {
				flags.DynamicLinker = "/system/bin/linker_asan"
			}
			if flags.Toolchain.Is64Bit() {
				flags.DynamicLinker += "64"
			}
		}
	}

	if Bool(sanProps.Hwaddress) {
		flags.Local.CFlags = append(flags.Local.CFlags, hwasanCflags...)

		for _, flag := range hwasanCommonflags {
			flags.Local.CFlags = append(flags.Local.CFlags, "-mllvm", flag)
		}
		for _, flag := range hwasanCommonflags {
			flags.Local.LdFlags = append(flags.Local.LdFlags, "-Wl,-mllvm,"+flag)
		}

		if Bool(sanProps.Writeonly) {
			flags.Local.CFlags = append(flags.Local.CFlags, "-mllvm", "-hwasan-instrument-reads=0")
		}
		if !ctx.staticBinary() && !ctx.Host() {
			if ctx.bootstrap() {
				flags.DynamicLinker = "/system/bin/bootstrap/linker_hwasan64"
			} else {
				flags.DynamicLinker = "/system/bin/linker_hwasan64"
			}
		}
	}

	if Bool(sanProps.Fuzzer) {
		flags.Local.CFlags = append(flags.Local.CFlags, "-fsanitize=fuzzer-no-link")

		// TODO(b/131771163): LTO and Fuzzer support is mutually incompatible.
		_, flags.Local.LdFlags = removeFromList("-flto", flags.Local.LdFlags)
		_, flags.Local.CFlags = removeFromList("-flto", flags.Local.CFlags)
		flags.Local.LdFlags = append(flags.Local.LdFlags, "-fno-lto")
		flags.Local.CFlags = append(flags.Local.CFlags, "-fno-lto")

		// TODO(b/142430592): Upstream linker scripts for sanitizer runtime libraries
		// discard the sancov_lowest_stack symbol, because it's emulated TLS (and thus
		// doesn't match the linker script due to the "__emutls_v." prefix).
		flags.Local.LdFlags = append(flags.Local.LdFlags, "-fno-sanitize-coverage=stack-depth")
		flags.Local.CFlags = append(flags.Local.CFlags, "-fno-sanitize-coverage=stack-depth")

		// Disable fortify for fuzzing builds. Generally, we'll be building with
		// UBSan or ASan here and the fortify checks pollute the stack traces.
		flags.Local.CFlags = append(flags.Local.CFlags, "-U_FORTIFY_SOURCE")

		// Build fuzzer-sanitized libraries with an $ORIGIN DT_RUNPATH. Android's
		// linker uses DT_RUNPATH, not DT_RPATH. When we deploy cc_fuzz targets and
		// their libraries to /data/fuzz/<arch>/lib, any transient shared library gets
		// the DT_RUNPATH from the shared library above it, and not the executable,
		// meaning that the lookup falls back to the system. Adding the $ORIGIN to the
		// DT_RUNPATH here means that transient shared libraries can be found
		// colocated with their parents.
		flags.Local.LdFlags = append(flags.Local.LdFlags, `-Wl,-rpath,\$$ORIGIN`)
	}

	if Bool(sanProps.Cfi) {
		if ctx.Arch().ArchType == android.Arm {
			// __cfi_check needs to be built as Thumb (see the code in linker_cfi.cpp). LLVM is not set up
			// to do this on a function basis, so force Thumb on the entire module.
			flags.RequiredInstructionSet = "thumb"
		}

		flags.Local.CFlags = append(flags.Local.CFlags, cfiCflags...)
		flags.Local.AsFlags = append(flags.Local.AsFlags, cfiAsflags...)
		if Bool(s.Properties.Sanitize.Config.Cfi_assembly_support) {
			flags.Local.CFlags = append(flags.Local.CFlags, cfiAssemblySupportFlag)
		}
		// Only append the default visibility flag if -fvisibility has not already been set
		// to hidden.
		if !inList("-fvisibility=hidden", flags.Local.CFlags) {
			flags.Local.CFlags = append(flags.Local.CFlags, "-fvisibility=default")
		}
		flags.Local.LdFlags = append(flags.Local.LdFlags, cfiLdflags...)

		if ctx.staticBinary() {
			_, flags.Local.CFlags = removeFromList("-fsanitize-cfi-cross-dso", flags.Local.CFlags)
			_, flags.Local.LdFlags = removeFromList("-fsanitize-cfi-cross-dso", flags.Local.LdFlags)
		}
	}

	if Bool(sanProps.Memtag_stack) {
		flags.Local.CFlags = append(flags.Local.CFlags, memtagStackCommonFlags...)
		// TODO(fmayer): remove -Wno-error once https://reviews.llvm.org/D127917 is in Android toolchain.
		flags.Local.CFlags = append(flags.Local.CFlags, "-Wno-error=frame-larger-than")
		flags.Local.AsFlags = append(flags.Local.AsFlags, memtagStackCommonFlags...)
		flags.Local.LdFlags = append(flags.Local.LdFlags, memtagStackCommonFlags...)
		// This works around LLD complaining about the stack frame size.
		// TODO(fmayer): remove once https://reviews.llvm.org/D127917 is in Android toolchain.
		flags.Local.LdFlags = append(flags.Local.LdFlags, "-Wl,--no-fatal-warnings")
	}


	// TODO(b/249094918) re-enable after clang version brought back in-line with upstream
	/*
		if (Bool(sanProps.Memtag_heap) || Bool(sanProps.Memtag_stack)) && ctx.binary() {
			if Bool(sanProps.Diag.Memtag_heap) {
				flags.Local.LdFlags = append(flags.Local.LdFlags, "-fsanitize-memtag-mode=sync")
			} else {
				flags.Local.LdFlags = append(flags.Local.LdFlags, "-fsanitize-memtag-mode=async")
			}
		}
	*/

	if Bool(sanProps.Integer_overflow) {
		flags.Local.CFlags = append(flags.Local.CFlags, intOverflowCflags...)
	}

	if len(s.Properties.Sanitizers) > 0 {
		sanitizeArg := "-fsanitize=" + strings.Join(s.Properties.Sanitizers, ",")
		flags.Local.CFlags = append(flags.Local.CFlags, sanitizeArg)
		flags.Local.AsFlags = append(flags.Local.AsFlags, sanitizeArg)
		flags.Local.LdFlags = append(flags.Local.LdFlags, sanitizeArg)

		if ctx.toolchain().Bionic() || ctx.toolchain().Musl() {
			// Bionic and musl sanitizer runtimes have already been added as dependencies so that
			// the right variant of the runtime will be used (with the "-android" or "-musl"
			// suffixes), so don't let clang the runtime library.
			flags.Local.LdFlags = append(flags.Local.LdFlags, "-fno-sanitize-link-runtime")
		} else {
			// Host sanitizers only link symbols in the final executable, so
			// there will always be undefined symbols in intermediate libraries.
			_, flags.Global.LdFlags = removeFromList("-Wl,--no-undefined", flags.Global.LdFlags)
		}

		if !ctx.toolchain().Bionic() {
			// non-Bionic toolchain prebuilts are missing UBSan's vptr and function san.
			// Musl toolchain prebuilts have vptr and function sanitizers, but enabling them
			// implicitly enables RTTI which causes RTTI mismatch issues with dependencies.

			flags.Local.CFlags = append(flags.Local.CFlags, "-fno-sanitize=vptr,function")
		}

		if Bool(sanProps.Fuzzer) {
			// When fuzzing, we wish to crash with diagnostics on any bug.
			flags.Local.CFlags = append(flags.Local.CFlags, "-fno-sanitize-trap=all", "-fno-sanitize-recover=all")
		} else if ctx.Host() {
			flags.Local.CFlags = append(flags.Local.CFlags, hostOnlySanitizeFlags...)
		} else {
			flags.Local.CFlags = append(flags.Local.CFlags, deviceOnlySanitizeFlags...)
		}

		if enableMinimalRuntime(s) {
			flags.Local.CFlags = append(flags.Local.CFlags, strings.Join(minimalRuntimeFlags, " "))
		}

		// http://b/119329758, Android core does not boot up with this sanitizer yet.
		if toDisableImplicitIntegerChange(flags.Local.CFlags) {
			flags.Local.CFlags = append(flags.Local.CFlags, "-fno-sanitize=implicit-integer-sign-change")
		}
		// http://b/171275751, Android doesn't build with this sanitizer yet.
		if toDisableUnsignedShiftBaseChange(flags.Local.CFlags) {
			flags.Local.CFlags = append(flags.Local.CFlags, "-fno-sanitize=unsigned-shift-base")
		}
	}

	if len(s.Properties.DiagSanitizers) > 0 {
		flags.Local.CFlags = append(flags.Local.CFlags, "-fno-sanitize-trap="+strings.Join(s.Properties.DiagSanitizers, ","))
	}
	// FIXME: enable RTTI if diag + (cfi or vptr)

	if s.Properties.Sanitize.Recover != nil {
		flags.Local.CFlags = append(flags.Local.CFlags, "-fsanitize-recover="+
			strings.Join(s.Properties.Sanitize.Recover, ","))
	}

	if s.Properties.Sanitize.Diag.No_recover != nil {
		flags.Local.CFlags = append(flags.Local.CFlags, "-fno-sanitize-recover="+
			strings.Join(s.Properties.Sanitize.Diag.No_recover, ","))
	}

	blocklist := android.OptionalPathForModuleSrc(ctx, s.Properties.Sanitize.Blocklist)
	if blocklist.Valid() {
		flags.Local.CFlags = append(flags.Local.CFlags, "-fsanitize-ignorelist="+blocklist.String())
		flags.CFlagsDeps = append(flags.CFlagsDeps, blocklist.Path())
	}

	return flags
}

func (s *sanitize) AndroidMkEntries(ctx AndroidMkContext, entries *android.AndroidMkEntries) {
	// Add a suffix for cfi/hwasan/scs-enabled static/header libraries to allow surfacing
	// both the sanitized and non-sanitized variants to make without a name conflict.
	if entries.Class == "STATIC_LIBRARIES" || entries.Class == "HEADER_LIBRARIES" {
		if Bool(s.Properties.SanitizeMutated.Cfi) {
			entries.SubName += ".cfi"
		}
		if Bool(s.Properties.SanitizeMutated.Hwaddress) {
			entries.SubName += ".hwasan"
		}
		if Bool(s.Properties.SanitizeMutated.Scs) {
			entries.SubName += ".scs"
		}
	}
}

func (s *sanitize) inSanitizerDir() bool {
	return s.Properties.InSanitizerDir
}

// getSanitizerBoolPtr returns the SanitizerTypes associated bool pointer from SanitizeProperties.
func (s *sanitize) getSanitizerBoolPtr(t SanitizerType) *bool {
	switch t {
	case Asan:
		return s.Properties.SanitizeMutated.Address
	case Hwasan:
		return s.Properties.SanitizeMutated.Hwaddress
	case tsan:
		return s.Properties.SanitizeMutated.Thread
	case intOverflow:
		return s.Properties.SanitizeMutated.Integer_overflow
	case cfi:
		return s.Properties.SanitizeMutated.Cfi
	case scs:
		return s.Properties.SanitizeMutated.Scs
	case Memtag_heap:
		return s.Properties.SanitizeMutated.Memtag_heap
	case Memtag_stack:
		return s.Properties.SanitizeMutated.Memtag_stack
	case Fuzzer:
		return s.Properties.SanitizeMutated.Fuzzer
	default:
		panic(fmt.Errorf("unknown SanitizerType %d", t))
	}
}

// isUnsanitizedVariant returns true if no sanitizers are enabled.
func (sanitize *sanitize) isUnsanitizedVariant() bool {
	return !sanitize.isSanitizerEnabled(Asan) &&
		!sanitize.isSanitizerEnabled(Hwasan) &&
		!sanitize.isSanitizerEnabled(tsan) &&
		!sanitize.isSanitizerEnabled(cfi) &&
		!sanitize.isSanitizerEnabled(scs) &&
		!sanitize.isSanitizerEnabled(Memtag_heap) &&
		!sanitize.isSanitizerEnabled(Memtag_stack) &&
		!sanitize.isSanitizerEnabled(Fuzzer)
}

// isVariantOnProductionDevice returns true if variant is for production devices (no non-production sanitizers enabled).
func (sanitize *sanitize) isVariantOnProductionDevice() bool {
	return !sanitize.isSanitizerEnabled(Asan) &&
		!sanitize.isSanitizerEnabled(Hwasan) &&
		!sanitize.isSanitizerEnabled(tsan) &&
		!sanitize.isSanitizerEnabled(Fuzzer)
}

func (sanitize *sanitize) SetSanitizer(t SanitizerType, b bool) {
	bPtr := proptools.BoolPtr(b)
	if !b {
		bPtr = nil
	}
	switch t {
	case Asan:
		sanitize.Properties.SanitizeMutated.Address = bPtr
		// For ASAN variant, we need to disable Memtag_stack
		sanitize.Properties.SanitizeMutated.Memtag_stack = nil
	case Hwasan:
		sanitize.Properties.SanitizeMutated.Hwaddress = bPtr
		// For HWAsan variant, we need to disable Memtag_stack
		sanitize.Properties.SanitizeMutated.Memtag_stack = nil
	case tsan:
		sanitize.Properties.SanitizeMutated.Thread = bPtr
	case intOverflow:
		sanitize.Properties.SanitizeMutated.Integer_overflow = bPtr
	case cfi:
		sanitize.Properties.SanitizeMutated.Cfi = bPtr
	case scs:
		sanitize.Properties.SanitizeMutated.Scs = bPtr
	case Memtag_heap:
		sanitize.Properties.SanitizeMutated.Memtag_heap = bPtr
	case Memtag_stack:
		sanitize.Properties.SanitizeMutated.Memtag_stack = bPtr
		// We do not need to disable ASAN or HWASan here, as there is no Memtag_stack variant.
	case Fuzzer:
		sanitize.Properties.SanitizeMutated.Fuzzer = bPtr
	default:
		panic(fmt.Errorf("unknown SanitizerType %d", t))
	}
	if b {
		sanitize.Properties.SanitizerEnabled = true
	}
}

// Check if the sanitizer is explicitly disabled (as opposed to nil by
// virtue of not being set).
func (sanitize *sanitize) isSanitizerExplicitlyDisabled(t SanitizerType) bool {
	if sanitize == nil {
		return false
	}

	sanitizerVal := sanitize.getSanitizerBoolPtr(t)
	return sanitizerVal != nil && *sanitizerVal == false
}

// There isn't an analog of the method above (ie:isSanitizerExplicitlyEnabled)
// because enabling a sanitizer either directly (via the blueprint) or
// indirectly (via a mutator) sets the bool ptr to true, and you can't
// distinguish between the cases. It isn't needed though - both cases can be
// treated identically.
func (sanitize *sanitize) isSanitizerEnabled(t SanitizerType) bool {
	if sanitize == nil {
		return false
	}

	sanitizerVal := sanitize.getSanitizerBoolPtr(t)
	return sanitizerVal != nil && *sanitizerVal == true
}

// IsSanitizableDependencyTag returns true if the dependency tag is sanitizable.
func IsSanitizableDependencyTag(tag blueprint.DependencyTag) bool {
	switch t := tag.(type) {
	case dependencyTag:
		return t == reuseObjTag || t == objDepTag
	case libraryDependencyTag:
		return true
	default:
		return false
	}
}

func (m *Module) SanitizableDepTagChecker() SantizableDependencyTagChecker {
	return IsSanitizableDependencyTag
}

// Determines if the current module is a static library going to be captured
// as vendor snapshot. Such modules must create both cfi and non-cfi variants,
// except for ones which explicitly disable cfi.
func needsCfiForVendorSnapshot(mctx android.BaseModuleContext) bool {
	if inList("hwaddress", mctx.Config().SanitizeDevice()) {
		// cfi will not be built if SANITIZE_TARGET=hwaddress is set
		return false
	}

	if snapshot.IsVendorProprietaryModule(mctx) {
		return false
	}

	c := mctx.Module().(PlatformSanitizeable)

	if !c.InVendor() {
		return false
	}

	if !c.StaticallyLinked() {
		return false
	}

	if c.IsPrebuilt() {
		return false
	}

	if !c.SanitizerSupported(cfi) {
		return false
	}

	return c.SanitizePropDefined() &&
		!c.SanitizeNever() &&
		!c.IsSanitizerExplicitlyDisabled(cfi)
}

type sanitizerSplitMutator struct {
	sanitizer SanitizerType
}

// If an APEX is sanitized or not depends on whether it contains at least one
// sanitized module. Transition mutators cannot propagate information up the
// dependency graph this way, so we need an auxiliary mutator to do so.
func (s *sanitizerSplitMutator) markSanitizableApexesMutator(ctx android.TopDownMutatorContext) {
	if sanitizeable, ok := ctx.Module().(Sanitizeable); ok {
		enabled := sanitizeable.IsSanitizerEnabled(ctx.Config(), s.sanitizer.name())
		ctx.VisitDirectDeps(func(dep android.Module) {
			if c, ok := dep.(*Module); ok && c.sanitize.isSanitizerEnabled(s.sanitizer) {
				enabled = true
			}
		})

		if enabled {
			sanitizeable.EnableSanitizer(s.sanitizer.name())
		}
	}
}

func (s *sanitizerSplitMutator) Split(ctx android.BaseModuleContext) []string {
	if c, ok := ctx.Module().(PlatformSanitizeable); ok && c.SanitizePropDefined() {
		if s.sanitizer == cfi && needsCfiForVendorSnapshot(ctx) {
			return []string{"", s.sanitizer.variationName()}
		}

		// If the given sanitizer is not requested in the .bp file for a module, it
		// won't automatically build the sanitized variation.
		if !c.IsSanitizerEnabled(s.sanitizer) {
			return []string{""}
		}

		if c.Binary() {
			// If a sanitizer is enabled for a binary, we do not build the version
			// without the sanitizer
			return []string{s.sanitizer.variationName()}
		} else if c.StaticallyLinked() || c.Header() {
			// For static libraries, we build both versions. Some Make modules
			// apparently depend on this behavior.
			return []string{"", s.sanitizer.variationName()}
		} else {
			// We only build the requested variation of dynamic libraries
			return []string{s.sanitizer.variationName()}
		}
	}

	if _, ok := ctx.Module().(JniSanitizeable); ok {
		// TODO: this should call into JniSanitizable.IsSanitizerEnabledForJni but
		// that is short-circuited for now
		return []string{""}
	}

	// If an APEX has a sanitized dependency, we build the APEX in the sanitized
	// variation. This is useful because such APEXes require extra dependencies.
	if sanitizeable, ok := ctx.Module().(Sanitizeable); ok {
		enabled := sanitizeable.IsSanitizerEnabled(ctx.Config(), s.sanitizer.name())
		if enabled {
			return []string{s.sanitizer.variationName()}
		} else {
			return []string{""}
		}
	}

	if c, ok := ctx.Module().(*Module); ok {
		//TODO: When Rust modules have vendor support, enable this path for PlatformSanitizeable

		// Check if it's a snapshot module supporting sanitizer
		if ss, ok := c.linker.(snapshotSanitizer); ok {
			if ss.isSanitizerAvailable(s.sanitizer) {
				return []string{"", s.sanitizer.variationName()}
			} else {
				return []string{""}
			}
		}
	}

	return []string{""}
}

func (s *sanitizerSplitMutator) OutgoingTransition(ctx android.OutgoingTransitionContext, sourceVariation string) string {
	if c, ok := ctx.Module().(PlatformSanitizeable); ok {
		if !c.SanitizableDepTagChecker()(ctx.DepTag()) {
			// If the dependency is through a non-sanitizable tag, use the
			// non-sanitized variation
			return ""
		}

		return sourceVariation
	} else if _, ok := ctx.Module().(JniSanitizeable); ok {
		// TODO: this should call into JniSanitizable.IsSanitizerEnabledForJni but
		// that is short-circuited for now
		return ""
	} else {
		// Otherwise, do not rock the boat.
		return sourceVariation
	}
}

func (s *sanitizerSplitMutator) IncomingTransition(ctx android.IncomingTransitionContext, incomingVariation string) string {
	if d, ok := ctx.Module().(PlatformSanitizeable); ok {
		if dm, ok := ctx.Module().(*Module); ok {
			if ss, ok := dm.linker.(snapshotSanitizer); ok && ss.isSanitizerAvailable(s.sanitizer) {
				return incomingVariation
			}
		}

		if !d.SanitizePropDefined() ||
			d.SanitizeNever() ||
			d.IsSanitizerExplicitlyDisabled(s.sanitizer) ||
			!d.SanitizerSupported(s.sanitizer) {
			// If a module opts out of a sanitizer, use its non-sanitized variation
			return ""
		}

		// Binaries are always built in the variation they requested.
		if d.Binary() {
			if d.IsSanitizerEnabled(s.sanitizer) {
				return s.sanitizer.variationName()
			} else {
				return ""
			}
		}

		// If a shared library requests to be sanitized, it will be built for that
		// sanitizer. Otherwise, some sanitizers propagate through shared library
		// dependency edges, some do not.
		if !d.StaticallyLinked() && !d.Header() {
			if d.IsSanitizerEnabled(s.sanitizer) {
				return s.sanitizer.variationName()
			}

			// Some sanitizers do not propagate to shared dependencies
			if !s.sanitizer.shouldPropagateToSharedLibraryDeps() {
				return ""
			}
		}

		// Static and header libraries inherit whether they are sanitized from the
		// module they are linked into
		return incomingVariation
	} else if d, ok := ctx.Module().(Sanitizeable); ok {
		// If an APEX contains a sanitized module, it will be built in the variation
		// corresponding to that sanitizer.
		enabled := d.IsSanitizerEnabled(ctx.Config(), s.sanitizer.name())
		if enabled {
			return s.sanitizer.variationName()
		}

		return incomingVariation
	}

	return ""
}

func (s *sanitizerSplitMutator) Mutate(mctx android.BottomUpMutatorContext, variationName string) {
	sanitizerVariation := variationName == s.sanitizer.variationName()

	if c, ok := mctx.Module().(PlatformSanitizeable); ok && c.SanitizePropDefined() {
		sanitizerEnabled := c.IsSanitizerEnabled(s.sanitizer)

		oneMakeVariation := false
		if c.StaticallyLinked() || c.Header() {
			if s.sanitizer != cfi && s.sanitizer != scs && s.sanitizer != Hwasan {
				// These sanitizers export only one variation to Make. For the rest,
				// Make targets can depend on both the sanitized and non-sanitized
				// versions.
				oneMakeVariation = true
			}
		} else if !c.Binary() {
			// Shared library. These are the sanitizers that do propagate through shared
			// library dependencies and therefore can cause multiple variations of a
			// shared library to be built.
			if s.sanitizer != cfi && s.sanitizer != Hwasan && s.sanitizer != scs && s.sanitizer != Asan {
				oneMakeVariation = true
			}
		}

		if oneMakeVariation {
			if sanitizerEnabled != sanitizerVariation {
				c.SetPreventInstall()
				c.SetHideFromMake()
			}
		}

		if sanitizerVariation {
			c.SetSanitizer(s.sanitizer, true)

			// CFI is incompatible with ASAN so disable it in ASAN variations
			if s.sanitizer.incompatibleWithCfi() {
				cfiSupported := mctx.Module().(PlatformSanitizeable).SanitizerSupported(cfi)
				if mctx.Device() && cfiSupported {
					c.SetSanitizer(cfi, false)
				}
			}

			// locate the asan libraries under /data/asan
			if !c.Binary() && !c.StaticallyLinked() && !c.Header() && mctx.Device() && s.sanitizer == Asan && sanitizerEnabled {
				c.SetInSanitizerDir()
			}

			if c.StaticallyLinked() && c.ExportedToMake() {
				if s.sanitizer == Hwasan {
					hwasanStaticLibs(mctx.Config()).add(c, c.Module().Name())
				} else if s.sanitizer == cfi {
					cfiStaticLibs(mctx.Config()).add(c, c.Module().Name())
				}
			}
		} else if c.IsSanitizerEnabled(s.sanitizer) {
			// Disable the sanitizer for the non-sanitized variation
			c.SetSanitizer(s.sanitizer, false)
		}
	} else if sanitizeable, ok := mctx.Module().(Sanitizeable); ok {
		// If an APEX has sanitized dependencies, it gets a few more dependencies
		if sanitizerVariation {
			sanitizeable.AddSanitizerDependencies(mctx, s.sanitizer.name())
		}
	} else if c, ok := mctx.Module().(*Module); ok {
		if ss, ok := c.linker.(snapshotSanitizer); ok && ss.isSanitizerAvailable(s.sanitizer) {
			if !ss.isUnsanitizedVariant() {
				// Snapshot sanitizer may have only one variantion.
				// Skip exporting the module if it already has a sanitizer variation.
				c.SetPreventInstall()
				c.SetHideFromMake()
				return
			}
			c.linker.(snapshotSanitizer).setSanitizerVariation(s.sanitizer, sanitizerVariation)

			// Export the static lib name to make
			if c.static() && c.ExportedToMake() {
				// use BaseModuleName which is the name for Make.
				if s.sanitizer == cfi {
					cfiStaticLibs(mctx.Config()).add(c, c.BaseModuleName())
				} else if s.sanitizer == Hwasan {
					hwasanStaticLibs(mctx.Config()).add(c, c.BaseModuleName())
				}
			}
		}
	}
}

func (c *Module) SanitizeNever() bool {
	return Bool(c.sanitize.Properties.SanitizeMutated.Never)
}

func (c *Module) IsSanitizerExplicitlyDisabled(t SanitizerType) bool {
	return c.sanitize.isSanitizerExplicitlyDisabled(t)
}

// Propagate the ubsan minimal runtime dependency when there are integer overflow sanitized static dependencies.
func sanitizerRuntimeDepsMutator(mctx android.TopDownMutatorContext) {
	// Change this to PlatformSanitizable when/if non-cc modules support ubsan sanitizers.
	if c, ok := mctx.Module().(*Module); ok && c.sanitize != nil {
		isSanitizableDependencyTag := c.SanitizableDepTagChecker()
		mctx.WalkDeps(func(child, parent android.Module) bool {
			if !isSanitizableDependencyTag(mctx.OtherModuleDependencyTag(child)) {
				return false
			}

			d, ok := child.(*Module)
			if !ok || !d.static() {
				return false
			}
			if d.sanitize != nil {
				if enableMinimalRuntime(d.sanitize) {
					// If a static dependency is built with the minimal runtime,
					// make sure we include the ubsan minimal runtime.
					c.sanitize.Properties.MinimalRuntimeDep = true
				} else if enableUbsanRuntime(d.sanitize) {
					// If a static dependency runs with full ubsan diagnostics,
					// make sure we include the ubsan runtime.
					c.sanitize.Properties.UbsanRuntimeDep = true
				}

				if c.sanitize.Properties.MinimalRuntimeDep &&
					c.sanitize.Properties.UbsanRuntimeDep {
					// both flags that this mutator might set are true, so don't bother recursing
					return false
				}

				if c.Os() == android.Linux {
					c.sanitize.Properties.BuiltinsDep = true
				}

				return true
			}

			if p, ok := d.linker.(*snapshotLibraryDecorator); ok {
				if Bool(p.properties.Sanitize_minimal_dep) {
					c.sanitize.Properties.MinimalRuntimeDep = true
				}
				if Bool(p.properties.Sanitize_ubsan_dep) {
					c.sanitize.Properties.UbsanRuntimeDep = true
				}
			}

			return false
		})
	}
}

// Add the dependency to the runtime library for each of the sanitizer variants
func sanitizerRuntimeMutator(mctx android.BottomUpMutatorContext) {
	if c, ok := mctx.Module().(*Module); ok && c.sanitize != nil {
		if !c.Enabled() {
			return
		}
		var sanitizers []string
		var diagSanitizers []string

		sanProps := &c.sanitize.Properties.SanitizeMutated

		if Bool(sanProps.All_undefined) {
			sanitizers = append(sanitizers, "undefined")
		} else {
			if Bool(sanProps.Undefined) {
				sanitizers = append(sanitizers,
					"bool",
					"integer-divide-by-zero",
					"return",
					"returns-nonnull-attribute",
					"shift-exponent",
					"unreachable",
					"vla-bound",
					// TODO(danalbert): The following checks currently have compiler performance issues.
					//"alignment",
					//"bounds",
					//"enum",
					//"float-cast-overflow",
					//"float-divide-by-zero",
					//"nonnull-attribute",
					//"null",
					//"shift-base",
					//"signed-integer-overflow",
					// TODO(danalbert): Fix UB in libc++'s __tree so we can turn this on.
					// https://llvm.org/PR19302
					// http://reviews.llvm.org/D6974
					// "object-size",
				)
			}
			sanitizers = append(sanitizers, sanProps.Misc_undefined...)
		}

		if Bool(sanProps.Diag.Undefined) {
			diagSanitizers = append(diagSanitizers, "undefined")
		}

		diagSanitizers = append(diagSanitizers, sanProps.Diag.Misc_undefined...)

		if Bool(sanProps.Address) {
			sanitizers = append(sanitizers, "address")
			diagSanitizers = append(diagSanitizers, "address")
		}

		if Bool(sanProps.Hwaddress) {
			sanitizers = append(sanitizers, "hwaddress")
		}

		if Bool(sanProps.Thread) {
			sanitizers = append(sanitizers, "thread")
		}

		if Bool(sanProps.Safestack) {
			sanitizers = append(sanitizers, "safe-stack")
		}

		if Bool(sanProps.Cfi) {
			sanitizers = append(sanitizers, "cfi")

			if Bool(sanProps.Diag.Cfi) {
				diagSanitizers = append(diagSanitizers, "cfi")
			}
		}

		if Bool(sanProps.Integer_overflow) {
			sanitizers = append(sanitizers, "unsigned-integer-overflow")
			sanitizers = append(sanitizers, "signed-integer-overflow")
			if Bool(sanProps.Diag.Integer_overflow) {
				diagSanitizers = append(diagSanitizers, "unsigned-integer-overflow")
				diagSanitizers = append(diagSanitizers, "signed-integer-overflow")
			}
		}

		if Bool(sanProps.Scudo) {
			sanitizers = append(sanitizers, "scudo")
		}

		if Bool(sanProps.Scs) {
			sanitizers = append(sanitizers, "shadow-call-stack")
		}

		// TODO(b/249094918) re-enable after clang version brought back in-line with upstream
		/*
			if Bool(sanProps.Memtag_heap && c.Binary() {
				sanitizers = append(sanitizers, "memtag-heap")
			}

			if Bool(sanProps.Memtag_stack) {
				sanitizers = append(sanitizers, "memtag-stack")
			}
		*/

		if Bool(sanProps.Fuzzer) {
			sanitizers = append(sanitizers, "fuzzer-no-link")
		}

		// Save the list of sanitizers. These will be used again when generating
		// the build rules (for Cflags, etc.)
		c.sanitize.Properties.Sanitizers = sanitizers
		c.sanitize.Properties.DiagSanitizers = diagSanitizers

		// TODO(b/150822854) Hosts have a different default behavior and assume the runtime library is used.
		if c.Host() {
			diagSanitizers = sanitizers
		}

		addStaticDeps := func(dep string, hideSymbols bool) {
			// If we're using snapshots, redirect to snapshot whenever possible
			snapshot := mctx.Provider(SnapshotInfoProvider).(SnapshotInfo)
			if lib, ok := snapshot.StaticLibs[dep]; ok {
				dep = lib
			}

			// static executable gets static runtime libs
			depTag := libraryDependencyTag{Kind: staticLibraryDependency, unexportedSymbols: hideSymbols}
			variations := append(mctx.Target().Variations(),
				blueprint.Variation{Mutator: "link", Variation: "static"})
			if c.Device() {
				variations = append(variations, c.ImageVariation())
			}
			if c.UseSdk() {
				variations = append(variations,
					blueprint.Variation{Mutator: "sdk", Variation: "sdk"})
			}
			mctx.AddFarVariationDependencies(variations, depTag, dep)
		}

		// Determine the runtime library required
		runtimeSharedLibrary := ""
		toolchain := c.toolchain(mctx)
		if Bool(sanProps.Address) {
			if toolchain.Musl() || (c.staticBinary() && toolchain.Bionic()) {
				// Use a static runtime for musl to match what clang does for glibc.
				addStaticDeps(config.AddressSanitizerStaticRuntimeLibrary(toolchain), false)
				addStaticDeps(config.AddressSanitizerCXXStaticRuntimeLibrary(toolchain), false)
			} else {
				runtimeSharedLibrary = config.AddressSanitizerRuntimeLibrary(toolchain)
			}
		} else if Bool(sanProps.Hwaddress) {
			if c.staticBinary() {
				addStaticDeps(config.HWAddressSanitizerStaticLibrary(toolchain), true)
				addStaticDeps("libdl", false)
			} else {
				runtimeSharedLibrary = config.HWAddressSanitizerRuntimeLibrary(toolchain)
			}
		} else if Bool(sanProps.Thread) {
			runtimeSharedLibrary = config.ThreadSanitizerRuntimeLibrary(toolchain)
		} else if Bool(sanProps.Scudo) {
			if len(diagSanitizers) == 0 && !c.sanitize.Properties.UbsanRuntimeDep {
				runtimeSharedLibrary = config.ScudoMinimalRuntimeLibrary(toolchain)
			} else {
				runtimeSharedLibrary = config.ScudoRuntimeLibrary(toolchain)
			}
		} else if len(diagSanitizers) > 0 || c.sanitize.Properties.UbsanRuntimeDep ||
			Bool(sanProps.Fuzzer) ||
			Bool(sanProps.Undefined) ||
			Bool(sanProps.All_undefined) {
			if toolchain.Musl() || (c.staticBinary() && toolchain.Bionic()) {
				// Use a static runtime for static binaries.
				// Also use a static runtime for musl to match
				// what clang does for glibc.  Otherwise dlopening
				// libraries that depend on libclang_rt.ubsan_standalone.so
				// fails with:
				// Error relocating ...: initial-exec TLS resolves to dynamic definition
				addStaticDeps(config.UndefinedBehaviorSanitizerRuntimeLibrary(toolchain)+".static", true)
			} else {
				runtimeSharedLibrary = config.UndefinedBehaviorSanitizerRuntimeLibrary(toolchain)
			}
		}

		if enableMinimalRuntime(c.sanitize) || c.sanitize.Properties.MinimalRuntimeDep {
			addStaticDeps(config.UndefinedBehaviorSanitizerMinimalRuntimeLibrary(toolchain), true)
		}
		if c.sanitize.Properties.BuiltinsDep {
			addStaticDeps(config.BuiltinsRuntimeLibrary(toolchain), true)
		}

		if runtimeSharedLibrary != "" && (toolchain.Bionic() || toolchain.Musl() || c.sanitize.Properties.UbsanRuntimeDep) {
			// UBSan is supported on non-bionic linux host builds as well

			// Adding dependency to the runtime library. We are using *FarVariation*
			// because the runtime libraries themselves are not mutated by sanitizer
			// mutators and thus don't have sanitizer variants whereas this module
			// has been already mutated.
			//
			// Note that by adding dependency with {static|shared}DepTag, the lib is
			// added to libFlags and LOCAL_SHARED_LIBRARIES by cc.Module
			if c.staticBinary() {
				// Most sanitizers are either disabled for static binaries or have already
				// handled the static binary case above through a direct call to addStaticDeps.
				// If not, treat the runtime shared library as a static library and hope for
				// the best.
				addStaticDeps(runtimeSharedLibrary, true)
			} else if !c.static() && !c.Header() {
				// If we're using snapshots, redirect to snapshot whenever possible
				snapshot := mctx.Provider(SnapshotInfoProvider).(SnapshotInfo)
				if lib, ok := snapshot.SharedLibs[runtimeSharedLibrary]; ok {
					runtimeSharedLibrary = lib
				}

				// Skip apex dependency check for sharedLibraryDependency
				// when sanitizer diags are enabled. Skipping the check will allow
				// building with diag libraries without having to list the
				// dependency in Apex's allowed_deps file.
				diagEnabled := len(diagSanitizers) > 0
				// dynamic executable and shared libs get shared runtime libs
				depTag := libraryDependencyTag{
					Kind:  sharedLibraryDependency,
					Order: earlyLibraryDependency,

					skipApexAllowedDependenciesCheck: diagEnabled,
				}
				variations := append(mctx.Target().Variations(),
					blueprint.Variation{Mutator: "link", Variation: "shared"})
				if c.Device() {
					variations = append(variations, c.ImageVariation())
				}
				if c.UseSdk() {
					variations = append(variations,
						blueprint.Variation{Mutator: "sdk", Variation: "sdk"})
				}
				AddSharedLibDependenciesWithVersions(mctx, c, variations, depTag, runtimeSharedLibrary, "", true)
			}
			// static lib does not have dependency to the runtime library. The
			// dependency will be added to the executables or shared libs using
			// the static lib.
		}
	}
}

type Sanitizeable interface {
	android.Module
	IsSanitizerEnabled(config android.Config, sanitizerName string) bool
	EnableSanitizer(sanitizerName string)
	AddSanitizerDependencies(ctx android.BottomUpMutatorContext, sanitizerName string)
}

type JniSanitizeable interface {
	android.Module
	IsSanitizerEnabledForJni(ctx android.BaseModuleContext, sanitizerName string) bool
}

func (c *Module) MinimalRuntimeDep() bool {
	return c.sanitize.Properties.MinimalRuntimeDep
}

func (c *Module) UbsanRuntimeDep() bool {
	return c.sanitize.Properties.UbsanRuntimeDep
}

func (c *Module) SanitizePropDefined() bool {
	return c.sanitize != nil
}

func (c *Module) IsSanitizerEnabled(t SanitizerType) bool {
	return c.sanitize.isSanitizerEnabled(t)
}

func (c *Module) StaticallyLinked() bool {
	return c.static()
}

func (c *Module) SetInSanitizerDir() {
	if c.sanitize != nil {
		c.sanitize.Properties.InSanitizerDir = true
	}
}

func (c *Module) SetSanitizer(t SanitizerType, b bool) {
	if c.sanitize != nil {
		c.sanitize.SetSanitizer(t, b)
	}
}

var _ PlatformSanitizeable = (*Module)(nil)

type sanitizerStaticLibsMap struct {
	// libsMap contains one list of modules per each image and each arch.
	// e.g. libs[vendor]["arm"] contains arm modules installed to vendor
	libsMap       map[ImageVariantType]map[string][]string
	libsMapLock   sync.Mutex
	sanitizerType SanitizerType
}

func newSanitizerStaticLibsMap(t SanitizerType) *sanitizerStaticLibsMap {
	return &sanitizerStaticLibsMap{
		sanitizerType: t,
		libsMap:       make(map[ImageVariantType]map[string][]string),
	}
}

// Add the current module to sanitizer static libs maps
// Each module should pass its exported name as names of Make and Soong can differ.
func (s *sanitizerStaticLibsMap) add(c LinkableInterface, name string) {
	image := GetImageVariantType(c)
	arch := c.Module().Target().Arch.ArchType.String()

	s.libsMapLock.Lock()
	defer s.libsMapLock.Unlock()

	if _, ok := s.libsMap[image]; !ok {
		s.libsMap[image] = make(map[string][]string)
	}

	s.libsMap[image][arch] = append(s.libsMap[image][arch], name)
}

// Exports makefile variables in the following format:
// SOONG_{sanitizer}_{image}_{arch}_STATIC_LIBRARIES
// e.g. SOONG_cfi_core_x86_STATIC_LIBRARIES
// These are to be used by use_soong_sanitized_static_libraries.
// See build/make/core/binary.mk for more details.
func (s *sanitizerStaticLibsMap) exportToMake(ctx android.MakeVarsContext) {
	for _, image := range android.SortedKeys(s.libsMap) {
		archMap := s.libsMap[ImageVariantType(image)]
		for _, arch := range android.SortedKeys(archMap) {
			libs := archMap[arch]
			sort.Strings(libs)

			key := fmt.Sprintf(
				"SOONG_%s_%s_%s_STATIC_LIBRARIES",
				s.sanitizerType.variationName(),
				image, // already upper
				arch)

			ctx.Strict(key, strings.Join(libs, " "))
		}
	}
}

var cfiStaticLibsKey = android.NewOnceKey("cfiStaticLibs")

func cfiStaticLibs(config android.Config) *sanitizerStaticLibsMap {
	return config.Once(cfiStaticLibsKey, func() interface{} {
		return newSanitizerStaticLibsMap(cfi)
	}).(*sanitizerStaticLibsMap)
}

var hwasanStaticLibsKey = android.NewOnceKey("hwasanStaticLibs")

func hwasanStaticLibs(config android.Config) *sanitizerStaticLibsMap {
	return config.Once(hwasanStaticLibsKey, func() interface{} {
		return newSanitizerStaticLibsMap(Hwasan)
	}).(*sanitizerStaticLibsMap)
}

func enableMinimalRuntime(sanitize *sanitize) bool {
	if sanitize.isSanitizerEnabled(Asan) {
		return false
	} else if sanitize.isSanitizerEnabled(Hwasan) {
		return false
	} else if sanitize.isSanitizerEnabled(Fuzzer) {
		return false
	}

	if enableUbsanRuntime(sanitize) {
		return false
	}

	sanitizeProps := &sanitize.Properties.SanitizeMutated
	if Bool(sanitizeProps.Diag.Cfi) {
		return false
	}

	return Bool(sanitizeProps.Integer_overflow) ||
		len(sanitizeProps.Misc_undefined) > 0 ||
		Bool(sanitizeProps.Undefined) ||
		Bool(sanitizeProps.All_undefined)
}

func (m *Module) UbsanRuntimeNeeded() bool {
	return enableUbsanRuntime(m.sanitize)
}

func (m *Module) MinimalRuntimeNeeded() bool {
	return enableMinimalRuntime(m.sanitize)
}

func enableUbsanRuntime(sanitize *sanitize) bool {
	sanitizeProps := &sanitize.Properties.SanitizeMutated
	return Bool(sanitizeProps.Diag.Integer_overflow) ||
		Bool(sanitizeProps.Diag.Undefined) ||
		len(sanitizeProps.Diag.Misc_undefined) > 0
}

func cfiMakeVarsProvider(ctx android.MakeVarsContext) {
	cfiStaticLibs(ctx.Config()).exportToMake(ctx)
}

func hwasanMakeVarsProvider(ctx android.MakeVarsContext) {
	hwasanStaticLibs(ctx.Config()).exportToMake(ctx)
}

func BazelCcSanitizerToolchainVars(config android.Config) string {
	return android.BazelToolchainVars(config, exportedVars)
}<|MERGE_RESOLUTION|>--- conflicted
+++ resolved
@@ -593,7 +593,12 @@
 		}
 	}
 
-<<<<<<< HEAD
+	// Enable HWASan for all components in the include paths (for Aarch64 only)
+	if s.Hwaddress == nil && ctx.Config().HWASanEnabledForPath(ctx.ModuleDir()) &&
+		ctx.Arch().ArchType == android.Arm64 && ctx.toolchain().Bionic() {
+		s.Hwaddress = proptools.BoolPtr(true)
+	}
+
 	if s.Integer_overflow == nil && ctx.Config().IntegerOverflowEnabledForPath(ctx.ModuleDir()) && ctx.Arch().ArchType == android.Arm64 {
 		s.Integer_overflow = proptools.BoolPtr(true)
 	}
@@ -621,12 +626,6 @@
 			s.Misc_undefined = append(s.Misc_undefined[0:indx], s.Misc_undefined[indx+1:]...)
 		}
 		s.Integer_overflow = nil
-=======
-	// Enable HWASan for all components in the include paths (for Aarch64 only)
-	if s.Hwaddress == nil && ctx.Config().HWASanEnabledForPath(ctx.ModuleDir()) &&
-		ctx.Arch().ArchType == android.Arm64 && ctx.toolchain().Bionic() {
-		s.Hwaddress = proptools.BoolPtr(true)
->>>>>>> d59fbbe9
 	}
 
 	// Enable CFI for non-host components in the include paths
@@ -908,7 +907,6 @@
 		// TODO(fmayer): remove once https://reviews.llvm.org/D127917 is in Android toolchain.
 		flags.Local.LdFlags = append(flags.Local.LdFlags, "-Wl,--no-fatal-warnings")
 	}
-
 
 	// TODO(b/249094918) re-enable after clang version brought back in-line with upstream
 	/*
