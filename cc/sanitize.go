// Copyright 2016 Google Inc. All rights reserved.
//
// Licensed under the Apache License, Version 2.0 (the "License");
// you may not use this file except in compliance with the License.
// You may obtain a copy of the License at
//
//     http://www.apache.org/licenses/LICENSE-2.0
//
// Unless required by applicable law or agreed to in writing, software
// distributed under the License is distributed on an "AS IS" BASIS,
// WITHOUT WARRANTIES OR CONDITIONS OF ANY KIND, either express or implied.
// See the License for the specific language governing permissions and
// limitations under the License.

package cc

import (
	"fmt"
	"sort"
	"strings"
	"sync"

	"github.com/google/blueprint"
	"github.com/google/blueprint/proptools"

	"android/soong/android"
	"android/soong/cc/config"
	"android/soong/snapshot"
)

var (
	// Any C flags added by sanitizer which libTooling tools may not
	// understand also need to be added to ClangLibToolingUnknownCflags in
	// cc/config/clang.go

	asanCflags = []string{
		"-fno-omit-frame-pointer",
	}
	asanLdflags = []string{"-Wl,-u,__asan_preinit"}

	hwasanCflags = []string{
		"-fno-omit-frame-pointer",
		"-Wno-frame-larger-than=",
		"-fsanitize-hwaddress-abi=platform",
		"-mllvm", "-hwasan-use-after-scope=1",
	}

	// ThinLTO performs codegen during link time, thus these flags need to
	// passed to both CFLAGS and LDFLAGS.
	hwasanCommonflags = []string{
		// The following improves debug location information
		// availability at the cost of its accuracy. It increases
		// the likelihood of a stack variable's frame offset
		// to be recorded in the debug info, which is important
		// for the quality of hwasan reports. The downside is a
		// higher number of "optimized out" stack variables.
		// b/112437883.
		"-instcombine-lower-dbg-declare=0",
		// TODO(b/159343917): HWASan and GlobalISel don't play nicely, and
		// GlobalISel is the default at -O0 on aarch64.
		"--aarch64-enable-global-isel-at-O=-1",
		"-fast-isel=false",
	}

	cfiCflags = []string{"-flto", "-fsanitize-cfi-cross-dso",
		"-fsanitize-ignorelist=external/compiler-rt/lib/cfi/cfi_blocklist.txt"}
	// -flto and -fvisibility are required by clang when -fsanitize=cfi is
	// used, but have no effect on assembly files
	cfiAsflags = []string{"-flto", "-fvisibility=default"}
	cfiLdflags = []string{"-flto", "-fsanitize-cfi-cross-dso", "-fsanitize=cfi",
		"-Wl,-plugin-opt,O1"}
	cfiExportsMapPath = "build/soong/cc/config/cfi_exports.map"

	intOverflowCflags = []string{"-fsanitize-ignorelist=build/soong/cc/config/integer_overflow_blocklist.txt"}

	minimalRuntimeFlags = []string{"-fsanitize-minimal-runtime", "-fno-sanitize-trap=integer,undefined",
		"-fno-sanitize-recover=integer,undefined"}
	hwasanGlobalOptions = []string{"heap_history_size=1023", "stack_history_size=512",
		"export_memory_stats=0", "max_malloc_fill_size=4096", "malloc_fill_byte=0"}
	memtagStackCommonFlags = []string{"-march=armv8-a+memtag"}
)

type SanitizerType int

const (
	Asan SanitizerType = iota + 1
	Hwasan
	tsan
	intOverflow
	scs
	Fuzzer
	Memtag_heap
	Memtag_stack
	cfi // cfi is last to prevent it running before incompatible mutators
)

var Sanitizers = []SanitizerType{
	Asan,
	Hwasan,
	tsan,
	intOverflow,
	scs,
	Fuzzer,
	Memtag_heap,
	Memtag_stack,
	cfi, // cfi is last to prevent it running before incompatible mutators
}

// Name of the sanitizer variation for this sanitizer type
func (t SanitizerType) variationName() string {
	switch t {
	case Asan:
		return "asan"
	case Hwasan:
		return "hwasan"
	case tsan:
		return "tsan"
	case intOverflow:
		return "intOverflow"
	case cfi:
		return "cfi"
	case scs:
		return "scs"
	case Memtag_heap:
		return "memtag_heap"
	case Memtag_stack:
		return "memtag_stack"
	case Fuzzer:
		return "fuzzer"
	default:
		panic(fmt.Errorf("unknown SanitizerType %d", t))
	}
}

// This is the sanitizer names in SANITIZE_[TARGET|HOST]
func (t SanitizerType) name() string {
	switch t {
	case Asan:
		return "address"
	case Hwasan:
		return "hwaddress"
	case Memtag_heap:
		return "memtag_heap"
	case Memtag_stack:
		return "memtag_stack"
	case tsan:
		return "thread"
	case intOverflow:
		return "integer_overflow"
	case cfi:
		return "cfi"
	case scs:
		return "shadow-call-stack"
	case Fuzzer:
		return "fuzzer"
	default:
		panic(fmt.Errorf("unknown SanitizerType %d", t))
	}
}

func (t SanitizerType) registerMutators(ctx android.RegisterMutatorsContext) {
	switch t {
	case cfi, Hwasan, Asan, tsan, Fuzzer, scs:
		sanitizer := &sanitizerSplitMutator{t}
		ctx.TopDown(t.variationName()+"_markapexes", sanitizer.markSanitizableApexesMutator)
		ctx.Transition(t.variationName(), sanitizer)
	case Memtag_heap, Memtag_stack, intOverflow:
		// do nothing
	default:
		panic(fmt.Errorf("unknown SanitizerType %d", t))
	}
}

// shouldPropagateToSharedLibraryDeps returns whether a sanitizer type should propagate to share
// dependencies. In most cases, sanitizers only propagate to static dependencies; however, some
// sanitizers also must be enabled for shared libraries for linking.
func (t SanitizerType) shouldPropagateToSharedLibraryDeps() bool {
	switch t {
	case Fuzzer:
		// Typically, shared libs are not split. However, for fuzzer, we split even for shared libs
		// because a library sanitized for fuzzer can't be linked from a library that isn't sanitized
		// for fuzzer.
		return true
	default:
		return false
	}
}
func (*Module) SanitizerSupported(t SanitizerType) bool {
	switch t {
	case Asan:
		return true
	case Hwasan:
		return true
	case tsan:
		return true
	case intOverflow:
		return true
	case cfi:
		return true
	case scs:
		return true
	case Fuzzer:
		return true
	case Memtag_heap:
		return true
	case Memtag_stack:
		return true
	default:
		return false
	}
}

// incompatibleWithCfi returns true if a sanitizer is incompatible with CFI.
func (t SanitizerType) incompatibleWithCfi() bool {
	return t == Asan || t == Fuzzer || t == Hwasan
}

type SanitizeUserProps struct {
	// Prevent use of any sanitizers on this module
	Never *bool `android:"arch_variant"`

	// ASan (Address sanitizer), incompatible with static binaries.
	// Always runs in a diagnostic mode.
	// Use of address sanitizer disables cfi sanitizer.
	// Hwaddress sanitizer takes precedence over this sanitizer.
	Address *bool `android:"arch_variant"`
	// TSan (Thread sanitizer), incompatible with static binaries and 32 bit architectures.
	// Always runs in a diagnostic mode.
	// Use of thread sanitizer disables cfi and scudo sanitizers.
	// Hwaddress sanitizer takes precedence over this sanitizer.
	Thread *bool `android:"arch_variant"`
	// HWASan (Hardware Address sanitizer).
	// Use of hwasan sanitizer disables cfi, address, thread, and scudo sanitizers.
	Hwaddress *bool `android:"arch_variant"`

	// Undefined behavior sanitizer
	All_undefined *bool `android:"arch_variant"`
	// Subset of undefined behavior sanitizer
	Undefined *bool `android:"arch_variant"`
	// List of specific undefined behavior sanitizers to enable
	Misc_undefined []string `android:"arch_variant"`
	// Fuzzer, incompatible with static binaries.
	Fuzzer *bool `android:"arch_variant"`
	// safe-stack sanitizer, incompatible with 32-bit architectures.
	Safestack *bool `android:"arch_variant"`
	// cfi sanitizer, incompatible with asan, hwasan, fuzzer, or Darwin
	Cfi *bool `android:"arch_variant"`
	// signed/unsigned integer overflow sanitizer, incompatible with Darwin.
	Integer_overflow *bool `android:"arch_variant"`
	// scudo sanitizer, incompatible with asan, hwasan, tsan
	// This should not be used in Android 11+ : https://source.android.com/devices/tech/debug/scudo
	// deprecated
	Scudo *bool `android:"arch_variant"`
	// shadow-call-stack sanitizer, only available on arm64
	Scs *bool `android:"arch_variant"`
	// Memory-tagging, only available on arm64
	// if diag.memtag unset or false, enables async memory tagging
	Memtag_heap *bool `android:"arch_variant"`
	// Memory-tagging stack instrumentation, only available on arm64
	// Adds instrumentation to detect stack buffer overflows and use-after-scope using MTE.
	Memtag_stack *bool `android:"arch_variant"`

	// A modifier for ASAN and HWASAN for write only instrumentation
	Writeonly *bool `android:"arch_variant"`

	// Sanitizers to run in the diagnostic mode (as opposed to the release mode).
	// Replaces abort() on error with a human-readable error message.
	// Address and Thread sanitizers always run in diagnostic mode.
	Diag struct {
		// Undefined behavior sanitizer, diagnostic mode
		Undefined *bool `android:"arch_variant"`
		// cfi sanitizer, diagnostic mode, incompatible with asan, hwasan, fuzzer, or Darwin
		Cfi *bool `android:"arch_variant"`
		// signed/unsigned integer overflow sanitizer, diagnostic mode, incompatible with Darwin.
		Integer_overflow *bool `android:"arch_variant"`
		// Memory-tagging, only available on arm64
		// requires sanitizer.memtag: true
		// if set, enables sync memory tagging
		Memtag_heap *bool `android:"arch_variant"`
		// List of specific undefined behavior sanitizers to enable in diagnostic mode
		Misc_undefined []string `android:"arch_variant"`
		// List of sanitizers to pass to -fno-sanitize-recover
		// results in only the first detected error for these sanitizers being reported and program then
		// exits with a non-zero exit code.
		No_recover []string `android:"arch_variant"`
	} `android:"arch_variant"`

	// Sanitizers to run with flag configuration specified
	Config struct {
		// Enables CFI support flags for assembly-heavy libraries
		Cfi_assembly_support *bool `android:"arch_variant"`
	} `android:"arch_variant"`

	// List of sanitizers to pass to -fsanitize-recover
	// allows execution to continue for these sanitizers to detect multiple errors rather than only
	// the first one
	Recover []string

	// value to pass to -fsanitize-ignorelist
	Blocklist *string
}

type sanitizeMutatedProperties struct {
	// Whether sanitizers can be enabled on this module
	Never *bool `blueprint:"mutated"`

	// Whether ASan (Address sanitizer) is enabled for this module.
	// Hwaddress sanitizer takes precedence over this sanitizer.
	Address *bool `blueprint:"mutated"`
	// Whether TSan (Thread sanitizer) is enabled for this module
	Thread *bool `blueprint:"mutated"`
	// Whether HWASan (Hardware Address sanitizer) is enabled for this module
	Hwaddress *bool `blueprint:"mutated"`

	// Whether Undefined behavior sanitizer is enabled for this module
	All_undefined *bool `blueprint:"mutated"`
	// Whether undefined behavior sanitizer subset is enabled for this module
	Undefined *bool `blueprint:"mutated"`
	// List of specific undefined behavior sanitizers enabled for this module
	Misc_undefined []string `blueprint:"mutated"`
	// Whether Fuzzeris enabled for this module
	Fuzzer *bool `blueprint:"mutated"`
	// whether safe-stack sanitizer is enabled for this module
	Safestack *bool `blueprint:"mutated"`
	// Whether cfi sanitizer is enabled for this module
	Cfi *bool `blueprint:"mutated"`
	// Whether signed/unsigned integer overflow sanitizer is enabled for this module
	Integer_overflow *bool `blueprint:"mutated"`
	// Whether scudo sanitizer is enabled for this module
	Scudo *bool `blueprint:"mutated"`
	// Whether shadow-call-stack sanitizer is enabled for this module.
	Scs *bool `blueprint:"mutated"`
	// Whether Memory-tagging is enabled for this module
	Memtag_heap *bool `blueprint:"mutated"`
	// Whether Memory-tagging stack instrumentation is enabled for this module
	Memtag_stack *bool `blueprint:"mutated"`

	// Whether a modifier for ASAN and HWASAN for write only instrumentation is enabled for this
	// module
	Writeonly *bool `blueprint:"mutated"`

	// Sanitizers to run in the diagnostic mode (as opposed to the release mode).
	Diag struct {
		// Whether Undefined behavior sanitizer, diagnostic mode is enabled for this module
		Undefined *bool `blueprint:"mutated"`
		// Whether cfi sanitizer, diagnostic mode is enabled for this module
		Cfi *bool `blueprint:"mutated"`
		// Whether signed/unsigned integer overflow sanitizer, diagnostic mode is enabled for this
		// module
		Integer_overflow *bool `blueprint:"mutated"`
		// Whether Memory-tagging, diagnostic mode is enabled for this module
		Memtag_heap *bool `blueprint:"mutated"`
		// List of specific undefined behavior sanitizers enabled in diagnostic mode
		Misc_undefined []string `blueprint:"mutated"`
	} `blueprint:"mutated"`
}

type SanitizeProperties struct {
	Sanitize        SanitizeUserProps         `android:"arch_variant"`
	SanitizeMutated sanitizeMutatedProperties `blueprint:"mutated"`

	SanitizerEnabled  bool     `blueprint:"mutated"`
	MinimalRuntimeDep bool     `blueprint:"mutated"`
	BuiltinsDep       bool     `blueprint:"mutated"`
	UbsanRuntimeDep   bool     `blueprint:"mutated"`
	InSanitizerDir    bool     `blueprint:"mutated"`
	Sanitizers        []string `blueprint:"mutated"`
	DiagSanitizers    []string `blueprint:"mutated"`
}

type sanitize struct {
	Properties SanitizeProperties
}

// Mark this tag with a check to see if apex dependency check should be skipped
func (t libraryDependencyTag) SkipApexAllowedDependenciesCheck() bool {
	return t.skipApexAllowedDependenciesCheck
}

var _ android.SkipApexAllowedDependenciesCheck = (*libraryDependencyTag)(nil)

func init() {
	android.RegisterMakeVarsProvider(pctx, cfiMakeVarsProvider)
	android.RegisterMakeVarsProvider(pctx, hwasanMakeVarsProvider)
}

func (sanitize *sanitize) props() []interface{} {
	return []interface{}{&sanitize.Properties}
}

func (p *sanitizeMutatedProperties) copyUserPropertiesToMutated(userProps *SanitizeUserProps) {
	p.Never = userProps.Never
	p.Address = userProps.Address
	p.All_undefined = userProps.All_undefined
	p.Cfi = userProps.Cfi
	p.Fuzzer = userProps.Fuzzer
	p.Hwaddress = userProps.Hwaddress
	p.Integer_overflow = userProps.Integer_overflow
	p.Memtag_heap = userProps.Memtag_heap
	p.Memtag_stack = userProps.Memtag_stack
	p.Safestack = userProps.Safestack
	p.Scs = userProps.Scs
	p.Scudo = userProps.Scudo
	p.Thread = userProps.Thread
	p.Undefined = userProps.Undefined
	p.Writeonly = userProps.Writeonly

	p.Misc_undefined = make([]string, 0, len(userProps.Misc_undefined))
	for _, v := range userProps.Misc_undefined {
		p.Misc_undefined = append(p.Misc_undefined, v)
	}

	p.Diag.Cfi = userProps.Diag.Cfi
	p.Diag.Integer_overflow = userProps.Diag.Integer_overflow
	p.Diag.Memtag_heap = userProps.Diag.Memtag_heap
	p.Diag.Undefined = userProps.Diag.Undefined

	p.Diag.Misc_undefined = make([]string, 0, len(userProps.Diag.Misc_undefined))
	for _, v := range userProps.Diag.Misc_undefined {
		p.Diag.Misc_undefined = append(p.Diag.Misc_undefined, v)
	}
}

func (sanitize *sanitize) begin(ctx BaseModuleContext) {
	s := &sanitize.Properties.SanitizeMutated
	s.copyUserPropertiesToMutated(&sanitize.Properties.Sanitize)

	// Don't apply sanitizers to NDK code.
	if ctx.useSdk() {
		s.Never = BoolPtr(true)
	}

	// Never always wins.
	if Bool(s.Never) {
		return
	}

	// cc_test targets default to SYNC MemTag unless explicitly set to ASYNC (via diag: {memtag_heap: false}).
	if ctx.testBinary() {
		if s.Memtag_heap == nil {
			s.Memtag_heap = proptools.BoolPtr(true)
		}
		if s.Diag.Memtag_heap == nil {
			s.Diag.Memtag_heap = proptools.BoolPtr(true)
		}
	}

	var globalSanitizers []string
	var globalSanitizersDiag []string

	if ctx.Host() {
		if !ctx.Windows() {
			globalSanitizers = ctx.Config().SanitizeHost()
		}
	} else {
		arches := ctx.Config().SanitizeDeviceArch()
		if len(arches) == 0 || inList(ctx.Arch().ArchType.Name, arches) {
			globalSanitizers = ctx.Config().SanitizeDevice()
			globalSanitizersDiag = ctx.Config().SanitizeDeviceDiag()
		}
	}

	if len(globalSanitizers) > 0 {
		var found bool
		if found, globalSanitizers = removeFromList("undefined", globalSanitizers); found && s.All_undefined == nil {
			s.All_undefined = proptools.BoolPtr(true)
		}

		if found, globalSanitizers = removeFromList("default-ub", globalSanitizers); found && s.Undefined == nil {
			s.Undefined = proptools.BoolPtr(true)
		}

		if found, globalSanitizers = removeFromList("address", globalSanitizers); found && s.Address == nil {
			s.Address = proptools.BoolPtr(true)
		}

		if found, globalSanitizers = removeFromList("thread", globalSanitizers); found && s.Thread == nil {
			s.Thread = proptools.BoolPtr(true)
		}

		if found, globalSanitizers = removeFromList("fuzzer", globalSanitizers); found && s.Fuzzer == nil {
			s.Fuzzer = proptools.BoolPtr(true)
		}

		if found, globalSanitizers = removeFromList("safe-stack", globalSanitizers); found && s.Safestack == nil {
			s.Safestack = proptools.BoolPtr(true)
		}

		if found, globalSanitizers = removeFromList("cfi", globalSanitizers); found && s.Cfi == nil {
			if !ctx.Config().CFIDisabledForPath(ctx.ModuleDir()) {
				s.Cfi = proptools.BoolPtr(true)
			}
		}

		// Global integer_overflow builds do not support static libraries.
		if found, globalSanitizers = removeFromList("integer_overflow", globalSanitizers); found && s.Integer_overflow == nil {
			if !ctx.Config().IntegerOverflowDisabledForPath(ctx.ModuleDir()) && !ctx.static() {
				s.Integer_overflow = proptools.BoolPtr(true)
			}
		}

		if found, globalSanitizers = removeFromList("scudo", globalSanitizers); found && s.Scudo == nil {
			s.Scudo = proptools.BoolPtr(true)
		}

		if found, globalSanitizers = removeFromList("hwaddress", globalSanitizers); found && s.Hwaddress == nil {
			s.Hwaddress = proptools.BoolPtr(true)
		}

		if found, globalSanitizers = removeFromList("writeonly", globalSanitizers); found && s.Writeonly == nil {
			// Hwaddress and Address are set before, so we can check them here
			// If they aren't explicitly set in the blueprint/SANITIZE_(HOST|TARGET), they would be nil instead of false
			if s.Address == nil && s.Hwaddress == nil {
				ctx.ModuleErrorf("writeonly modifier cannot be used without 'address' or 'hwaddress'")
			}
			s.Writeonly = proptools.BoolPtr(true)
		}
		if found, globalSanitizers = removeFromList("memtag_heap", globalSanitizers); found && s.Memtag_heap == nil {
			if !ctx.Config().MemtagHeapDisabledForPath(ctx.ModuleDir()) {
				s.Memtag_heap = proptools.BoolPtr(true)
			}
		}

		if found, globalSanitizers = removeFromList("memtag_stack", globalSanitizers); found && s.Memtag_stack == nil {
			s.Memtag_stack = proptools.BoolPtr(true)
		}

		if len(globalSanitizers) > 0 {
			ctx.ModuleErrorf("unknown global sanitizer option %s", globalSanitizers[0])
		}

		// Global integer_overflow builds do not support static library diagnostics.
		if found, globalSanitizersDiag = removeFromList("integer_overflow", globalSanitizersDiag); found &&
			s.Diag.Integer_overflow == nil && Bool(s.Integer_overflow) && !ctx.static() {
			s.Diag.Integer_overflow = proptools.BoolPtr(true)
		}

		if found, globalSanitizersDiag = removeFromList("cfi", globalSanitizersDiag); found &&
			s.Diag.Cfi == nil && Bool(s.Cfi) {
			s.Diag.Cfi = proptools.BoolPtr(true)
		}

		if found, globalSanitizersDiag = removeFromList("memtag_heap", globalSanitizersDiag); found &&
			s.Diag.Memtag_heap == nil && Bool(s.Memtag_heap) {
			s.Diag.Memtag_heap = proptools.BoolPtr(true)
		}

		if len(globalSanitizersDiag) > 0 {
			ctx.ModuleErrorf("unknown global sanitizer diagnostics option %s", globalSanitizersDiag[0])
		}
	}

	// Enable Memtag for all components in the include paths (for Aarch64 only)
	if ctx.Arch().ArchType == android.Arm64 && ctx.toolchain().Bionic() {
		if ctx.Config().MemtagHeapSyncEnabledForPath(ctx.ModuleDir()) {
			if s.Memtag_heap == nil {
				s.Memtag_heap = proptools.BoolPtr(true)
			}
			if s.Diag.Memtag_heap == nil {
				s.Diag.Memtag_heap = proptools.BoolPtr(true)
			}
		} else if ctx.Config().MemtagHeapAsyncEnabledForPath(ctx.ModuleDir()) {
			if s.Memtag_heap == nil {
				s.Memtag_heap = proptools.BoolPtr(true)
			}
		}
	}

	if s.Integer_overflow == nil && ctx.Config().IntegerOverflowEnabledForPath(ctx.ModuleDir()) && ctx.Arch().ArchType == android.Arm64 {
		s.Integer_overflow = proptools.BoolPtr(true)
	}

	if ctx.Config().BoundSanitizerEnabledForPath(ctx.ModuleDir()) && ctx.Arch().ArchType == android.Arm64 {
		s.Misc_undefined = append(s.Misc_undefined, "bounds")
	}

	if ctx.Config().BoundSanitizerDisabledForPath(ctx.ModuleDir()) && ctx.Arch().ArchType == android.Arm64 {
		indx := indexList("bounds", s.Misc_undefined)
		if indexList("bounds", s.Misc_undefined) != -1 {
			s.Misc_undefined = append(s.Misc_undefined[0:indx], s.Misc_undefined[indx+1:]...)
		}
	}

	// Disable integer-overflow in exclude path
	if ctx.Config().IntegerOverflowDisabledForPath(ctx.ModuleDir()) && ctx.Arch().ArchType == android.Arm64 {
		indx := indexList("signed-integer-overflow", s.Misc_undefined)
		if indexList("signed-integer-overflow", s.Misc_undefined) != -1 {
			s.Misc_undefined = append(s.Misc_undefined[0:indx], s.Misc_undefined[indx+1:]...)
		}

		indx = indexList("unsigned-integer-overflow", s.Misc_undefined)
		if indexList("unsigned-integer-overflow", s.Misc_undefined) != -1 {
			s.Misc_undefined = append(s.Misc_undefined[0:indx], s.Misc_undefined[indx+1:]...)
		}
		s.Integer_overflow = nil
	}

	// Enable CFI for non-host components in the include paths
	if s.Cfi == nil && ctx.Config().CFIEnabledForPath(ctx.ModuleDir()) && !ctx.Host() {
		s.Cfi = proptools.BoolPtr(true)
		if inList("cfi", ctx.Config().SanitizeDeviceDiag()) {
			s.Diag.Cfi = proptools.BoolPtr(true)
		}
	}
	// Disable CFI for all component in the exclude path (for Aarch64 only)
	if ctx.Config().CFIDisabledForPath(ctx.ModuleDir()) && ctx.Arch().ArchType == android.Arm64 {
		s.Cfi = nil
		if inList("cfi", ctx.Config().SanitizeDeviceDiag()) {
			s.Diag.Cfi = nil
		}
	}

	// Is CFI actually enabled?
	if !ctx.Config().EnableCFI() {
		s.Cfi = nil
		s.Diag.Cfi = nil
	}

	// HWASan requires AArch64 hardware feature (top-byte-ignore).
	if ctx.Arch().ArchType != android.Arm64 || !ctx.toolchain().Bionic() {
		s.Hwaddress = nil
	}

	// SCS is only implemented on AArch64.
	if ctx.Arch().ArchType != android.Arm64 || !ctx.toolchain().Bionic() {
		s.Scs = nil
	}

	// Memtag_heap is only implemented on AArch64.
	// Memtag ABI is Android specific for now, so disable for host.
	if ctx.Arch().ArchType != android.Arm64 || !ctx.toolchain().Bionic() || ctx.Host() {
		s.Memtag_heap = nil
		s.Memtag_stack = nil
	}

	// Also disable CFI if ASAN is enabled.
	if Bool(s.Address) || Bool(s.Hwaddress) {
		s.Cfi = nil
		s.Diag.Cfi = nil
		// HWASAN and ASAN win against MTE.
		s.Memtag_heap = nil
		s.Memtag_stack = nil
	}

	// Disable sanitizers that depend on the UBSan runtime for windows/darwin builds.
	if !ctx.Os().Linux() {
		s.Cfi = nil
		s.Diag.Cfi = nil
		s.Misc_undefined = nil
		s.Undefined = nil
		s.All_undefined = nil
		s.Integer_overflow = nil
	}

	// TODO(b/254713216): CFI doesn't work for riscv64 yet because LTO doesn't work.
	if ctx.Arch().ArchType == android.Riscv64 {
		s.Cfi = nil
		s.Diag.Cfi = nil
	}

	// Disable CFI for musl
	if ctx.toolchain().Musl() {
		s.Cfi = nil
		s.Diag.Cfi = nil
	}

	// Also disable CFI for VNDK variants of components
	if ctx.isVndk() && ctx.useVndk() {
		if ctx.static() {
			// Cfi variant for static vndk should be captured as vendor snapshot,
			// so don't strictly disable Cfi.
			s.Cfi = nil
			s.Diag.Cfi = nil
		} else {
			s.Cfi = nil
			s.Diag.Cfi = nil
		}
	}

	// HWASan ramdisk (which is built from recovery) goes over some bootloader limit.
	// Keep libc instrumented so that ramdisk / vendor_ramdisk / recovery can run hwasan-instrumented code if necessary.
	if (ctx.inRamdisk() || ctx.inVendorRamdisk() || ctx.inRecovery()) && !strings.HasPrefix(ctx.ModuleDir(), "bionic/libc") {
		s.Hwaddress = nil
	}

	if ctx.staticBinary() {
		s.Address = nil
		s.Fuzzer = nil
		s.Thread = nil
	}

	if Bool(s.All_undefined) {
		s.Undefined = nil
	}

	if !ctx.toolchain().Is64Bit() {
		// TSAN and SafeStack are not supported on 32-bit architectures
		s.Thread = nil
		s.Safestack = nil
		// TODO(ccross): error for compile_multilib = "32"?
	}

	if ctx.Os() != android.Windows && (Bool(s.All_undefined) || Bool(s.Undefined) || Bool(s.Address) || Bool(s.Thread) ||
		Bool(s.Fuzzer) || Bool(s.Safestack) || Bool(s.Cfi) || Bool(s.Integer_overflow) || len(s.Misc_undefined) > 0 ||
		Bool(s.Scudo) || Bool(s.Hwaddress) || Bool(s.Scs) || Bool(s.Memtag_heap) || Bool(s.Memtag_stack)) {
		sanitize.Properties.SanitizerEnabled = true
	}

	// Disable Scudo if ASan or TSan is enabled, or if it's disabled globally.
	if Bool(s.Address) || Bool(s.Thread) || Bool(s.Hwaddress) || ctx.Config().DisableScudo() {
		s.Scudo = nil
	}

	if Bool(s.Hwaddress) {
		s.Address = nil
		s.Thread = nil
	}

	// TODO(b/131771163): CFI transiently depends on LTO, and thus Fuzzer is
	// mutually incompatible.
	if Bool(s.Fuzzer) {
		s.Cfi = nil
	}
}

func toDisableImplicitIntegerChange(flags []string) bool {
	// Returns true if any flag is fsanitize*integer, and there is
	// no explicit flag about sanitize=implicit-integer-sign-change.
	for _, f := range flags {
		if strings.Contains(f, "sanitize=implicit-integer-sign-change") {
			return false
		}
	}
	for _, f := range flags {
		if strings.HasPrefix(f, "-fsanitize") && strings.Contains(f, "integer") {
			return true
		}
	}
	return false
}

func toDisableUnsignedShiftBaseChange(flags []string) bool {
	// Returns true if any flag is fsanitize*integer, and there is
	// no explicit flag about sanitize=unsigned-shift-base.
	for _, f := range flags {
		if strings.Contains(f, "sanitize=unsigned-shift-base") {
			return false
		}
	}
	for _, f := range flags {
		if strings.HasPrefix(f, "-fsanitize") && strings.Contains(f, "integer") {
			return true
		}
	}
	return false
}

func (s *sanitize) flags(ctx ModuleContext, flags Flags) Flags {
	if !s.Properties.SanitizerEnabled && !s.Properties.UbsanRuntimeDep {
		return flags
	}
	sanProps := &s.Properties.SanitizeMutated

	if Bool(sanProps.Address) {
		if ctx.Arch().ArchType == android.Arm {
			// Frame pointer based unwinder in ASan requires ARM frame setup.
			// TODO: put in flags?
			flags.RequiredInstructionSet = "arm"
		}
		flags.Local.CFlags = append(flags.Local.CFlags, asanCflags...)
		flags.Local.LdFlags = append(flags.Local.LdFlags, asanLdflags...)

		if Bool(sanProps.Writeonly) {
			flags.Local.CFlags = append(flags.Local.CFlags, "-mllvm", "-asan-instrument-reads=0")
		}

		if ctx.Host() {
			// -nodefaultlibs (provided with libc++) prevents the driver from linking
			// libraries needed with -fsanitize=address. http://b/18650275 (WAI)
			flags.Local.LdFlags = append(flags.Local.LdFlags, "-Wl,--no-as-needed")
		} else {
			flags.Local.CFlags = append(flags.Local.CFlags, "-mllvm", "-asan-globals=0")
			if ctx.bootstrap() {
				flags.DynamicLinker = "/system/bin/bootstrap/linker_asan"
			} else {
				flags.DynamicLinker = "/system/bin/linker_asan"
			}
			if flags.Toolchain.Is64Bit() {
				flags.DynamicLinker += "64"
			}
		}
	}

	if Bool(sanProps.Hwaddress) {
		flags.Local.CFlags = append(flags.Local.CFlags, hwasanCflags...)

		for _, flag := range hwasanCommonflags {
			flags.Local.CFlags = append(flags.Local.CFlags, "-mllvm", flag)
		}
		for _, flag := range hwasanCommonflags {
			flags.Local.LdFlags = append(flags.Local.LdFlags, "-Wl,-mllvm,"+flag)
		}

		if Bool(sanProps.Writeonly) {
			flags.Local.CFlags = append(flags.Local.CFlags, "-mllvm", "-hwasan-instrument-reads=0")
		}
	}

	if Bool(sanProps.Fuzzer) {
		flags.Local.CFlags = append(flags.Local.CFlags, "-fsanitize=fuzzer-no-link")

		// TODO(b/131771163): LTO and Fuzzer support is mutually incompatible.
		_, flags.Local.LdFlags = removeFromList("-flto", flags.Local.LdFlags)
		_, flags.Local.CFlags = removeFromList("-flto", flags.Local.CFlags)
		flags.Local.LdFlags = append(flags.Local.LdFlags, "-fno-lto")
		flags.Local.CFlags = append(flags.Local.CFlags, "-fno-lto")

		// TODO(b/142430592): Upstream linker scripts for sanitizer runtime libraries
		// discard the sancov_lowest_stack symbol, because it's emulated TLS (and thus
		// doesn't match the linker script due to the "__emutls_v." prefix).
		flags.Local.LdFlags = append(flags.Local.LdFlags, "-fno-sanitize-coverage=stack-depth")
		flags.Local.CFlags = append(flags.Local.CFlags, "-fno-sanitize-coverage=stack-depth")

		// Disable fortify for fuzzing builds. Generally, we'll be building with
		// UBSan or ASan here and the fortify checks pollute the stack traces.
		flags.Local.CFlags = append(flags.Local.CFlags, "-U_FORTIFY_SOURCE")

		// Build fuzzer-sanitized libraries with an $ORIGIN DT_RUNPATH. Android's
		// linker uses DT_RUNPATH, not DT_RPATH. When we deploy cc_fuzz targets and
		// their libraries to /data/fuzz/<arch>/lib, any transient shared library gets
		// the DT_RUNPATH from the shared library above it, and not the executable,
		// meaning that the lookup falls back to the system. Adding the $ORIGIN to the
		// DT_RUNPATH here means that transient shared libraries can be found
		// colocated with their parents.
		flags.Local.LdFlags = append(flags.Local.LdFlags, `-Wl,-rpath,\$$ORIGIN`)
	}

	if Bool(sanProps.Cfi) {
		if ctx.Arch().ArchType == android.Arm {
			// __cfi_check needs to be built as Thumb (see the code in linker_cfi.cpp). LLVM is not set up
			// to do this on a function basis, so force Thumb on the entire module.
			flags.RequiredInstructionSet = "thumb"
		}

		flags.Local.CFlags = append(flags.Local.CFlags, cfiCflags...)
		flags.Local.AsFlags = append(flags.Local.AsFlags, cfiAsflags...)
		if Bool(s.Properties.Sanitize.Config.Cfi_assembly_support) {
			flags.Local.CFlags = append(flags.Local.CFlags, "-fno-sanitize-cfi-canonical-jump-tables")
		}
		// Only append the default visibility flag if -fvisibility has not already been set
		// to hidden.
		if !inList("-fvisibility=hidden", flags.Local.CFlags) {
			flags.Local.CFlags = append(flags.Local.CFlags, "-fvisibility=default")
		}
		flags.Local.LdFlags = append(flags.Local.LdFlags, cfiLdflags...)

		if ctx.staticBinary() {
			_, flags.Local.CFlags = removeFromList("-fsanitize-cfi-cross-dso", flags.Local.CFlags)
			_, flags.Local.LdFlags = removeFromList("-fsanitize-cfi-cross-dso", flags.Local.LdFlags)
		}
	}

	if Bool(sanProps.Memtag_stack) {
		flags.Local.CFlags = append(flags.Local.CFlags, memtagStackCommonFlags...)
		// TODO(fmayer): remove -Wno-error once https://reviews.llvm.org/D127917 is in Android toolchain.
		flags.Local.CFlags = append(flags.Local.CFlags, "-Wno-error=frame-larger-than")
		flags.Local.AsFlags = append(flags.Local.AsFlags, memtagStackCommonFlags...)
		flags.Local.LdFlags = append(flags.Local.LdFlags, memtagStackCommonFlags...)
		// This works around LLD complaining about the stack frame size.
		// TODO(fmayer): remove once https://reviews.llvm.org/D127917 is in Android toolchain.
		flags.Local.LdFlags = append(flags.Local.LdFlags, "-Wl,--no-fatal-warnings")
	}

<<<<<<< HEAD
	// TODO(b/249094918) re-enable after clang version brought back in-line with upstream
	/*
		if (Bool(sanitize.Properties.Sanitize.Memtag_heap) || Bool(sanitize.Properties.Sanitize.Memtag_stack)) && ctx.binary() {
			if Bool(sanitize.Properties.Sanitize.Diag.Memtag_heap) {
				flags.Local.LdFlags = append(flags.Local.LdFlags, "-fsanitize-memtag-mode=sync")
			} else {
				flags.Local.LdFlags = append(flags.Local.LdFlags, "-fsanitize-memtag-mode=async")
			}
=======
	if (Bool(sanProps.Memtag_heap) || Bool(sanProps.Memtag_stack)) && ctx.binary() {
		if Bool(sanProps.Diag.Memtag_heap) {
			flags.Local.LdFlags = append(flags.Local.LdFlags, "-fsanitize-memtag-mode=sync")
		} else {
			flags.Local.LdFlags = append(flags.Local.LdFlags, "-fsanitize-memtag-mode=async")
>>>>>>> 36fbbd4e
		}
	*/

	if Bool(sanProps.Integer_overflow) {
		flags.Local.CFlags = append(flags.Local.CFlags, intOverflowCflags...)
	}

	if len(s.Properties.Sanitizers) > 0 {
		sanitizeArg := "-fsanitize=" + strings.Join(s.Properties.Sanitizers, ",")
		flags.Local.CFlags = append(flags.Local.CFlags, sanitizeArg)
		flags.Local.AsFlags = append(flags.Local.AsFlags, sanitizeArg)
		flags.Local.LdFlags = append(flags.Local.LdFlags, sanitizeArg)

		if ctx.toolchain().Bionic() || ctx.toolchain().Musl() {
			// Bionic and musl sanitizer runtimes have already been added as dependencies so that
			// the right variant of the runtime will be used (with the "-android" or "-musl"
			// suffixes), so don't let clang the runtime library.
			flags.Local.LdFlags = append(flags.Local.LdFlags, "-fno-sanitize-link-runtime")
		} else {
			// Host sanitizers only link symbols in the final executable, so
			// there will always be undefined symbols in intermediate libraries.
			_, flags.Global.LdFlags = removeFromList("-Wl,--no-undefined", flags.Global.LdFlags)
		}

		if !ctx.toolchain().Bionic() {
			// non-Bionic toolchain prebuilts are missing UBSan's vptr and function san.
			// Musl toolchain prebuilts have vptr and function sanitizers, but enabling them
			// implicitly enables RTTI which causes RTTI mismatch issues with dependencies.

			flags.Local.CFlags = append(flags.Local.CFlags, "-fno-sanitize=vptr,function")
		}

		if Bool(sanProps.Fuzzer) {
			// When fuzzing, we wish to crash with diagnostics on any bug.
			flags.Local.CFlags = append(flags.Local.CFlags, "-fno-sanitize-trap=all", "-fno-sanitize-recover=all")
		} else if ctx.Host() {
			flags.Local.CFlags = append(flags.Local.CFlags, "-fno-sanitize-recover=all")
		} else {
			flags.Local.CFlags = append(flags.Local.CFlags, "-fsanitize-trap=all", "-ftrap-function=abort")
		}

		if enableMinimalRuntime(s) {
			flags.Local.CFlags = append(flags.Local.CFlags, strings.Join(minimalRuntimeFlags, " "))
		}

		// http://b/119329758, Android core does not boot up with this sanitizer yet.
		if toDisableImplicitIntegerChange(flags.Local.CFlags) {
			flags.Local.CFlags = append(flags.Local.CFlags, "-fno-sanitize=implicit-integer-sign-change")
		}
		// http://b/171275751, Android doesn't build with this sanitizer yet.
		if toDisableUnsignedShiftBaseChange(flags.Local.CFlags) {
			flags.Local.CFlags = append(flags.Local.CFlags, "-fno-sanitize=unsigned-shift-base")
		}
	}

	if len(s.Properties.DiagSanitizers) > 0 {
		flags.Local.CFlags = append(flags.Local.CFlags, "-fno-sanitize-trap="+strings.Join(s.Properties.DiagSanitizers, ","))
	}
	// FIXME: enable RTTI if diag + (cfi or vptr)

	if s.Properties.Sanitize.Recover != nil {
		flags.Local.CFlags = append(flags.Local.CFlags, "-fsanitize-recover="+
			strings.Join(s.Properties.Sanitize.Recover, ","))
	}

	if s.Properties.Sanitize.Diag.No_recover != nil {
		flags.Local.CFlags = append(flags.Local.CFlags, "-fno-sanitize-recover="+
			strings.Join(s.Properties.Sanitize.Diag.No_recover, ","))
	}

	blocklist := android.OptionalPathForModuleSrc(ctx, s.Properties.Sanitize.Blocklist)
	if blocklist.Valid() {
		flags.Local.CFlags = append(flags.Local.CFlags, "-fsanitize-ignorelist="+blocklist.String())
		flags.CFlagsDeps = append(flags.CFlagsDeps, blocklist.Path())
	}

	return flags
}

func (s *sanitize) AndroidMkEntries(ctx AndroidMkContext, entries *android.AndroidMkEntries) {
	// Add a suffix for cfi/hwasan/scs-enabled static/header libraries to allow surfacing
	// both the sanitized and non-sanitized variants to make without a name conflict.
	if entries.Class == "STATIC_LIBRARIES" || entries.Class == "HEADER_LIBRARIES" {
		if Bool(s.Properties.SanitizeMutated.Cfi) {
			entries.SubName += ".cfi"
		}
		if Bool(s.Properties.SanitizeMutated.Hwaddress) {
			entries.SubName += ".hwasan"
		}
		if Bool(s.Properties.SanitizeMutated.Scs) {
			entries.SubName += ".scs"
		}
	}
}

func (s *sanitize) inSanitizerDir() bool {
	return s.Properties.InSanitizerDir
}

// getSanitizerBoolPtr returns the SanitizerTypes associated bool pointer from SanitizeProperties.
func (s *sanitize) getSanitizerBoolPtr(t SanitizerType) *bool {
	switch t {
	case Asan:
		return s.Properties.SanitizeMutated.Address
	case Hwasan:
		return s.Properties.SanitizeMutated.Hwaddress
	case tsan:
		return s.Properties.SanitizeMutated.Thread
	case intOverflow:
		return s.Properties.SanitizeMutated.Integer_overflow
	case cfi:
		return s.Properties.SanitizeMutated.Cfi
	case scs:
		return s.Properties.SanitizeMutated.Scs
	case Memtag_heap:
		return s.Properties.SanitizeMutated.Memtag_heap
	case Memtag_stack:
		return s.Properties.SanitizeMutated.Memtag_stack
	case Fuzzer:
		return s.Properties.SanitizeMutated.Fuzzer
	default:
		panic(fmt.Errorf("unknown SanitizerType %d", t))
	}
}

// isUnsanitizedVariant returns true if no sanitizers are enabled.
func (sanitize *sanitize) isUnsanitizedVariant() bool {
	return !sanitize.isSanitizerEnabled(Asan) &&
		!sanitize.isSanitizerEnabled(Hwasan) &&
		!sanitize.isSanitizerEnabled(tsan) &&
		!sanitize.isSanitizerEnabled(cfi) &&
		!sanitize.isSanitizerEnabled(scs) &&
		!sanitize.isSanitizerEnabled(Memtag_heap) &&
		!sanitize.isSanitizerEnabled(Memtag_stack) &&
		!sanitize.isSanitizerEnabled(Fuzzer)
}

// isVariantOnProductionDevice returns true if variant is for production devices (no non-production sanitizers enabled).
func (sanitize *sanitize) isVariantOnProductionDevice() bool {
	return !sanitize.isSanitizerEnabled(Asan) &&
		!sanitize.isSanitizerEnabled(Hwasan) &&
		!sanitize.isSanitizerEnabled(tsan) &&
		!sanitize.isSanitizerEnabled(Fuzzer)
}

func (sanitize *sanitize) SetSanitizer(t SanitizerType, b bool) {
	bPtr := proptools.BoolPtr(b)
	if !b {
		bPtr = nil
	}
	switch t {
	case Asan:
		sanitize.Properties.SanitizeMutated.Address = bPtr
		// For ASAN variant, we need to disable Memtag_stack
		sanitize.Properties.SanitizeMutated.Memtag_stack = nil
	case Hwasan:
		sanitize.Properties.SanitizeMutated.Hwaddress = bPtr
		// For HWAsan variant, we need to disable Memtag_stack
		sanitize.Properties.SanitizeMutated.Memtag_stack = nil
	case tsan:
		sanitize.Properties.SanitizeMutated.Thread = bPtr
	case intOverflow:
		sanitize.Properties.SanitizeMutated.Integer_overflow = bPtr
	case cfi:
		sanitize.Properties.SanitizeMutated.Cfi = bPtr
	case scs:
		sanitize.Properties.SanitizeMutated.Scs = bPtr
	case Memtag_heap:
		sanitize.Properties.SanitizeMutated.Memtag_heap = bPtr
	case Memtag_stack:
		sanitize.Properties.SanitizeMutated.Memtag_stack = bPtr
		// We do not need to disable ASAN or HWASan here, as there is no Memtag_stack variant.
	case Fuzzer:
		sanitize.Properties.SanitizeMutated.Fuzzer = bPtr
	default:
		panic(fmt.Errorf("unknown SanitizerType %d", t))
	}
	if b {
		sanitize.Properties.SanitizerEnabled = true
	}
}

// Check if the sanitizer is explicitly disabled (as opposed to nil by
// virtue of not being set).
func (sanitize *sanitize) isSanitizerExplicitlyDisabled(t SanitizerType) bool {
	if sanitize == nil {
		return false
	}

	sanitizerVal := sanitize.getSanitizerBoolPtr(t)
	return sanitizerVal != nil && *sanitizerVal == false
}

// There isn't an analog of the method above (ie:isSanitizerExplicitlyEnabled)
// because enabling a sanitizer either directly (via the blueprint) or
// indirectly (via a mutator) sets the bool ptr to true, and you can't
// distinguish between the cases. It isn't needed though - both cases can be
// treated identically.
func (sanitize *sanitize) isSanitizerEnabled(t SanitizerType) bool {
	if sanitize == nil {
		return false
	}

	sanitizerVal := sanitize.getSanitizerBoolPtr(t)
	return sanitizerVal != nil && *sanitizerVal == true
}

// IsSanitizableDependencyTag returns true if the dependency tag is sanitizable.
func IsSanitizableDependencyTag(tag blueprint.DependencyTag) bool {
	switch t := tag.(type) {
	case dependencyTag:
		return t == reuseObjTag || t == objDepTag
	case libraryDependencyTag:
		return true
	default:
		return false
	}
}

func (m *Module) SanitizableDepTagChecker() SantizableDependencyTagChecker {
	return IsSanitizableDependencyTag
}

// Determines if the current module is a static library going to be captured
// as vendor snapshot. Such modules must create both cfi and non-cfi variants,
// except for ones which explicitly disable cfi.
func needsCfiForVendorSnapshot(mctx android.BaseModuleContext) bool {
	if snapshot.IsVendorProprietaryModule(mctx) {
		return false
	}

	c := mctx.Module().(PlatformSanitizeable)

	if !c.InVendor() {
		return false
	}

	if !c.StaticallyLinked() {
		return false
	}

	if c.IsPrebuilt() {
		return false
	}

	if !c.SanitizerSupported(cfi) {
		return false
	}

	return c.SanitizePropDefined() &&
		!c.SanitizeNever() &&
		!c.IsSanitizerExplicitlyDisabled(cfi)
}

type sanitizerSplitMutator struct {
	sanitizer SanitizerType
}

// If an APEX is sanitized or not depends on whether it contains at least one
// sanitized module. Transition mutators cannot propagate information up the
// dependency graph this way, so we need an auxiliary mutator to do so.
func (s *sanitizerSplitMutator) markSanitizableApexesMutator(ctx android.TopDownMutatorContext) {
	if sanitizeable, ok := ctx.Module().(Sanitizeable); ok {
		enabled := sanitizeable.IsSanitizerEnabled(ctx.Config(), s.sanitizer.name())
		ctx.VisitDirectDeps(func(dep android.Module) {
			if c, ok := dep.(*Module); ok && c.sanitize.isSanitizerEnabled(s.sanitizer) {
				enabled = true
			}
		})

		if enabled {
			sanitizeable.EnableSanitizer(s.sanitizer.name())
		}
	}
}

func (s *sanitizerSplitMutator) Split(ctx android.BaseModuleContext) []string {
	if c, ok := ctx.Module().(PlatformSanitizeable); ok && c.SanitizePropDefined() {
		if s.sanitizer == cfi && needsCfiForVendorSnapshot(ctx) {
			return []string{"", s.sanitizer.variationName()}
		}

		// If the given sanitizer is not requested in the .bp file for a module, it
		// won't automatically build the sanitized variation.
		if !c.IsSanitizerEnabled(s.sanitizer) {
			return []string{""}
		}

		if c.Binary() {
			// If a sanitizer is enabled for a binary, we do not build the version
			// without the sanitizer
			return []string{s.sanitizer.variationName()}
		} else if c.StaticallyLinked() || c.Header() {
			// For static libraries, we build both versions. Some Make modules
			// apparently depend on this behavior.
			return []string{"", s.sanitizer.variationName()}
		} else {
			// We only build the requested variation of dynamic libraries
			return []string{s.sanitizer.variationName()}
		}
	}

	if _, ok := ctx.Module().(JniSanitizeable); ok {
		// TODO: this should call into JniSanitizable.IsSanitizerEnabledForJni but
		// that is short-circuited for now
		return []string{""}
	}

	// If an APEX has a sanitized dependency, we build the APEX in the sanitized
	// variation. This is useful because such APEXes require extra dependencies.
	if sanitizeable, ok := ctx.Module().(Sanitizeable); ok {
		enabled := sanitizeable.IsSanitizerEnabled(ctx.Config(), s.sanitizer.name())
		if enabled {
			return []string{s.sanitizer.variationName()}
		} else {
			return []string{""}
		}
	}

	if c, ok := ctx.Module().(*Module); ok {
		//TODO: When Rust modules have vendor support, enable this path for PlatformSanitizeable

		// Check if it's a snapshot module supporting sanitizer
		if ss, ok := c.linker.(snapshotSanitizer); ok && ss.isSanitizerAvailable(s.sanitizer) {
			return []string{"", s.sanitizer.variationName()}
		} else {
			return []string{""}
		}
	}

	return []string{""}
}

func (s *sanitizerSplitMutator) OutgoingTransition(ctx android.OutgoingTransitionContext, sourceVariation string) string {
	if c, ok := ctx.Module().(PlatformSanitizeable); ok {
		if !c.SanitizableDepTagChecker()(ctx.DepTag()) {
			// If the dependency is through a non-sanitizable tag, use the
			// non-sanitized variation
			return ""
		}

		return sourceVariation
	} else if _, ok := ctx.Module().(JniSanitizeable); ok {
		// TODO: this should call into JniSanitizable.IsSanitizerEnabledForJni but
		// that is short-circuited for now
		return ""
	} else {
		// Otherwise, do not rock the boat.
		return sourceVariation
	}
}

func (s *sanitizerSplitMutator) IncomingTransition(ctx android.IncomingTransitionContext, incomingVariation string) string {
	if d, ok := ctx.Module().(PlatformSanitizeable); ok {
		if dm, ok := ctx.Module().(*Module); ok {
			if ss, ok := dm.linker.(snapshotSanitizer); ok && ss.isSanitizerAvailable(s.sanitizer) {
				return incomingVariation
			}
		}

		if !d.SanitizePropDefined() ||
			d.SanitizeNever() ||
			d.IsSanitizerExplicitlyDisabled(s.sanitizer) ||
			!d.SanitizerSupported(s.sanitizer) {
			// If a module opts out of a sanitizer, use its non-sanitized variation
			return ""
		}

		// Binaries are always built in the variation they requested.
		if d.Binary() {
			if d.IsSanitizerEnabled(s.sanitizer) {
				return s.sanitizer.variationName()
			} else {
				return ""
			}
		}

		// If a shared library requests to be sanitized, it will be built for that
		// sanitizer. Otherwise, some sanitizers propagate through shared library
		// dependency edges, some do not.
		if !d.StaticallyLinked() && !d.Header() {
			if d.IsSanitizerEnabled(s.sanitizer) {
				return s.sanitizer.variationName()
			}

			// Some sanitizers do not propagate to shared dependencies
			if !s.sanitizer.shouldPropagateToSharedLibraryDeps() {
				return ""
			}
		}

		// Static and header libraries inherit whether they are sanitized from the
		// module they are linked into
		return incomingVariation
	} else if d, ok := ctx.Module().(Sanitizeable); ok {
		// If an APEX contains a sanitized module, it will be built in the variation
		// corresponding to that sanitizer.
		enabled := d.IsSanitizerEnabled(ctx.Config(), s.sanitizer.name())
		if enabled {
			return s.sanitizer.variationName()
		}

		return incomingVariation
	}

	return ""
}

func (s *sanitizerSplitMutator) Mutate(mctx android.BottomUpMutatorContext, variationName string) {
	sanitizerVariation := variationName == s.sanitizer.variationName()

	if c, ok := mctx.Module().(PlatformSanitizeable); ok && c.SanitizePropDefined() {
		sanitizerEnabled := c.IsSanitizerEnabled(s.sanitizer)

		oneMakeVariation := false
		if c.StaticallyLinked() || c.Header() {
			if s.sanitizer != cfi && s.sanitizer != scs && s.sanitizer != Hwasan {
				// These sanitizers export only one variation to Make. For the rest,
				// Make targets can depend on both the sanitized and non-sanitized
				// versions.
				oneMakeVariation = true
			}
		} else if !c.Binary() {
			// Shared library. These are the sanitizers that do propagate through shared
			// library dependencies and therefore can cause multiple variations of a
			// shared library to be built.
			if s.sanitizer != cfi && s.sanitizer != Hwasan && s.sanitizer != scs && s.sanitizer != Asan {
				oneMakeVariation = true
			}
		}

		if oneMakeVariation {
			if sanitizerEnabled != sanitizerVariation {
				c.SetPreventInstall()
				c.SetHideFromMake()
			}
		}

		if sanitizerVariation {
			c.SetSanitizer(s.sanitizer, true)

			// CFI is incompatible with ASAN so disable it in ASAN variations
			if s.sanitizer.incompatibleWithCfi() {
				cfiSupported := mctx.Module().(PlatformSanitizeable).SanitizerSupported(cfi)
				if mctx.Device() && cfiSupported {
					c.SetSanitizer(cfi, false)
				}
			}

			// locate the asan libraries under /data/asan
			if !c.Binary() && !c.StaticallyLinked() && !c.Header() && mctx.Device() && s.sanitizer == Asan && sanitizerEnabled {
				c.SetInSanitizerDir()
			}

			if c.StaticallyLinked() && c.ExportedToMake() {
				if s.sanitizer == Hwasan {
					hwasanStaticLibs(mctx.Config()).add(c, c.Module().Name())
				} else if s.sanitizer == cfi {
					cfiStaticLibs(mctx.Config()).add(c, c.Module().Name())
				}
			}
		} else if c.IsSanitizerEnabled(s.sanitizer) {
			// Disable the sanitizer for the non-sanitized variation
			c.SetSanitizer(s.sanitizer, false)
		}
	} else if sanitizeable, ok := mctx.Module().(Sanitizeable); ok {
		// If an APEX has sanitized dependencies, it gets a few more dependencies
		if sanitizerVariation {
			sanitizeable.AddSanitizerDependencies(mctx, s.sanitizer.name())
		}
	} else if c, ok := mctx.Module().(*Module); ok {
		if ss, ok := c.linker.(snapshotSanitizer); ok && ss.isSanitizerAvailable(s.sanitizer) {
			if !ss.isUnsanitizedVariant() {
				// Snapshot sanitizer may have only one variantion.
				// Skip exporting the module if it already has a sanitizer variation.
				c.SetPreventInstall()
				c.SetHideFromMake()
				return
			}
			c.linker.(snapshotSanitizer).setSanitizerVariation(s.sanitizer, sanitizerVariation)

			// Export the static lib name to make
			if c.static() && c.ExportedToMake() {
				// use BaseModuleName which is the name for Make.
				if s.sanitizer == cfi {
					cfiStaticLibs(mctx.Config()).add(c, c.BaseModuleName())
				} else if s.sanitizer == Hwasan {
					hwasanStaticLibs(mctx.Config()).add(c, c.BaseModuleName())
				}
			}
		}
	}
}

func (c *Module) SanitizeNever() bool {
	return Bool(c.sanitize.Properties.SanitizeMutated.Never)
}

func (c *Module) IsSanitizerExplicitlyDisabled(t SanitizerType) bool {
	return c.sanitize.isSanitizerExplicitlyDisabled(t)
}

// Propagate the ubsan minimal runtime dependency when there are integer overflow sanitized static dependencies.
func sanitizerRuntimeDepsMutator(mctx android.TopDownMutatorContext) {
	// Change this to PlatformSanitizable when/if non-cc modules support ubsan sanitizers.
	if c, ok := mctx.Module().(*Module); ok && c.sanitize != nil {
		isSanitizableDependencyTag := c.SanitizableDepTagChecker()
		mctx.WalkDeps(func(child, parent android.Module) bool {
			if !isSanitizableDependencyTag(mctx.OtherModuleDependencyTag(child)) {
				return false
			}

			d, ok := child.(*Module)
			if !ok || !d.static() {
				return false
			}
			if d.sanitize != nil {
				if enableMinimalRuntime(d.sanitize) {
					// If a static dependency is built with the minimal runtime,
					// make sure we include the ubsan minimal runtime.
					c.sanitize.Properties.MinimalRuntimeDep = true
				} else if enableUbsanRuntime(d.sanitize) {
					// If a static dependency runs with full ubsan diagnostics,
					// make sure we include the ubsan runtime.
					c.sanitize.Properties.UbsanRuntimeDep = true
				}

				if c.sanitize.Properties.MinimalRuntimeDep &&
					c.sanitize.Properties.UbsanRuntimeDep {
					// both flags that this mutator might set are true, so don't bother recursing
					return false
				}

				if c.Os() == android.Linux {
					c.sanitize.Properties.BuiltinsDep = true
				}

				return true
			}

			if p, ok := d.linker.(*snapshotLibraryDecorator); ok {
				if Bool(p.properties.Sanitize_minimal_dep) {
					c.sanitize.Properties.MinimalRuntimeDep = true
				}
				if Bool(p.properties.Sanitize_ubsan_dep) {
					c.sanitize.Properties.UbsanRuntimeDep = true
				}
			}

			return false
		})
	}
}

// Add the dependency to the runtime library for each of the sanitizer variants
func sanitizerRuntimeMutator(mctx android.BottomUpMutatorContext) {
	if c, ok := mctx.Module().(*Module); ok && c.sanitize != nil {
		if !c.Enabled() {
			return
		}
		var sanitizers []string
		var diagSanitizers []string

		sanProps := &c.sanitize.Properties.SanitizeMutated

		if Bool(sanProps.All_undefined) {
			sanitizers = append(sanitizers, "undefined")
		} else {
			if Bool(sanProps.Undefined) {
				sanitizers = append(sanitizers,
					"bool",
					"integer-divide-by-zero",
					"return",
					"returns-nonnull-attribute",
					"shift-exponent",
					"unreachable",
					"vla-bound",
					// TODO(danalbert): The following checks currently have compiler performance issues.
					//"alignment",
					//"bounds",
					//"enum",
					//"float-cast-overflow",
					//"float-divide-by-zero",
					//"nonnull-attribute",
					//"null",
					//"shift-base",
					//"signed-integer-overflow",
					// TODO(danalbert): Fix UB in libc++'s __tree so we can turn this on.
					// https://llvm.org/PR19302
					// http://reviews.llvm.org/D6974
					// "object-size",
				)
			}
			sanitizers = append(sanitizers, sanProps.Misc_undefined...)
		}

		if Bool(sanProps.Diag.Undefined) {
			diagSanitizers = append(diagSanitizers, "undefined")
		}

		diagSanitizers = append(diagSanitizers, sanProps.Diag.Misc_undefined...)

		if Bool(sanProps.Address) {
			sanitizers = append(sanitizers, "address")
			diagSanitizers = append(diagSanitizers, "address")
		}

		if Bool(sanProps.Hwaddress) {
			sanitizers = append(sanitizers, "hwaddress")
		}

		if Bool(sanProps.Thread) {
			sanitizers = append(sanitizers, "thread")
		}

		if Bool(sanProps.Safestack) {
			sanitizers = append(sanitizers, "safe-stack")
		}

		if Bool(sanProps.Cfi) {
			sanitizers = append(sanitizers, "cfi")

			if Bool(sanProps.Diag.Cfi) {
				diagSanitizers = append(diagSanitizers, "cfi")
			}
		}

		if Bool(sanProps.Integer_overflow) {
			sanitizers = append(sanitizers, "unsigned-integer-overflow")
			sanitizers = append(sanitizers, "signed-integer-overflow")
			if Bool(sanProps.Diag.Integer_overflow) {
				diagSanitizers = append(diagSanitizers, "unsigned-integer-overflow")
				diagSanitizers = append(diagSanitizers, "signed-integer-overflow")
			}
		}

		if Bool(sanProps.Scudo) {
			sanitizers = append(sanitizers, "scudo")
		}

		if Bool(sanProps.Scs) {
			sanitizers = append(sanitizers, "shadow-call-stack")
		}

<<<<<<< HEAD
		// TODO(b/249094918) re-enable after clang version brought back in-line with upstream
		/*
			if Bool(c.sanitize.Properties.Sanitize.Memtag_heap) && c.Binary() {
				sanitizers = append(sanitizers, "memtag-heap")
			}

			if Bool(c.sanitize.Properties.Sanitize.Memtag_stack) {
				sanitizers = append(sanitizers, "memtag-stack")
			}
		*/
=======
		if Bool(sanProps.Memtag_heap) && c.Binary() {
			sanitizers = append(sanitizers, "memtag-heap")
		}

		if Bool(sanProps.Memtag_stack) {
			sanitizers = append(sanitizers, "memtag-stack")
		}
>>>>>>> 36fbbd4e

		if Bool(sanProps.Fuzzer) {
			sanitizers = append(sanitizers, "fuzzer-no-link")
		}

		// Save the list of sanitizers. These will be used again when generating
		// the build rules (for Cflags, etc.)
		c.sanitize.Properties.Sanitizers = sanitizers
		c.sanitize.Properties.DiagSanitizers = diagSanitizers

		// TODO(b/150822854) Hosts have a different default behavior and assume the runtime library is used.
		if c.Host() {
			diagSanitizers = sanitizers
		}

		// Determine the runtime library required
		runtimeLibrary := ""
		alwaysStaticRuntime := false
		var extraStaticDeps []string
		toolchain := c.toolchain(mctx)
		if Bool(sanProps.Address) {
			runtimeLibrary = config.AddressSanitizerRuntimeLibrary(toolchain)
		} else if Bool(sanProps.Hwaddress) {
			if c.staticBinary() {
				runtimeLibrary = config.HWAddressSanitizerStaticLibrary(toolchain)
				extraStaticDeps = []string{"libdl"}
			} else {
				runtimeLibrary = config.HWAddressSanitizerRuntimeLibrary(toolchain)
			}
		} else if Bool(sanProps.Thread) {
			runtimeLibrary = config.ThreadSanitizerRuntimeLibrary(toolchain)
		} else if Bool(sanProps.Scudo) {
			if len(diagSanitizers) == 0 && !c.sanitize.Properties.UbsanRuntimeDep {
				runtimeLibrary = config.ScudoMinimalRuntimeLibrary(toolchain)
			} else {
				runtimeLibrary = config.ScudoRuntimeLibrary(toolchain)
			}
		} else if len(diagSanitizers) > 0 || c.sanitize.Properties.UbsanRuntimeDep ||
			Bool(sanProps.Fuzzer) ||
			Bool(sanProps.Undefined) ||
			Bool(sanProps.All_undefined) {
			runtimeLibrary = config.UndefinedBehaviorSanitizerRuntimeLibrary(toolchain)
			if c.staticBinary() || toolchain.Musl() {
				// Use a static runtime for static binaries.
				// Also use a static runtime for musl to match
				// what clang does for glibc.  Otherwise dlopening
				// libraries that depend on libclang_rt.ubsan_standalone.so
				// fails with:
				// Error relocating ...: initial-exec TLS resolves to dynamic definition
				runtimeLibrary += ".static"
				alwaysStaticRuntime = true
			}
		}

		addStaticDeps := func(deps ...string) {
			// If we're using snapshots, redirect to snapshot whenever possible
			snapshot := mctx.Provider(SnapshotInfoProvider).(SnapshotInfo)
			for idx, dep := range deps {
				if lib, ok := snapshot.StaticLibs[dep]; ok {
					deps[idx] = lib
				}
			}

			// static executable gets static runtime libs
			depTag := libraryDependencyTag{Kind: staticLibraryDependency, unexportedSymbols: true}
			variations := append(mctx.Target().Variations(),
				blueprint.Variation{Mutator: "link", Variation: "static"})
			if c.Device() {
				variations = append(variations, c.ImageVariation())
			}
			if c.UseSdk() {
				variations = append(variations,
					blueprint.Variation{Mutator: "sdk", Variation: "sdk"})
			}
			mctx.AddFarVariationDependencies(variations, depTag, deps...)

		}
		if enableMinimalRuntime(c.sanitize) || c.sanitize.Properties.MinimalRuntimeDep {
			addStaticDeps(config.UndefinedBehaviorSanitizerMinimalRuntimeLibrary(toolchain))
		}
		if c.sanitize.Properties.BuiltinsDep {
			addStaticDeps(config.BuiltinsRuntimeLibrary(toolchain))
		}

		if runtimeLibrary != "" && (toolchain.Bionic() || toolchain.Musl() || c.sanitize.Properties.UbsanRuntimeDep) {
			// UBSan is supported on non-bionic linux host builds as well

			// Adding dependency to the runtime library. We are using *FarVariation*
			// because the runtime libraries themselves are not mutated by sanitizer
			// mutators and thus don't have sanitizer variants whereas this module
			// has been already mutated.
			//
			// Note that by adding dependency with {static|shared}DepTag, the lib is
			// added to libFlags and LOCAL_SHARED_LIBRARIES by cc.Module
			if c.staticBinary() || alwaysStaticRuntime {
				addStaticDeps(runtimeLibrary)
				addStaticDeps(extraStaticDeps...)
			} else if !c.static() && !c.Header() {
				// If we're using snapshots, redirect to snapshot whenever possible
				snapshot := mctx.Provider(SnapshotInfoProvider).(SnapshotInfo)
				if lib, ok := snapshot.SharedLibs[runtimeLibrary]; ok {
					runtimeLibrary = lib
				}

				// Skip apex dependency check for sharedLibraryDependency
				// when sanitizer diags are enabled. Skipping the check will allow
				// building with diag libraries without having to list the
				// dependency in Apex's allowed_deps file.
				diagEnabled := len(diagSanitizers) > 0
				// dynamic executable and shared libs get shared runtime libs
				depTag := libraryDependencyTag{
					Kind:  sharedLibraryDependency,
					Order: earlyLibraryDependency,

					skipApexAllowedDependenciesCheck: diagEnabled,
				}
				variations := append(mctx.Target().Variations(),
					blueprint.Variation{Mutator: "link", Variation: "shared"})
				if c.Device() {
					variations = append(variations, c.ImageVariation())
				}
				if c.UseSdk() {
					variations = append(variations,
						blueprint.Variation{Mutator: "sdk", Variation: "sdk"})
				}
				AddSharedLibDependenciesWithVersions(mctx, c, variations, depTag, runtimeLibrary, "", true)
			}
			// static lib does not have dependency to the runtime library. The
			// dependency will be added to the executables or shared libs using
			// the static lib.
		}
	}
}

type Sanitizeable interface {
	android.Module
	IsSanitizerEnabled(config android.Config, sanitizerName string) bool
	EnableSanitizer(sanitizerName string)
	AddSanitizerDependencies(ctx android.BottomUpMutatorContext, sanitizerName string)
}

type JniSanitizeable interface {
	android.Module
	IsSanitizerEnabledForJni(ctx android.BaseModuleContext, sanitizerName string) bool
}

func (c *Module) MinimalRuntimeDep() bool {
	return c.sanitize.Properties.MinimalRuntimeDep
}

func (c *Module) UbsanRuntimeDep() bool {
	return c.sanitize.Properties.UbsanRuntimeDep
}

func (c *Module) SanitizePropDefined() bool {
	return c.sanitize != nil
}

func (c *Module) IsSanitizerEnabled(t SanitizerType) bool {
	return c.sanitize.isSanitizerEnabled(t)
}

func (c *Module) StaticallyLinked() bool {
	return c.static()
}

func (c *Module) SetInSanitizerDir() {
	if c.sanitize != nil {
		c.sanitize.Properties.InSanitizerDir = true
	}
}

func (c *Module) SetSanitizer(t SanitizerType, b bool) {
	if c.sanitize != nil {
		c.sanitize.SetSanitizer(t, b)
	}
}

var _ PlatformSanitizeable = (*Module)(nil)

type sanitizerStaticLibsMap struct {
	// libsMap contains one list of modules per each image and each arch.
	// e.g. libs[vendor]["arm"] contains arm modules installed to vendor
	libsMap       map[ImageVariantType]map[string][]string
	libsMapLock   sync.Mutex
	sanitizerType SanitizerType
}

func newSanitizerStaticLibsMap(t SanitizerType) *sanitizerStaticLibsMap {
	return &sanitizerStaticLibsMap{
		sanitizerType: t,
		libsMap:       make(map[ImageVariantType]map[string][]string),
	}
}

// Add the current module to sanitizer static libs maps
// Each module should pass its exported name as names of Make and Soong can differ.
func (s *sanitizerStaticLibsMap) add(c LinkableInterface, name string) {
	image := GetImageVariantType(c)
	arch := c.Module().Target().Arch.ArchType.String()

	s.libsMapLock.Lock()
	defer s.libsMapLock.Unlock()

	if _, ok := s.libsMap[image]; !ok {
		s.libsMap[image] = make(map[string][]string)
	}

	s.libsMap[image][arch] = append(s.libsMap[image][arch], name)
}

// Exports makefile variables in the following format:
// SOONG_{sanitizer}_{image}_{arch}_STATIC_LIBRARIES
// e.g. SOONG_cfi_core_x86_STATIC_LIBRARIES
// These are to be used by use_soong_sanitized_static_libraries.
// See build/make/core/binary.mk for more details.
func (s *sanitizerStaticLibsMap) exportToMake(ctx android.MakeVarsContext) {
	for _, image := range android.SortedStringKeys(s.libsMap) {
		archMap := s.libsMap[ImageVariantType(image)]
		for _, arch := range android.SortedStringKeys(archMap) {
			libs := archMap[arch]
			sort.Strings(libs)

			key := fmt.Sprintf(
				"SOONG_%s_%s_%s_STATIC_LIBRARIES",
				s.sanitizerType.variationName(),
				image, // already upper
				arch)

			ctx.Strict(key, strings.Join(libs, " "))
		}
	}
}

var cfiStaticLibsKey = android.NewOnceKey("cfiStaticLibs")

func cfiStaticLibs(config android.Config) *sanitizerStaticLibsMap {
	return config.Once(cfiStaticLibsKey, func() interface{} {
		return newSanitizerStaticLibsMap(cfi)
	}).(*sanitizerStaticLibsMap)
}

var hwasanStaticLibsKey = android.NewOnceKey("hwasanStaticLibs")

func hwasanStaticLibs(config android.Config) *sanitizerStaticLibsMap {
	return config.Once(hwasanStaticLibsKey, func() interface{} {
		return newSanitizerStaticLibsMap(Hwasan)
	}).(*sanitizerStaticLibsMap)
}

func enableMinimalRuntime(sanitize *sanitize) bool {
	if sanitize.isSanitizerEnabled(Asan) {
		return false
	} else if sanitize.isSanitizerEnabled(Hwasan) {
		return false
	} else if sanitize.isSanitizerEnabled(Fuzzer) {
		return false
	}

	if enableUbsanRuntime(sanitize) {
		return false
	}

	sanitizeProps := &sanitize.Properties.SanitizeMutated
	if Bool(sanitizeProps.Diag.Cfi) {
		return false
	}

	return Bool(sanitizeProps.Integer_overflow) ||
		len(sanitizeProps.Misc_undefined) > 0 ||
		Bool(sanitizeProps.Undefined) ||
		Bool(sanitizeProps.All_undefined)
}

func (m *Module) UbsanRuntimeNeeded() bool {
	return enableUbsanRuntime(m.sanitize)
}

func (m *Module) MinimalRuntimeNeeded() bool {
	return enableMinimalRuntime(m.sanitize)
}

func enableUbsanRuntime(sanitize *sanitize) bool {
	sanitizeProps := &sanitize.Properties.SanitizeMutated
	return Bool(sanitizeProps.Diag.Integer_overflow) ||
		Bool(sanitizeProps.Diag.Undefined) ||
		len(sanitizeProps.Diag.Misc_undefined) > 0
}

func cfiMakeVarsProvider(ctx android.MakeVarsContext) {
	cfiStaticLibs(ctx.Config()).exportToMake(ctx)
}

func hwasanMakeVarsProvider(ctx android.MakeVarsContext) {
	hwasanStaticLibs(ctx.Config()).exportToMake(ctx)
}<|MERGE_RESOLUTION|>--- conflicted
+++ resolved
@@ -871,22 +871,15 @@
 		flags.Local.LdFlags = append(flags.Local.LdFlags, "-Wl,--no-fatal-warnings")
 	}
 
-<<<<<<< HEAD
+
 	// TODO(b/249094918) re-enable after clang version brought back in-line with upstream
 	/*
-		if (Bool(sanitize.Properties.Sanitize.Memtag_heap) || Bool(sanitize.Properties.Sanitize.Memtag_stack)) && ctx.binary() {
-			if Bool(sanitize.Properties.Sanitize.Diag.Memtag_heap) {
+		if (Bool(sanProps.Memtag_heap) || Bool(sanProps.Memtag_stack)) && ctx.binary() {
+			if Bool(sanProps.Diag.Memtag_heap) {
 				flags.Local.LdFlags = append(flags.Local.LdFlags, "-fsanitize-memtag-mode=sync")
 			} else {
 				flags.Local.LdFlags = append(flags.Local.LdFlags, "-fsanitize-memtag-mode=async")
 			}
-=======
-	if (Bool(sanProps.Memtag_heap) || Bool(sanProps.Memtag_stack)) && ctx.binary() {
-		if Bool(sanProps.Diag.Memtag_heap) {
-			flags.Local.LdFlags = append(flags.Local.LdFlags, "-fsanitize-memtag-mode=sync")
-		} else {
-			flags.Local.LdFlags = append(flags.Local.LdFlags, "-fsanitize-memtag-mode=async")
->>>>>>> 36fbbd4e
 		}
 	*/
 
@@ -1531,26 +1524,16 @@
 			sanitizers = append(sanitizers, "shadow-call-stack")
 		}
 
-<<<<<<< HEAD
 		// TODO(b/249094918) re-enable after clang version brought back in-line with upstream
 		/*
-			if Bool(c.sanitize.Properties.Sanitize.Memtag_heap) && c.Binary() {
+			if Bool(sanProps.Memtag_heap && c.Binary() {
 				sanitizers = append(sanitizers, "memtag-heap")
 			}
 
-			if Bool(c.sanitize.Properties.Sanitize.Memtag_stack) {
+			if Bool(sanProps.Memtag_stack) {
 				sanitizers = append(sanitizers, "memtag-stack")
 			}
 		*/
-=======
-		if Bool(sanProps.Memtag_heap) && c.Binary() {
-			sanitizers = append(sanitizers, "memtag-heap")
-		}
-
-		if Bool(sanProps.Memtag_stack) {
-			sanitizers = append(sanitizers, "memtag-stack")
-		}
->>>>>>> 36fbbd4e
 
 		if Bool(sanProps.Fuzzer) {
 			sanitizers = append(sanitizers, "fuzzer-no-link")
