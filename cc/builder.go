--- conflicted
+++ resolved
@@ -366,16 +366,9 @@
 	aidlFlags     string // Flags that apply to aidl source files
 	rsFlags       string // Flags that apply to renderscript source files
 	toolchain     config.Toolchain
-<<<<<<< HEAD
-	sdclang       bool
-	tidy          bool
-	gcovCoverage  bool
-	sAbiDump      bool
-	emitXrefs     bool
-=======
->>>>>>> 5214b389
 
 	// True if these extra features are enabled.
+	sdclang      bool
 	tidy         bool
 	gcovCoverage bool
 	sAbiDump     bool
