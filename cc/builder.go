// Copyright 2015 Google Inc. All rights reserved.
//
// Licensed under the Apache License, Version 2.0 (the "License");
// you may not use this file except in compliance with the License.
// You may obtain a copy of the License at
//
//     http://www.apache.org/licenses/LICENSE-2.0
//
// Unless required by applicable law or agreed to in writing, software
// distributed under the License is distributed on an "AS IS" BASIS,
// WITHOUT WARRANTIES OR CONDITIONS OF ANY KIND, either express or implied.
// See the License for the specific language governing permissions and
// limitations under the License.

package cc

// This file generates the final rules for compiling all C/C++.  All properties related to
// compiling should have been translated into builderFlags or another argument to the Transform*
// functions.

import (
	"path/filepath"
	"runtime"
	"strings"

	"github.com/google/blueprint"
	"github.com/google/blueprint/pathtools"

	"android/soong/android"
	"android/soong/cc/config"
	"android/soong/remoteexec"
)

const (
	objectExtension        = ".o"
	staticLibraryExtension = ".a"
)

var (
	pctx = android.NewPackageContext("android/soong/cc")

	// Rule to invoke gcc with given command, flags, and dependencies. Outputs a .d depfile.
	cc = pctx.AndroidRemoteStaticRule("cc", android.RemoteRuleSupports{Goma: true, RBE: true},
		blueprint.RuleParams{
			Depfile:     "${out}.d",
			Deps:        blueprint.DepsGCC,
			Command:     "$relPwd ${config.CcWrapper}$ccCmd -c $cFlags -MD -MF ${out}.d -o $out $in",
			CommandDeps: []string{"$ccCmd"},
		},
		"ccCmd", "cFlags")

	// Rule to invoke gcc with given command and flags, but no dependencies.
	ccNoDeps = pctx.AndroidStaticRule("ccNoDeps",
		blueprint.RuleParams{
			Command:     "$relPwd $ccCmd -c $cFlags -o $out $in",
			CommandDeps: []string{"$ccCmd"},
		},
		"ccCmd", "cFlags")

	// Rules to invoke ld to link binaries. Uses a .rsp file to list dependencies, as there may
	// be many.
	ld, ldRE = pctx.RemoteStaticRules("ld",
		blueprint.RuleParams{
			Command: "$reTemplate$ldCmd ${crtBegin} @${out}.rsp " +
				"${libFlags} ${crtEnd} -o ${out} ${ldFlags} ${extraLibFlags}",
			CommandDeps:    []string{"$ldCmd"},
			Rspfile:        "${out}.rsp",
			RspfileContent: "${in}",
			// clang -Wl,--out-implib doesn't update its output file if it hasn't changed.
			Restat: true,
		},
		&remoteexec.REParams{
			Labels:          map[string]string{"type": "link", "tool": "clang"},
			ExecStrategy:    "${config.RECXXLinksExecStrategy}",
			Inputs:          []string{"${out}.rsp", "$implicitInputs"},
			RSPFiles:        []string{"${out}.rsp"},
			OutputFiles:     []string{"${out}", "$implicitOutputs"},
			ToolchainInputs: []string{"$ldCmd"},
			Platform:        map[string]string{remoteexec.PoolKey: "${config.RECXXLinksPool}"},
		}, []string{"ldCmd", "crtBegin", "libFlags", "crtEnd", "ldFlags", "extraLibFlags"}, []string{"implicitInputs", "implicitOutputs"})

	// Rules for .o files to combine to other .o files, using ld partial linking.
	partialLd, partialLdRE = pctx.RemoteStaticRules("partialLd",
		blueprint.RuleParams{
			// Without -no-pie, clang 7.0 adds -pie to link Android files,
			// but -r and -pie cannot be used together.
			Command:     "$reTemplate$ldCmd -fuse-ld=lld -nostdlib -no-pie -Wl,-r ${in} -o ${out} ${ldFlags}",
			CommandDeps: []string{"$ldCmd"},
		}, &remoteexec.REParams{
			Labels:          map[string]string{"type": "link", "tool": "clang"},
			ExecStrategy:    "${config.RECXXLinksExecStrategy}",
			Inputs:          []string{"$inCommaList", "$implicitInputs"},
			OutputFiles:     []string{"${out}", "$implicitOutputs"},
			ToolchainInputs: []string{"$ldCmd"},
			Platform:        map[string]string{remoteexec.PoolKey: "${config.RECXXLinksPool}"},
		}, []string{"ldCmd", "ldFlags"}, []string{"implicitInputs", "inCommaList", "implicitOutputs"})

	// Rule to invoke `ar` with given cmd and flags, but no static library depenencies.
	ar = pctx.AndroidStaticRule("ar",
		blueprint.RuleParams{
			Command:        "rm -f ${out} && $arCmd $arFlags $out @${out}.rsp",
			CommandDeps:    []string{"$arCmd"},
			Rspfile:        "${out}.rsp",
			RspfileContent: "${in}",
		},
		"arCmd", "arFlags")

	// Rule to invoke `ar` with given cmd, flags, and library dependencies. Generates a .a
	// (archive) file from .o files.
	arWithLibs = pctx.AndroidStaticRule("arWithLibs",
		blueprint.RuleParams{
			Command:        "rm -f ${out} && $arCmd $arObjFlags $out @${out}.rsp && $arCmd $arLibFlags $out $arLibs",
			CommandDeps:    []string{"$arCmd"},
			Rspfile:        "${out}.rsp",
			RspfileContent: "${arObjs}",
		},
		"arCmd", "arObjFlags", "arObjs", "arLibFlags", "arLibs")

	// Rule to run objcopy --prefix-symbols (to prefix all symbols in a file with a given string).
	prefixSymbols = pctx.AndroidStaticRule("prefixSymbols",
		blueprint.RuleParams{
			Command:     "$objcopyCmd --prefix-symbols=${prefix} ${in} ${out}",
			CommandDeps: []string{"$objcopyCmd"},
		},
		"objcopyCmd", "prefix")

	_ = pctx.SourcePathVariable("stripPath", "build/soong/scripts/strip.sh")
	_ = pctx.SourcePathVariable("xzCmd", "prebuilts/build-tools/${config.HostPrebuiltTag}/bin/xz")
	_ = pctx.SourcePathVariable("createMiniDebugInfo", "prebuilts/build-tools/${config.HostPrebuiltTag}/bin/create_minidebuginfo")

	// Rule to invoke `strip` (to discard symbols and data from object files).
	strip = pctx.AndroidStaticRule("strip",
		blueprint.RuleParams{
			Depfile: "${out}.d",
			Deps:    blueprint.DepsGCC,
			Command: "XZ=$xzCmd CREATE_MINIDEBUGINFO=$createMiniDebugInfo CLANG_BIN=${config.ClangBin} $stripPath ${args} -i ${in} -o ${out} -d ${out}.d",
			CommandDeps: func() []string {
				if runtime.GOOS != "darwin" {
					return []string{"$stripPath", "$xzCmd", "$createMiniDebugInfo"}
				} else {
					return []string{"$stripPath", "$xzCmd"}
				}
			}(),
			Pool: darwinStripPool,
		},
		"args")

	// Rule to invoke `strip` (to discard symbols and data from object files) on darwin architecture.
	darwinStrip = pctx.AndroidStaticRule("darwinStrip",
		blueprint.RuleParams{
			Command:     "${config.MacStripPath} -u -r -o $out $in",
			CommandDeps: []string{"${config.MacStripPath}"},
		})

	// b/132822437: objcopy uses a file descriptor per .o file when called on .a files, which runs the system out of
	// file descriptors on darwin.  Limit concurrent calls to 5 on darwin.
	darwinStripPool = func() blueprint.Pool {
		if runtime.GOOS == "darwin" {
			return pctx.StaticPool("darwinStripPool", blueprint.PoolParams{
				Depth: 5,
			})
		} else {
			return nil
		}
	}()

	_ = pctx.SourcePathVariable("archiveRepackPath", "build/soong/scripts/archive_repack.sh")

	// Rule to repack an archive (.a) file with a subset of object files.
	archiveRepack = pctx.AndroidStaticRule("archiveRepack",
		blueprint.RuleParams{
			Depfile:     "${out}.d",
			Deps:        blueprint.DepsGCC,
			Command:     "CLANG_BIN=${config.ClangBin} $archiveRepackPath -i ${in} -o ${out} -d ${out}.d ${objects}",
			CommandDeps: []string{"$archiveRepackPath"},
		},
		"objects")

	// Rule to create an empty file at a given path.
	emptyFile = pctx.AndroidStaticRule("emptyFile",
		blueprint.RuleParams{
			Command: "rm -f $out && touch $out",
		})

	_ = pctx.SourcePathVariable("tocPath", "build/soong/scripts/toc.sh")

	// A rule for extracting a table of contents from a shared library (.so).
	toc = pctx.AndroidStaticRule("toc",
		blueprint.RuleParams{
			Depfile:     "${out}.d",
			Deps:        blueprint.DepsGCC,
			Command:     "CLANG_BIN=$clangBin $tocPath $format -i ${in} -o ${out} -d ${out}.d",
			CommandDeps: []string{"$tocPath"},
			Restat:      true,
		},
		"clangBin", "format")

	// Rule for invoking clang-tidy (a clang-based linter).
	clangTidy, clangTidyRE = pctx.RemoteStaticRules("clangTidy",
		blueprint.RuleParams{
			Command:     "rm -f $out && $reTemplate${config.ClangBin}/clang-tidy $tidyFlags $in -- $cFlags && touch $out",
			CommandDeps: []string{"${config.ClangBin}/clang-tidy"},
		},
		&remoteexec.REParams{
			Labels:       map[string]string{"type": "lint", "tool": "clang-tidy", "lang": "cpp"},
			ExecStrategy: "${config.REClangTidyExecStrategy}",
			Inputs:       []string{"$in"},
			// OutputFile here is $in for remote-execution since its possible that
			// clang-tidy modifies the given input file itself and $out refers to the
			// ".tidy" file generated for ninja-dependency reasons.
			OutputFiles: []string{"$in"},
			Platform:    map[string]string{remoteexec.PoolKey: "${config.REClangTidyPool}"},
		}, []string{"cFlags", "tidyFlags"}, []string{})

	_ = pctx.SourcePathVariable("yasmCmd", "prebuilts/misc/${config.HostPrebuiltTag}/yasm/yasm")

	// Rule for invoking yasm to compile .asm assembly files.
	yasm = pctx.AndroidStaticRule("yasm",
		blueprint.RuleParams{
			Command:     "$yasmCmd $asFlags -o $out $in && $yasmCmd $asFlags -M $in >$out.d",
			CommandDeps: []string{"$yasmCmd"},
			Depfile:     "$out.d",
			Deps:        blueprint.DepsGCC,
		},
		"asFlags")

	// Rule to invoke windres, for interaction with Windows resources.
	windres = pctx.AndroidStaticRule("windres",
		blueprint.RuleParams{
			Command:     "$windresCmd $flags -I$$(dirname $in) -i $in -o $out --preprocessor \"${config.ClangBin}/clang -E -xc-header -DRC_INVOKED\"",
			CommandDeps: []string{"$windresCmd"},
		},
		"windresCmd", "flags")

	_ = pctx.SourcePathVariable("sAbiDumper", "prebuilts/clang-tools/${config.HostPrebuiltTag}/bin/header-abi-dumper")

	// -w has been added since header-abi-dumper does not need to produce any sort of diagnostic information.
	sAbiDump, sAbiDumpRE = pctx.RemoteStaticRules("sAbiDump",
		blueprint.RuleParams{
			Command:     "rm -f $out && $reTemplate$sAbiDumper --root-dir . --root-dir $$OUT_DIR:out -o ${out} $in $exportDirs -- $cFlags -w -isystem prebuilts/clang-tools/${config.HostPrebuiltTag}/clang-headers",
			CommandDeps: []string{"$sAbiDumper"},
		}, &remoteexec.REParams{
			Labels:       map[string]string{"type": "abi-dump", "tool": "header-abi-dumper"},
			ExecStrategy: "${config.REAbiDumperExecStrategy}",
			Inputs:       []string{"$sAbiLinkerLibs"},
			Platform: map[string]string{
				remoteexec.PoolKey: "${config.RECXXPool}",
			},
		}, []string{"cFlags", "exportDirs"}, nil)

	_ = pctx.SourcePathVariable("sAbiLinker", "prebuilts/clang-tools/${config.HostPrebuiltTag}/bin/header-abi-linker")
	_ = pctx.SourcePathVariable("sAbiLinkerLibs", "prebuilts/clang-tools/${config.HostPrebuiltTag}/lib64")

	// Rule to combine .dump sAbi dump files from multiple source files into a single .ldump
	// sAbi dump file.
	sAbiLink, sAbiLinkRE = pctx.RemoteStaticRules("sAbiLink",
		blueprint.RuleParams{
			Command:        "$reTemplate$sAbiLinker --root-dir . --root-dir $$OUT_DIR:out -o ${out} $symbolFilter -arch $arch $exportedHeaderFlags @${out}.rsp",
			CommandDeps:    []string{"$sAbiLinker"},
			Rspfile:        "${out}.rsp",
			RspfileContent: "${in}",
		}, &remoteexec.REParams{
			Labels:          map[string]string{"type": "tool", "name": "abi-linker"},
			ExecStrategy:    "${config.REAbiLinkerExecStrategy}",
			Inputs:          []string{"$sAbiLinkerLibs", "${out}.rsp", "$implicitInputs"},
			RSPFiles:        []string{"${out}.rsp"},
			OutputFiles:     []string{"$out"},
			ToolchainInputs: []string{"$sAbiLinker"},
			Platform:        map[string]string{remoteexec.PoolKey: "${config.RECXXPool}"},
		}, []string{"symbolFilter", "arch", "exportedHeaderFlags"}, []string{"implicitInputs"})

	_ = pctx.SourcePathVariable("sAbiDiffer", "prebuilts/clang-tools/${config.HostPrebuiltTag}/bin/header-abi-diff")

	// Rule to compare linked sAbi dump files (.ldump).
	sAbiDiff = pctx.RuleFunc("sAbiDiff",
		func(ctx android.PackageRuleContext) blueprint.RuleParams {
			commandStr := "($sAbiDiffer ${extraFlags} -lib ${libName} -arch ${arch} -o ${out} -new ${in} -old ${referenceDump})"
			commandStr += "|| (echo 'error: Please update ABI references with: $$ANDROID_BUILD_TOP/development/vndk/tools/header-checker/utils/create_reference_dumps.py ${createReferenceDumpFlags} -l ${libName}'"
			commandStr += " && (mkdir -p $$DIST_DIR/abidiffs && cp ${out} $$DIST_DIR/abidiffs/)"
			commandStr += " && exit 1)"
			return blueprint.RuleParams{
				Command:     commandStr,
				CommandDeps: []string{"$sAbiDiffer"},
			}
		},
		"extraFlags", "referenceDump", "libName", "arch", "createReferenceDumpFlags")

	// Rule to unzip a reference abi dump.
	unzipRefSAbiDump = pctx.AndroidStaticRule("unzipRefSAbiDump",
		blueprint.RuleParams{
			Command: "gunzip -c $in > $out",
		})

	// Rule to zip files.
	zip = pctx.AndroidStaticRule("zip",
		blueprint.RuleParams{
			Command:        "${SoongZipCmd} -o ${out} -C $$OUT_DIR -r ${out}.rsp",
			CommandDeps:    []string{"${SoongZipCmd}"},
			Rspfile:        "${out}.rsp",
			RspfileContent: "$in",
		})

	_ = pctx.SourcePathVariable("cxxExtractor",
		"prebuilts/clang-tools/${config.HostPrebuiltTag}/bin/cxx_extractor")
	_ = pctx.SourcePathVariable("kytheVnames", "build/soong/vnames.json")
	_ = pctx.VariableFunc("kytheCorpus",
		func(ctx android.PackageVarContext) string { return ctx.Config().XrefCorpusName() })
	_ = pctx.VariableFunc("kytheCuEncoding",
		func(ctx android.PackageVarContext) string { return ctx.Config().XrefCuEncoding() })

	// Rule to use kythe extractors to generate .kzip files, used to build code cross references.
	kytheExtract = pctx.StaticRule("kythe",
		blueprint.RuleParams{
			Command: `rm -f $out && ` +
				`KYTHE_CORPUS=${kytheCorpus} ` +
				`KYTHE_OUTPUT_FILE=$out ` +
				`KYTHE_VNAMES=$kytheVnames ` +
				`KYTHE_KZIP_ENCODING=${kytheCuEncoding} ` +
				`KYTHE_CANONICALIZE_VNAME_PATHS=prefer-relative ` +
				`$cxxExtractor $cFlags $in `,
			CommandDeps: []string{"$cxxExtractor", "$kytheVnames"},
		},
		"cFlags")
)

func PwdPrefix() string {
	// Darwin doesn't have /proc
	if runtime.GOOS != "darwin" {
		return "PWD=/proc/self/cwd"
	}
	return ""
}

func init() {
	// We run gcc/clang with PWD=/proc/self/cwd to remove $TOP from the
	// debug output. That way two builds in two different directories will
	// create the same output.
	pctx.StaticVariable("relPwd", PwdPrefix())

	pctx.HostBinToolVariable("SoongZipCmd", "soong_zip")
}

// builderFlags contains various types of command line flags (and settings) for use in building
// build statements related to C++.
type builderFlags struct {
	// Global flags (which build system or toolchain is responsible for). These are separate from
	// local flags because they should appear first (so that they may be overridden by local flags).
	globalCommonFlags     string
	globalAsFlags         string
	globalYasmFlags       string
	globalCFlags          string
	globalToolingCFlags   string // A separate set of cFlags for clang LibTooling tools
	globalToolingCppFlags string // A separate set of cppFlags for clang LibTooling tools
	globalConlyFlags      string
	globalCppFlags        string
	globalLdFlags         string

	// Local flags (which individual modules are responsible for). These may override global flags.
	localCommonFlags     string
	localAsFlags         string
	localYasmFlags       string
	localCFlags          string
	localToolingCFlags   string // A separate set of cFlags for clang LibTooling tools
	localToolingCppFlags string // A separate set of cppFlags for clang LibTooling tools
	localConlyFlags      string
	localCppFlags        string
	localLdFlags         string

	libFlags      string // Flags to add to the linker directly after specifying libraries to link.
	extraLibFlags string // Flags to add to the linker last.
	tidyFlags     string // Flags that apply to clang-tidy
	sAbiFlags     string // Flags that apply to header-abi-dumps
	aidlFlags     string // Flags that apply to aidl source files
	rsFlags       string // Flags that apply to renderscript source files
	toolchain     config.Toolchain

	// True if these extra features are enabled.
	sdclang      bool
	tidy         bool
	gcovCoverage bool
	sAbiDump     bool
	emitXrefs    bool

	assemblerWithCpp bool // True if .s files should be processed with the c preprocessor.

	systemIncludeFlags string

	// True if static libraries should be grouped (using `-Wl,--start-group` and `-Wl,--end-group`).
	groupStaticLibs bool

	proto            android.ProtoFlags
	protoC           bool // If true, compile protos as `.c` files. Otherwise, output as `.cc`.
	protoOptionsFile bool // If true, output a proto options file.

	yacc *YaccProperties
	lex  *LexProperties
}

// StripFlags represents flags related to stripping. This is separate from builderFlags, as these
// flags are useful outside of this package (such as for Rust).
type StripFlags struct {
	Toolchain                     config.Toolchain
	StripKeepSymbols              bool
	StripKeepSymbolsList          string
	StripKeepSymbolsAndDebugFrame bool
	StripKeepMiniDebugInfo        bool
	StripAddGnuDebuglink          bool
	StripUseGnuStrip              bool
}

// Objects is a collection of file paths corresponding to outputs for C++ related build statements.
type Objects struct {
	objFiles      android.Paths
	tidyFiles     android.Paths
	coverageFiles android.Paths
	sAbiDumpFiles android.Paths
	kytheFiles    android.Paths
}

func (a Objects) Copy() Objects {
	return Objects{
		objFiles:      append(android.Paths{}, a.objFiles...),
		tidyFiles:     append(android.Paths{}, a.tidyFiles...),
		coverageFiles: append(android.Paths{}, a.coverageFiles...),
		sAbiDumpFiles: append(android.Paths{}, a.sAbiDumpFiles...),
		kytheFiles:    append(android.Paths{}, a.kytheFiles...),
	}
}

func (a Objects) Append(b Objects) Objects {
	return Objects{
		objFiles:      append(a.objFiles, b.objFiles...),
		tidyFiles:     append(a.tidyFiles, b.tidyFiles...),
		coverageFiles: append(a.coverageFiles, b.coverageFiles...),
		sAbiDumpFiles: append(a.sAbiDumpFiles, b.sAbiDumpFiles...),
		kytheFiles:    append(a.kytheFiles, b.kytheFiles...),
	}
}

// Generate rules for compiling multiple .c, .cpp, or .S files to individual .o files
func transformSourceToObj(ctx android.ModuleContext, subdir string, srcFiles android.Paths,
	flags builderFlags, pathDeps android.Paths, cFlagsDeps android.Paths) Objects {

	// Source files are one-to-one with tidy, coverage, or kythe files, if enabled.
	objFiles := make(android.Paths, len(srcFiles))
	var tidyFiles android.Paths
	if flags.tidy {
		tidyFiles = make(android.Paths, 0, len(srcFiles))
	}
	var coverageFiles android.Paths
	if flags.gcovCoverage {
		coverageFiles = make(android.Paths, 0, len(srcFiles))
	}
	var kytheFiles android.Paths
	if flags.emitXrefs {
		kytheFiles = make(android.Paths, 0, len(srcFiles))
	}

	// Produce fully expanded flags for use by C tools, C compiles, C++ tools, C++ compiles, and asm compiles
	// respectively.
	toolingCflags := flags.globalCommonFlags + " " +
		flags.globalToolingCFlags + " " +
		flags.globalConlyFlags + " " +
		flags.localCommonFlags + " " +
		flags.localToolingCFlags + " " +
		flags.localConlyFlags + " " +
		flags.systemIncludeFlags

	cflags := flags.globalCommonFlags + " " +
		flags.globalCFlags + " " +
		flags.globalConlyFlags + " " +
		flags.localCommonFlags + " " +
		flags.localCFlags + " " +
		flags.localConlyFlags + " " +
		flags.systemIncludeFlags

	toolingCppflags := flags.globalCommonFlags + " " +
		flags.globalToolingCFlags + " " +
		flags.globalToolingCppFlags + " " +
		flags.localCommonFlags + " " +
		flags.localToolingCFlags + " " +
		flags.localToolingCppFlags + " " +
		flags.systemIncludeFlags

	cppflags := flags.globalCommonFlags + " " +
		flags.globalCFlags + " " +
		flags.globalCppFlags + " " +
		flags.localCommonFlags + " " +
		flags.localCFlags + " " +
		flags.localCppFlags + " " +
		flags.systemIncludeFlags

	asflags := flags.globalCommonFlags + " " +
		flags.globalAsFlags + " " +
		flags.localCommonFlags + " " +
		flags.localAsFlags + " " +
		flags.systemIncludeFlags

	var sAbiDumpFiles android.Paths
	if flags.sAbiDump {
		sAbiDumpFiles = make(android.Paths, 0, len(srcFiles))
	}

	cflags += " ${config.NoOverrideGlobalCflags}"
	toolingCflags += " ${config.NoOverrideGlobalCflags}"
	cppflags += " ${config.NoOverrideGlobalCflags}"
	toolingCppflags += " ${config.NoOverrideGlobalCflags}"

	for i, srcFile := range srcFiles {
		objFile := android.ObjPathWithExt(ctx, subdir, srcFile, "o")

		objFiles[i] = objFile

		// Register compilation build statements. The actual rule used depends on the source file type.
		switch srcFile.Ext() {
		case ".asm":
			ctx.Build(pctx, android.BuildParams{
				Rule:        yasm,
				Description: "yasm " + srcFile.Rel(),
				Output:      objFile,
				Input:       srcFile,
				Implicits:   cFlagsDeps,
				OrderOnly:   pathDeps,
				Args: map[string]string{
					"asFlags": flags.globalYasmFlags + " " + flags.localYasmFlags,
				},
			})
			continue
		case ".rc":
			ctx.Build(pctx, android.BuildParams{
				Rule:        windres,
				Description: "windres " + srcFile.Rel(),
				Output:      objFile,
				Input:       srcFile,
				Implicits:   cFlagsDeps,
				OrderOnly:   pathDeps,
				Args: map[string]string{
					"windresCmd": mingwCmd(flags.toolchain, "windres"),
					"flags":      flags.toolchain.WindresFlags(),
				},
			})
			continue
		case ".o":
			objFiles[i] = srcFile
			continue
		}

		var moduleFlags string
		var moduleToolingFlags string

		var ccCmd string
		tidy := flags.tidy
		coverage := flags.gcovCoverage
		dump := flags.sAbiDump
		rule := cc
		emitXref := flags.emitXrefs

		switch srcFile.Ext() {
		case ".s":
			if !flags.assemblerWithCpp {
				rule = ccNoDeps
			}
			fallthrough
		case ".S":
			ccCmd = "clang"
			moduleFlags = asflags
			tidy = false
			coverage = false
			dump = false
			emitXref = false
		case ".c":
			ccCmd = "clang"
			moduleFlags = cflags
			moduleToolingFlags = toolingCflags
		case ".cpp", ".cc", ".cxx", ".mm":
			ccCmd = "clang++"
			moduleFlags = cppflags
			moduleToolingFlags = toolingCppflags
		case ".h", ".hpp":
			ctx.PropertyErrorf("srcs", "Header file %s is not supported, instead use export_include_dirs or local_include_dirs.", srcFile)
			continue
		default:
			ctx.PropertyErrorf("srcs", "File %s has unknown extension. Supported extensions: .s, .S, .c, .cpp, .cc, .cxx, .mm", srcFile)
			continue
		}

		ccDesc := ccCmd

		var extraFlags string
		if flags.sdclang {
			ccCmd = "${config.SDClangBin}/" + ccCmd
			extraFlags = " ${config.SDClangFlags}"
		} else {
			ccCmd = "${config.ClangBin}/" + ccCmd
		}

		var implicitOutputs android.WritablePaths
		if coverage {
			gcnoFile := android.ObjPathWithExt(ctx, subdir, srcFile, "gcno")
			implicitOutputs = append(implicitOutputs, gcnoFile)
			coverageFiles = append(coverageFiles, gcnoFile)
		}

		ctx.Build(pctx, android.BuildParams{
			Rule:            rule,
			Description:     ccDesc + " " + srcFile.Rel(),
			Output:          objFile,
			ImplicitOutputs: implicitOutputs,
			Input:           srcFile,
			Implicits:       cFlagsDeps,
			OrderOnly:       pathDeps,
			Args: map[string]string{
				"cFlags": moduleFlags + extraFlags,
				"ccCmd":  ccCmd,
			},
		})

		// Register post-process build statements (such as for tidy or kythe).
		if emitXref {
			kytheFile := android.ObjPathWithExt(ctx, subdir, srcFile, "kzip")
			ctx.Build(pctx, android.BuildParams{
				Rule:        kytheExtract,
				Description: "Xref C++ extractor " + srcFile.Rel(),
				Output:      kytheFile,
				Input:       srcFile,
				Implicits:   cFlagsDeps,
				OrderOnly:   pathDeps,
				Args: map[string]string{
					"cFlags": moduleFlags,
				},
			})
			kytheFiles = append(kytheFiles, kytheFile)
		}

		if tidy {
			tidyFile := android.ObjPathWithExt(ctx, subdir, srcFile, "tidy")
			tidyFiles = append(tidyFiles, tidyFile)

			rule := clangTidy
			if ctx.Config().UseRBE() && ctx.Config().IsEnvTrue("RBE_CLANG_TIDY") {
				rule = clangTidyRE
			}

			ctx.Build(pctx, android.BuildParams{
				Rule:        rule,
				Description: "clang-tidy " + srcFile.Rel(),
				Output:      tidyFile,
				Input:       srcFile,
				// We must depend on objFile, since clang-tidy doesn't
				// support exporting dependencies.
				Implicit:  objFile,
				Implicits: cFlagsDeps,
				OrderOnly: pathDeps,
				Args: map[string]string{
					"cFlags":    moduleToolingFlags,
					"tidyFlags": flags.tidyFlags,
				},
			})
		}

		if dump {
			sAbiDumpFile := android.ObjPathWithExt(ctx, subdir, srcFile, "sdump")
			sAbiDumpFiles = append(sAbiDumpFiles, sAbiDumpFile)

			dumpRule := sAbiDump
			if ctx.Config().UseRBE() && ctx.Config().IsEnvTrue("RBE_ABI_DUMPER") {
				dumpRule = sAbiDumpRE
			}
			ctx.Build(pctx, android.BuildParams{
				Rule:        dumpRule,
				Description: "header-abi-dumper " + srcFile.Rel(),
				Output:      sAbiDumpFile,
				Input:       srcFile,
				Implicit:    objFile,
				Implicits:   cFlagsDeps,
				OrderOnly:   pathDeps,
				Args: map[string]string{
					"cFlags":     moduleToolingFlags,
					"exportDirs": flags.sAbiFlags,
				},
			})
		}

	}

	return Objects{
		objFiles:      objFiles,
		tidyFiles:     tidyFiles,
		coverageFiles: coverageFiles,
		sAbiDumpFiles: sAbiDumpFiles,
		kytheFiles:    kytheFiles,
	}
}

// Generate a rule for compiling multiple .o files to a static library (.a)
func transformObjToStaticLib(ctx android.ModuleContext,
	objFiles android.Paths, wholeStaticLibs android.Paths,
	flags builderFlags, outputFile android.ModuleOutPath, deps android.Paths) {

	arCmd := "${config.ClangBin}/llvm-ar"
	if flags.sdclang {
		arCmd = "${config.SDClangBin}/llvm-ar"
	}
	arFlags := ""
	if !ctx.Darwin() {
		arFlags += " -format=gnu"
	}

	if len(wholeStaticLibs) == 0 {
		ctx.Build(pctx, android.BuildParams{
			Rule:        ar,
			Description: "static link " + outputFile.Base(),
			Output:      outputFile,
			Inputs:      objFiles,
			Implicits:   deps,
			Args: map[string]string{
				"arFlags": "crsPD" + arFlags,
				"arCmd":   arCmd,
			},
		})

	} else {
		ctx.Build(pctx, android.BuildParams{
			Rule:        arWithLibs,
			Description: "static link " + outputFile.Base(),
			Output:      outputFile,
			Inputs:      append(objFiles, wholeStaticLibs...),
			Implicits:   deps,
			Args: map[string]string{
				"arCmd":      arCmd,
				"arObjFlags": "crsPD" + arFlags,
				"arObjs":     strings.Join(objFiles.Strings(), " "),
				"arLibFlags": "cqsL" + arFlags,
				"arLibs":     strings.Join(wholeStaticLibs.Strings(), " "),
			},
		})
	}
}

// Generate a rule for compiling multiple .o files, plus static libraries, whole static libraries,
// and shared libraries, to a shared library (.so) or dynamic executable
func transformObjToDynamicBinary(ctx android.ModuleContext,
	objFiles, sharedLibs, staticLibs, lateStaticLibs, wholeStaticLibs, deps, crtBegin, crtEnd android.Paths,
	groupLate bool, flags builderFlags, outputFile android.WritablePath,
	implicitOutputs android.WritablePaths, validations android.WritablePaths) {

	var ldCmd string
	var extraFlags string
	if flags.sdclang {
		ldCmd = "${config.SDClangBin}/clang++"
		extraFlags = " ${config.SDClangFlags}"
	} else {
		ldCmd = "${config.ClangBin}/clang++"
	}

	var libFlagsList []string

	if len(flags.libFlags) > 0 {
		libFlagsList = append(libFlagsList, flags.libFlags)
	}

	if len(wholeStaticLibs) > 0 {
		if ctx.Host() && ctx.Darwin() {
			libFlagsList = append(libFlagsList, android.JoinWithPrefix(wholeStaticLibs.Strings(), "-force_load "))
		} else {
			libFlagsList = append(libFlagsList, "-Wl,--whole-archive ")
			libFlagsList = append(libFlagsList, wholeStaticLibs.Strings()...)
			libFlagsList = append(libFlagsList, "-Wl,--no-whole-archive ")
		}
	}

	if flags.groupStaticLibs && !ctx.Darwin() && len(staticLibs) > 0 {
		libFlagsList = append(libFlagsList, "-Wl,--start-group")
	}
	libFlagsList = append(libFlagsList, staticLibs.Strings()...)
	if flags.groupStaticLibs && !ctx.Darwin() && len(staticLibs) > 0 {
		libFlagsList = append(libFlagsList, "-Wl,--end-group")
	}

	if groupLate && !ctx.Darwin() && len(lateStaticLibs) > 0 {
		libFlagsList = append(libFlagsList, "-Wl,--start-group")
	}
	libFlagsList = append(libFlagsList, lateStaticLibs.Strings()...)
	if groupLate && !ctx.Darwin() && len(lateStaticLibs) > 0 {
		libFlagsList = append(libFlagsList, "-Wl,--end-group")
	}

	for _, lib := range sharedLibs {
		libFile := lib.String()
		if ctx.Windows() {
			libFile = pathtools.ReplaceExtension(libFile, "lib")
		}
		libFlagsList = append(libFlagsList, libFile)
	}

	deps = append(deps, staticLibs...)
	deps = append(deps, lateStaticLibs...)
	deps = append(deps, wholeStaticLibs...)
	deps = append(deps, crtBegin...)
	deps = append(deps, crtEnd...)

	rule := ld
	args := map[string]string{
		"ldCmd":         ldCmd,
		"crtBegin":      strings.Join(crtBegin.Strings(), " "),
		"libFlags":      strings.Join(libFlagsList, " "),
		"extraLibFlags": flags.extraLibFlags,
<<<<<<< HEAD
		"ldFlags":       flags.globalLdFlags + " " + flags.localLdFlags + " " + extraFlags,
		"crtEnd":        crtEnd.String(),
=======
		"ldFlags":       flags.globalLdFlags + " " + flags.localLdFlags,
		"crtEnd":        strings.Join(crtEnd.Strings(), " "),
>>>>>>> bc1fe2a0
	}
	if ctx.Config().UseRBE() && ctx.Config().IsEnvTrue("RBE_CXX_LINKS") {
		rule = ldRE
		args["implicitOutputs"] = strings.Join(implicitOutputs.Strings(), ",")
		args["implicitInputs"] = strings.Join(deps.Strings(), ",")
	}

	ctx.Build(pctx, android.BuildParams{
		Rule:            rule,
		Description:     "link " + outputFile.Base(),
		Output:          outputFile,
		ImplicitOutputs: implicitOutputs,
		Inputs:          objFiles,
		Implicits:       deps,
		OrderOnly:       sharedLibs,
		Validations:     validations.Paths(),
		Args:            args,
	})
}

// Generate a rule to combine .dump sAbi dump files from multiple source files
// into a single .ldump sAbi dump file
func transformDumpToLinkedDump(ctx android.ModuleContext, sAbiDumps android.Paths, soFile android.Path,
	baseName, exportedHeaderFlags string, symbolFile android.OptionalPath,
	excludedSymbolVersions, excludedSymbolTags []string) android.OptionalPath {

	outputFile := android.PathForModuleOut(ctx, baseName+".lsdump")

	implicits := android.Paths{soFile}
	symbolFilterStr := "-so " + soFile.String()

	if symbolFile.Valid() {
		implicits = append(implicits, symbolFile.Path())
		symbolFilterStr += " -v " + symbolFile.String()
	}
	for _, ver := range excludedSymbolVersions {
		symbolFilterStr += " --exclude-symbol-version " + ver
	}
	for _, tag := range excludedSymbolTags {
		symbolFilterStr += " --exclude-symbol-tag " + tag
	}
	rule := sAbiLink
	args := map[string]string{
		"symbolFilter":        symbolFilterStr,
		"arch":                ctx.Arch().ArchType.Name,
		"exportedHeaderFlags": exportedHeaderFlags,
	}
	if ctx.Config().UseRBE() && ctx.Config().IsEnvTrue("RBE_ABI_LINKER") {
		rule = sAbiLinkRE
		rbeImplicits := implicits.Strings()
		for _, p := range strings.Split(exportedHeaderFlags, " ") {
			if len(p) > 2 {
				// Exclude the -I prefix.
				rbeImplicits = append(rbeImplicits, p[2:])
			}
		}
		args["implicitInputs"] = strings.Join(rbeImplicits, ",")
	}
	ctx.Build(pctx, android.BuildParams{
		Rule:        rule,
		Description: "header-abi-linker " + outputFile.Base(),
		Output:      outputFile,
		Inputs:      sAbiDumps,
		Implicits:   implicits,
		Args:        args,
	})
	return android.OptionalPathForPath(outputFile)
}

// unzipRefDump registers a build statement to unzip a reference abi dump.
func unzipRefDump(ctx android.ModuleContext, zippedRefDump android.Path, baseName string) android.Path {
	outputFile := android.PathForModuleOut(ctx, baseName+"_ref.lsdump")
	ctx.Build(pctx, android.BuildParams{
		Rule:        unzipRefSAbiDump,
		Description: "gunzip" + outputFile.Base(),
		Output:      outputFile,
		Input:       zippedRefDump,
	})
	return outputFile
}

// sourceAbiDiff registers a build statement to compare linked sAbi dump files (.ldump).
func sourceAbiDiff(ctx android.ModuleContext, inputDump android.Path, referenceDump android.Path,
	baseName, exportedHeaderFlags string, checkAllApis, isLlndk, isNdk, isVndkExt bool) android.OptionalPath {

	outputFile := android.PathForModuleOut(ctx, baseName+".abidiff")
	libName := strings.TrimSuffix(baseName, filepath.Ext(baseName))
	createReferenceDumpFlags := ""

	var extraFlags []string
	if checkAllApis {
		extraFlags = append(extraFlags, "-check-all-apis")
	} else {
		extraFlags = append(extraFlags,
			"-allow-unreferenced-changes",
			"-allow-unreferenced-elf-symbol-changes")
	}

	if exportedHeaderFlags == "" {
		extraFlags = append(extraFlags, "-advice-only")
	}

	if isLlndk || isNdk {
		createReferenceDumpFlags = "--llndk"
		if isLlndk {
			// TODO(b/130324828): "-consider-opaque-types-different" should apply to
			// both LLNDK and NDK shared libs. However, a known issue in header-abi-diff
			// breaks libaaudio. Remove the if-guard after the issue is fixed.
			extraFlags = append(extraFlags, "-consider-opaque-types-different")
		}
	}
	if isVndkExt {
		extraFlags = append(extraFlags, "-allow-extensions")
	}
	var sdclangAbiCheckIgnoreList = []string{
		"libbinder",
		"libhwbinder",
		"libprotobuf-cpp-lite",
		"libprotobuf-cpp-full",
		"libunwindstack",
		"libvixl-arm64",
		"libvixl-arm",
	}
	if config.SDClang && !inList("-advice-only", extraFlags) &&
		inList(ctx.ModuleName(), sdclangAbiCheckIgnoreList) {
		extraFlags = append(extraFlags, "-advice-only")
	}

	ctx.Build(pctx, android.BuildParams{
		Rule:        sAbiDiff,
		Description: "header-abi-diff " + outputFile.Base(),
		Output:      outputFile,
		Input:       inputDump,
		Implicit:    referenceDump,
		Args: map[string]string{
			"referenceDump":            referenceDump.String(),
			"libName":                  libName,
			"arch":                     ctx.Arch().ArchType.Name,
			"extraFlags":               strings.Join(extraFlags, " "),
			"createReferenceDumpFlags": createReferenceDumpFlags,
		},
	})
	return android.OptionalPathForPath(outputFile)
}

// Generate a rule for extracting a table of contents from a shared library (.so)
func transformSharedObjectToToc(ctx android.ModuleContext, inputFile android.Path,
	outputFile android.WritablePath, flags builderFlags) {

	var format string
	if ctx.Darwin() {
		format = "--macho"
	} else if ctx.Windows() {
		format = "--pe"
	} else {
		format = "--elf"
	}

	ctx.Build(pctx, android.BuildParams{
		Rule:        toc,
		Description: "generate toc " + inputFile.Base(),
		Output:      outputFile,
		Input:       inputFile,
		Args: map[string]string{
			"clangBin": "${config.ClangBin}",
			"format":   format,
		},
	})
}

// Generate a rule for compiling multiple .o files to a .o using ld partial linking
func transformObjsToObj(ctx android.ModuleContext, objFiles android.Paths,
	flags builderFlags, outputFile android.WritablePath, deps android.Paths) {

	var ldCmd string
	var extraFlags string
	if flags.sdclang {
		ldCmd = "${config.SDClangBin}/clang++"
		extraFlags = " ${config.SDClangFlags}"
	} else {
		ldCmd = "${config.ClangBin}/clang++"
	}

	rule := partialLd
	args := map[string]string{
		"ldCmd":   ldCmd,
		"ldFlags": flags.globalLdFlags + " " + flags.localLdFlags + " " + extraFlags,
	}
	if ctx.Config().UseRBE() && ctx.Config().IsEnvTrue("RBE_CXX_LINKS") {
		rule = partialLdRE
		args["inCommaList"] = strings.Join(objFiles.Strings(), ",")
		args["implicitInputs"] = strings.Join(deps.Strings(), ",")
	}
	ctx.Build(pctx, android.BuildParams{
		Rule:        rule,
		Description: "link " + outputFile.Base(),
		Output:      outputFile,
		Inputs:      objFiles,
		Implicits:   deps,
		Args:        args,
	})
}

// Generate a rule for running objcopy --prefix-symbols on a binary
func transformBinaryPrefixSymbols(ctx android.ModuleContext, prefix string, inputFile android.Path,
	flags builderFlags, outputFile android.WritablePath) {

	objcopyCmd := "${config.ClangBin}/llvm-objcopy"

	ctx.Build(pctx, android.BuildParams{
		Rule:        prefixSymbols,
		Description: "prefix symbols " + outputFile.Base(),
		Output:      outputFile,
		Input:       inputFile,
		Args: map[string]string{
			"objcopyCmd": objcopyCmd,
			"prefix":     prefix,
		},
	})
}

// Registers a build statement to invoke `strip` (to discard symbols and data from object files).
func transformStrip(ctx android.ModuleContext, inputFile android.Path,
	outputFile android.WritablePath, flags StripFlags) {

	args := ""
	if flags.StripAddGnuDebuglink {
		args += " --add-gnu-debuglink"
	}
	if flags.StripKeepMiniDebugInfo {
		args += " --keep-mini-debug-info"
	}
	if flags.StripKeepSymbols {
		args += " --keep-symbols"
	}
	if flags.StripKeepSymbolsList != "" {
		args += " -k" + flags.StripKeepSymbolsList
	}
	if flags.StripKeepSymbolsAndDebugFrame {
		args += " --keep-symbols-and-debug-frame"
	}

	ctx.Build(pctx, android.BuildParams{
		Rule:        strip,
		Description: "strip " + outputFile.Base(),
		Output:      outputFile,
		Input:       inputFile,
		Args: map[string]string{
			"args": args,
		},
	})
}

// Registers build statement to invoke `strip` on darwin architecture.
func transformDarwinStrip(ctx android.ModuleContext, inputFile android.Path,
	outputFile android.WritablePath) {

	ctx.Build(pctx, android.BuildParams{
		Rule:        darwinStrip,
		Description: "strip " + outputFile.Base(),
		Output:      outputFile,
		Input:       inputFile,
	})
}

// Registers build statement to zip one or more coverage files.
func transformCoverageFilesToZip(ctx android.ModuleContext,
	inputs Objects, baseName string) android.OptionalPath {

	if len(inputs.coverageFiles) > 0 {
		outputFile := android.PathForModuleOut(ctx, baseName+".zip")

		ctx.Build(pctx, android.BuildParams{
			Rule:        zip,
			Description: "zip " + outputFile.Base(),
			Inputs:      inputs.coverageFiles,
			Output:      outputFile,
		})

		return android.OptionalPathForPath(outputFile)
	}

	return android.OptionalPath{}
}

// Rule to repack an archive (.a) file with a subset of object files.
func transformArchiveRepack(ctx android.ModuleContext, inputFile android.Path,
	outputFile android.WritablePath, objects []string) {

	ctx.Build(pctx, android.BuildParams{
		Rule:        archiveRepack,
		Description: "Repack archive " + outputFile.Base(),
		Output:      outputFile,
		Input:       inputFile,
		Args: map[string]string{
			"objects": strings.Join(objects, " "),
		},
	})
}

func mingwCmd(toolchain config.Toolchain, cmd string) string {
	return filepath.Join(toolchain.GccRoot(), "bin", toolchain.GccTriple()+"-"+cmd)
}<|MERGE_RESOLUTION|>--- conflicted
+++ resolved
@@ -805,13 +805,8 @@
 		"crtBegin":      strings.Join(crtBegin.Strings(), " "),
 		"libFlags":      strings.Join(libFlagsList, " "),
 		"extraLibFlags": flags.extraLibFlags,
-<<<<<<< HEAD
 		"ldFlags":       flags.globalLdFlags + " " + flags.localLdFlags + " " + extraFlags,
-		"crtEnd":        crtEnd.String(),
-=======
-		"ldFlags":       flags.globalLdFlags + " " + flags.localLdFlags,
 		"crtEnd":        strings.Join(crtEnd.Strings(), " "),
->>>>>>> bc1fe2a0
 	}
 	if ctx.Config().UseRBE() && ctx.Config().IsEnvTrue("RBE_CXX_LINKS") {
 		rule = ldRE
