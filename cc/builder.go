// Copyright 2015 Google Inc. All rights reserved.
//
// Licensed under the Apache License, Version 2.0 (the "License");
// you may not use this file except in compliance with the License.
// You may obtain a copy of the License at
//
//     http://www.apache.org/licenses/LICENSE-2.0
//
// Unless required by applicable law or agreed to in writing, software
// distributed under the License is distributed on an "AS IS" BASIS,
// WITHOUT WARRANTIES OR CONDITIONS OF ANY KIND, either express or implied.
// See the License for the specific language governing permissions and
// limitations under the License.

package cc

// This file generates the final rules for compiling all C/C++.  All properties related to
// compiling should have been translated into builderFlags or another argument to the Transform*
// functions.

import (
	"fmt"
	"path/filepath"
	"runtime"
	"strings"

	"github.com/google/blueprint"
	"github.com/google/blueprint/pathtools"

	"android/soong/android"
	"android/soong/cc/config"
)

const (
	objectExtension        = ".o"
	staticLibraryExtension = ".a"
)

var (
	abiCheckAllowFlags = []string{
		"-allow-unreferenced-changes",
		"-allow-unreferenced-elf-symbol-changes",
	}
)

var (
	pctx = android.NewPackageContext("android/soong/cc")

	cc = pctx.AndroidGomaStaticRule("cc",
		blueprint.RuleParams{
			Depfile:     "${out}.d",
			Deps:        blueprint.DepsGCC,
			Command:     "$relPwd ${config.CcWrapper}$ccCmd -c $cFlags -MD -MF ${out}.d -o $out $in",
			CommandDeps: []string{"$ccCmd"},
		},
		"ccCmd", "cFlags")

	ccNoDeps = pctx.AndroidGomaStaticRule("ccNoDeps",
		blueprint.RuleParams{
			Command:     "$relPwd ${config.CcWrapper}$ccCmd -c $cFlags -o $out $in",
			CommandDeps: []string{"$ccCmd"},
		},
		"ccCmd", "cFlags")

	ld = pctx.AndroidStaticRule("ld",
		blueprint.RuleParams{
			Command: "$ldCmd ${crtBegin} @${out}.rsp " +
				"${libFlags} ${crtEnd} -o ${out} ${ldFlags} ${extraLibFlags}",
			CommandDeps:    []string{"$ldCmd"},
			Rspfile:        "${out}.rsp",
			RspfileContent: "${in}",
			// clang -Wl,--out-implib doesn't update its output file if it hasn't changed.
			Restat: true,
		},
		"ldCmd", "crtBegin", "libFlags", "crtEnd", "ldFlags", "extraLibFlags")

	partialLd = pctx.AndroidStaticRule("partialLd",
		blueprint.RuleParams{
			// Without -no-pie, clang 7.0 adds -pie to link Android files,
			// but -r and -pie cannot be used together.
			Command:     "$ldCmd -fuse-ld=lld -nostdlib -no-pie -Wl,-r ${in} -o ${out} ${ldFlags}",
			CommandDeps: []string{"$ldCmd"},
		},
		"ldCmd", "ldFlags")

	ar = pctx.AndroidStaticRule("ar",
		blueprint.RuleParams{
			Command:        "rm -f ${out} && $arCmd $arFlags $out @${out}.rsp",
			CommandDeps:    []string{"$arCmd"},
			Rspfile:        "${out}.rsp",
			RspfileContent: "${in}",
		},
		"arCmd", "arFlags")

	darwinStrip = pctx.AndroidStaticRule("darwinStrip",
		blueprint.RuleParams{
			Command:     "${config.MacStripPath} -u -r -o $out $in",
			CommandDeps: []string{"${config.MacStripPath}"},
		})

	prefixSymbols = pctx.AndroidStaticRule("prefixSymbols",
		blueprint.RuleParams{
			Command:     "$objcopyCmd --prefix-symbols=${prefix} ${in} ${out}",
			CommandDeps: []string{"$objcopyCmd"},
		},
		"objcopyCmd", "prefix")

	_ = pctx.SourcePathVariable("stripPath", "build/soong/scripts/strip.sh")
	_ = pctx.SourcePathVariable("xzCmd", "prebuilts/build-tools/${config.HostPrebuiltTag}/bin/xz")

	// b/132822437: objcopy uses a file descriptor per .o file when called on .a files, which runs the system out of
	// file descriptors on darwin.  Limit concurrent calls to 5 on darwin.
	darwinStripPool = func() blueprint.Pool {
		if runtime.GOOS == "darwin" {
			return pctx.StaticPool("darwinStripPool", blueprint.PoolParams{
				Depth: 5,
			})
		} else {
			return nil
		}
	}()

	strip = pctx.AndroidStaticRule("strip",
		blueprint.RuleParams{
			Depfile:     "${out}.d",
			Deps:        blueprint.DepsGCC,
			Command:     "CROSS_COMPILE=$crossCompile XZ=$xzCmd CLANG_BIN=${config.ClangBin} $stripPath ${args} -i ${in} -o ${out} -d ${out}.d",
			CommandDeps: []string{"$stripPath", "$xzCmd"},
			Pool:        darwinStripPool,
		},
		"args", "crossCompile")

	emptyFile = pctx.AndroidStaticRule("emptyFile",
		blueprint.RuleParams{
			Command: "rm -f $out && touch $out",
		})

	_ = pctx.SourcePathVariable("tocPath", "build/soong/scripts/toc.sh")

	toc = pctx.AndroidStaticRule("toc",
		blueprint.RuleParams{
			Depfile:     "${out}.d",
			Deps:        blueprint.DepsGCC,
			Command:     "CROSS_COMPILE=$crossCompile $tocPath $format -i ${in} -o ${out} -d ${out}.d",
			CommandDeps: []string{"$tocPath"},
			Restat:      true,
		},
		"crossCompile", "format")

	clangTidy = pctx.AndroidStaticRule("clangTidy",
		blueprint.RuleParams{
			Command:     "rm -f $out && ${config.ClangBin}/clang-tidy $tidyFlags $in -- $cFlags && touch $out",
			CommandDeps: []string{"${config.ClangBin}/clang-tidy"},
		},
		"cFlags", "tidyFlags")

	_ = pctx.SourcePathVariable("yasmCmd", "prebuilts/misc/${config.HostPrebuiltTag}/yasm/yasm")

	yasm = pctx.AndroidStaticRule("yasm",
		blueprint.RuleParams{
			Command:     "$yasmCmd $asFlags -o $out $in && $yasmCmd $asFlags -M $in >$out.d",
			CommandDeps: []string{"$yasmCmd"},
			Depfile:     "$out.d",
			Deps:        blueprint.DepsGCC,
		},
		"asFlags")

	windres = pctx.AndroidStaticRule("windres",
		blueprint.RuleParams{
			Command:     "$windresCmd $flags -I$$(dirname $in) -i $in -o $out",
			CommandDeps: []string{"$windresCmd"},
		},
		"windresCmd", "flags")

	_ = pctx.SourcePathVariable("sAbiDumper", "prebuilts/clang-tools/${config.HostPrebuiltTag}/bin/header-abi-dumper")

	// -w has been added since header-abi-dumper does not need to produce any sort of diagnostic information.
	sAbiDump = pctx.AndroidStaticRule("sAbiDump",
		blueprint.RuleParams{
			Command:     "rm -f $out && $sAbiDumper -o ${out} $in $exportDirs -- $cFlags -w -isystem prebuilts/clang-tools/${config.HostPrebuiltTag}/clang-headers",
			CommandDeps: []string{"$sAbiDumper"},
		},
		"cFlags", "exportDirs")

	_ = pctx.SourcePathVariable("sAbiLinker", "prebuilts/clang-tools/${config.HostPrebuiltTag}/bin/header-abi-linker")

	sAbiLink = pctx.AndroidStaticRule("sAbiLink",
		blueprint.RuleParams{
			Command:        "$sAbiLinker -o ${out} $symbolFilter -arch $arch  $exportedHeaderFlags @${out}.rsp ",
			CommandDeps:    []string{"$sAbiLinker"},
			Rspfile:        "${out}.rsp",
			RspfileContent: "${in}",
		},
		"symbolFilter", "arch", "exportedHeaderFlags")

	_ = pctx.SourcePathVariable("sAbiDiffer", "prebuilts/clang-tools/${config.HostPrebuiltTag}/bin/header-abi-diff")

	sAbiDiff = pctx.AndroidRuleFunc("sAbiDiff",
		func(ctx android.PackageRuleContext) blueprint.RuleParams {
			// TODO(b/78139997): Add -check-all-apis back
			commandStr := "($sAbiDiffer ${allowFlags} -lib ${libName} -arch ${arch} -o ${out} -new ${in} -old ${referenceDump})"
			commandStr += "|| (echo 'error: Please update ABI references with: $$ANDROID_BUILD_TOP/development/vndk/tools/header-checker/utils/create_reference_dumps.py ${createReferenceDumpFlags} -l ${libName}'"
			commandStr += " && (mkdir -p $$DIST_DIR/abidiffs && cp ${out} $$DIST_DIR/abidiffs/)"
			commandStr += " && exit 1)"
			return blueprint.RuleParams{
				Command:     commandStr,
				CommandDeps: []string{"$sAbiDiffer"},
			}
		},
		"allowFlags", "referenceDump", "libName", "arch", "createReferenceDumpFlags")

	unzipRefSAbiDump = pctx.AndroidStaticRule("unzipRefSAbiDump",
		blueprint.RuleParams{
			Command: "gunzip -c $in > $out",
		})

	zip = pctx.AndroidStaticRule("zip",
		blueprint.RuleParams{
			Command:        "cat $out.rsp | tr ' ' '\\n' | tr -d \\' | sort -u > ${out}.tmp && ${SoongZipCmd} -o ${out} -C $$OUT_DIR -l ${out}.tmp",
			CommandDeps:    []string{"${SoongZipCmd}"},
			Rspfile:        "$out.rsp",
			RspfileContent: "$in",
		})

	_ = pctx.SourcePathVariable("cxxExtractor",
		"prebuilts/clang-tools/${config.HostPrebuiltTag}/bin/cxx_extractor")
	_ = pctx.VariableFunc("kytheCorpus",
		func(ctx android.PackageVarContext) string { return ctx.Config().XrefCorpusName() })
	kytheExtract = pctx.StaticRule("kythe",
		blueprint.RuleParams{
			Command:     "rm -f $out && KYTHE_CORPUS=${kytheCorpus} KYTHE_OUTPUT_FILE=$out $cxxExtractor $cFlags $in ",
			CommandDeps: []string{"$cxxExtractor"},
		},
		"cFlags")
)

func init() {
	// We run gcc/clang with PWD=/proc/self/cwd to remove $TOP from the
	// debug output. That way two builds in two different directories will
	// create the same output.
	if runtime.GOOS != "darwin" {
		pctx.StaticVariable("relPwd", "PWD=/proc/self/cwd")
	} else {
		// Darwin doesn't have /proc
		pctx.StaticVariable("relPwd", "")
	}

	pctx.HostBinToolVariable("SoongZipCmd", "soong_zip")
}

type builderFlags struct {
	globalFlags     string
	arFlags         string
	asFlags         string
	cFlags          string
	toolingCFlags   string // A separate set of cFlags for clang LibTooling tools
	toolingCppFlags string // A separate set of cppFlags for clang LibTooling tools
	conlyFlags      string
	cppFlags        string
	ldFlags         string
	libFlags        string
	extraLibFlags   string
	tidyFlags       string
	sAbiFlags       string
	yasmFlags       string
	aidlFlags       string
	rsFlags         string
	toolchain       config.Toolchain
	sdclang         bool
	tidy            bool
	coverage        bool
	sAbiDump        bool
	emitXrefs       bool

	assemblerWithCpp bool

	systemIncludeFlags string

	groupStaticLibs bool

	stripKeepSymbols              bool
	stripKeepSymbolsList          string
	stripKeepSymbolsAndDebugFrame bool
	stripKeepMiniDebugInfo        bool
	stripAddGnuDebuglink          bool
	stripUseGnuStrip              bool

	proto            android.ProtoFlags
	protoC           bool
	protoOptionsFile bool

	yacc *YaccProperties
}

type Objects struct {
	objFiles      android.Paths
	tidyFiles     android.Paths
	coverageFiles android.Paths
	sAbiDumpFiles android.Paths
	kytheFiles    android.Paths
}

func (a Objects) Copy() Objects {
	return Objects{
		objFiles:      append(android.Paths{}, a.objFiles...),
		tidyFiles:     append(android.Paths{}, a.tidyFiles...),
		coverageFiles: append(android.Paths{}, a.coverageFiles...),
		sAbiDumpFiles: append(android.Paths{}, a.sAbiDumpFiles...),
		kytheFiles:    append(android.Paths{}, a.kytheFiles...),
	}
}

func (a Objects) Append(b Objects) Objects {
	return Objects{
		objFiles:      append(a.objFiles, b.objFiles...),
		tidyFiles:     append(a.tidyFiles, b.tidyFiles...),
		coverageFiles: append(a.coverageFiles, b.coverageFiles...),
		sAbiDumpFiles: append(a.sAbiDumpFiles, b.sAbiDumpFiles...),
		kytheFiles:    append(a.kytheFiles, b.kytheFiles...),
	}
}

// Generate rules for compiling multiple .c, .cpp, or .S files to individual .o files
func TransformSourceToObj(ctx android.ModuleContext, subdir string, srcFiles android.Paths,
	flags builderFlags, pathDeps android.Paths, cFlagsDeps android.Paths) Objects {

	objFiles := make(android.Paths, len(srcFiles))
	var tidyFiles android.Paths
	if flags.tidy {
		tidyFiles = make(android.Paths, 0, len(srcFiles))
	}
	var coverageFiles android.Paths
	if flags.coverage {
		coverageFiles = make(android.Paths, 0, len(srcFiles))
	}
	var kytheFiles android.Paths
	if flags.emitXrefs {
		kytheFiles = make(android.Paths, 0, len(srcFiles))
	}

	commonFlags := strings.Join([]string{
		flags.globalFlags,
		flags.systemIncludeFlags,
	}, " ")

	toolingCflags := strings.Join([]string{
		commonFlags,
		flags.toolingCFlags,
		flags.conlyFlags,
	}, " ")

	cflags := strings.Join([]string{
		commonFlags,
		flags.cFlags,
		flags.conlyFlags,
	}, " ")

	toolingCppflags := strings.Join([]string{
		commonFlags,
		flags.toolingCFlags,
		flags.toolingCppFlags,
	}, " ")

	cppflags := strings.Join([]string{
		commonFlags,
		flags.cFlags,
		flags.cppFlags,
	}, " ")

	asflags := strings.Join([]string{
		commonFlags,
		flags.asFlags,
	}, " ")

	var sAbiDumpFiles android.Paths
	if flags.sAbiDump {
		sAbiDumpFiles = make(android.Paths, 0, len(srcFiles))
	}

	cflags += " ${config.NoOverrideClangGlobalCflags}"
	toolingCflags += " ${config.NoOverrideClangGlobalCflags}"
	cppflags += " ${config.NoOverrideClangGlobalCflags}"
	toolingCppflags += " ${config.NoOverrideClangGlobalCflags}"

	for i, srcFile := range srcFiles {
		objFile := android.ObjPathWithExt(ctx, subdir, srcFile, "o")

		objFiles[i] = objFile

		switch srcFile.Ext() {
		case ".asm":
			ctx.Build(pctx, android.BuildParams{
				Rule:        yasm,
				Description: "yasm " + srcFile.Rel(),
				Output:      objFile,
				Input:       srcFile,
				Implicits:   cFlagsDeps,
				OrderOnly:   pathDeps,
				Args: map[string]string{
					"asFlags": flags.yasmFlags,
				},
			})
			continue
		case ".rc":
			ctx.Build(pctx, android.BuildParams{
				Rule:        windres,
				Description: "windres " + srcFile.Rel(),
				Output:      objFile,
				Input:       srcFile,
				Implicits:   cFlagsDeps,
				OrderOnly:   pathDeps,
				Args: map[string]string{
					"windresCmd": gccCmd(flags.toolchain, "windres"),
					"flags":      flags.toolchain.WindresFlags(),
				},
			})
			continue
		case ".o":
			objFiles[i] = srcFile
			continue
		}

		var moduleCflags string
		var moduleToolingCflags string
		var ccCmd string
		tidy := flags.tidy
		coverage := flags.coverage
		dump := flags.sAbiDump
		rule := cc
		emitXref := flags.emitXrefs

		switch srcFile.Ext() {
		case ".s":
			if !flags.assemblerWithCpp {
				rule = ccNoDeps
			}
			fallthrough
		case ".S":
			ccCmd = "clang"
			moduleCflags = asflags
			tidy = false
			coverage = false
			dump = false
			emitXref = false
		case ".c":
			ccCmd = "clang"
			moduleCflags = cflags
			moduleToolingCflags = toolingCflags
		case ".cpp", ".cc", ".cxx", ".mm":
			ccCmd = "clang++"
			moduleCflags = cppflags
			moduleToolingCflags = toolingCppflags
		default:
			ctx.ModuleErrorf("File %s has unknown extension", srcFile)
			continue
		}

		ccDesc := ccCmd

		var extraFlags string
		if flags.sdclang {
			ccCmd = "${config.SDClangBin}/" + ccCmd
			extraFlags = " ${config.SDClangFlags}"
		} else {
			ccCmd = "${config.ClangBin}/" + ccCmd
		}

		var implicitOutputs android.WritablePaths
		if coverage {
			gcnoFile := android.ObjPathWithExt(ctx, subdir, srcFile, "gcno")
			implicitOutputs = append(implicitOutputs, gcnoFile)
			coverageFiles = append(coverageFiles, gcnoFile)
		}

		ctx.Build(pctx, android.BuildParams{
			Rule:            rule,
			Description:     ccDesc + " " + srcFile.Rel(),
			Output:          objFile,
			ImplicitOutputs: implicitOutputs,
			Input:           srcFile,
			Implicits:       cFlagsDeps,
			OrderOnly:       pathDeps,
			Args: map[string]string{
				"cFlags": moduleCflags + extraFlags,
				"ccCmd":  ccCmd,
			},
		})

		if emitXref {
			kytheFile := android.ObjPathWithExt(ctx, subdir, srcFile, "kzip")
			ctx.Build(pctx, android.BuildParams{
				Rule:        kytheExtract,
				Description: "Xref C++ extractor " + srcFile.Rel(),
				Output:      kytheFile,
				Input:       srcFile,
				Implicits:   cFlagsDeps,
				OrderOnly:   pathDeps,
				Args: map[string]string{
					"cFlags": moduleCflags,
				},
			})
			kytheFiles = append(kytheFiles, kytheFile)
		}

		if tidy {
			tidyFile := android.ObjPathWithExt(ctx, subdir, srcFile, "tidy")
			tidyFiles = append(tidyFiles, tidyFile)

			ctx.Build(pctx, android.BuildParams{
				Rule:        clangTidy,
				Description: "clang-tidy " + srcFile.Rel(),
				Output:      tidyFile,
				Input:       srcFile,
				// We must depend on objFile, since clang-tidy doesn't
				// support exporting dependencies.
				Implicit:  objFile,
				Implicits: cFlagsDeps,
				OrderOnly: pathDeps,
				Args: map[string]string{
					"cFlags":    moduleToolingCflags,
					"tidyFlags": flags.tidyFlags,
				},
			})
		}

		if dump {
			sAbiDumpFile := android.ObjPathWithExt(ctx, subdir, srcFile, "sdump")
			sAbiDumpFiles = append(sAbiDumpFiles, sAbiDumpFile)

			ctx.Build(pctx, android.BuildParams{
				Rule:        sAbiDump,
				Description: "header-abi-dumper " + srcFile.Rel(),
				Output:      sAbiDumpFile,
				Input:       srcFile,
				Implicit:    objFile,
				Implicits:   cFlagsDeps,
				OrderOnly:   pathDeps,
				Args: map[string]string{
					"cFlags":     moduleToolingCflags,
					"exportDirs": flags.sAbiFlags,
				},
			})
		}

	}

	return Objects{
		objFiles:      objFiles,
		tidyFiles:     tidyFiles,
		coverageFiles: coverageFiles,
		sAbiDumpFiles: sAbiDumpFiles,
		kytheFiles:    kytheFiles,
	}
}

// Generate a rule for compiling multiple .o files to a static library (.a)
func TransformObjToStaticLib(ctx android.ModuleContext, objFiles android.Paths,
	flags builderFlags, outputFile android.ModuleOutPath, deps android.Paths) {

	arCmd := "${config.ClangBin}/llvm-ar"
	arFlags := "crsPD"
	if !ctx.Darwin() {
		arFlags += " -format=gnu"
	}
	if flags.arFlags != "" {
		arFlags += " " + flags.arFlags
	}

	ctx.Build(pctx, android.BuildParams{
		Rule:        ar,
		Description: "static link " + outputFile.Base(),
		Output:      outputFile,
		Inputs:      objFiles,
		Implicits:   deps,
		Args: map[string]string{
			"arFlags": arFlags,
			"arCmd":   arCmd,
		},
	})
}

// Generate a rule for compiling multiple .o files, plus static libraries, whole static libraries,
// and shared libraries, to a shared library (.so) or dynamic executable
func TransformObjToDynamicBinary(ctx android.ModuleContext,
	objFiles, sharedLibs, staticLibs, lateStaticLibs, wholeStaticLibs, deps android.Paths,
	crtBegin, crtEnd android.OptionalPath, groupLate bool, flags builderFlags, outputFile android.WritablePath, implicitOutputs android.WritablePaths) {

	var ldCmd string
	var extraFlags string
	if flags.sdclang {
		ldCmd = "${config.SDClangBin}/clang++"
		extraFlags = " ${config.SDClangFlags}"
	} else {
		ldCmd = "${config.ClangBin}/clang++"
	}

	var libFlagsList []string

	if len(flags.libFlags) > 0 {
		libFlagsList = append(libFlagsList, flags.libFlags)
	}

	if len(wholeStaticLibs) > 0 {
		if ctx.Host() && ctx.Darwin() {
			libFlagsList = append(libFlagsList, android.JoinWithPrefix(wholeStaticLibs.Strings(), "-force_load "))
		} else {
			libFlagsList = append(libFlagsList, "-Wl,--whole-archive ")
			libFlagsList = append(libFlagsList, wholeStaticLibs.Strings()...)
			libFlagsList = append(libFlagsList, "-Wl,--no-whole-archive ")
		}
	}

	if flags.groupStaticLibs && !ctx.Darwin() && len(staticLibs) > 0 {
		libFlagsList = append(libFlagsList, "-Wl,--start-group")
	}
	libFlagsList = append(libFlagsList, staticLibs.Strings()...)
	if flags.groupStaticLibs && !ctx.Darwin() && len(staticLibs) > 0 {
		libFlagsList = append(libFlagsList, "-Wl,--end-group")
	}

	if groupLate && !ctx.Darwin() && len(lateStaticLibs) > 0 {
		libFlagsList = append(libFlagsList, "-Wl,--start-group")
	}
	libFlagsList = append(libFlagsList, lateStaticLibs.Strings()...)
	if groupLate && !ctx.Darwin() && len(lateStaticLibs) > 0 {
		libFlagsList = append(libFlagsList, "-Wl,--end-group")
	}

	for _, lib := range sharedLibs {
		libFile := lib.String()
		if ctx.Windows() {
			libFile = pathtools.ReplaceExtension(libFile, "lib")
		}
		libFlagsList = append(libFlagsList, libFile)
	}

	deps = append(deps, staticLibs...)
	deps = append(deps, lateStaticLibs...)
	deps = append(deps, wholeStaticLibs...)
	if crtBegin.Valid() {
		deps = append(deps, crtBegin.Path(), crtEnd.Path())
	}

	ctx.Build(pctx, android.BuildParams{
		Rule:            ld,
		Description:     "link " + outputFile.Base(),
		Output:          outputFile,
		ImplicitOutputs: implicitOutputs,
		Inputs:          objFiles,
		Implicits:       deps,
		Args: map[string]string{
<<<<<<< HEAD
			"ldCmd":    ldCmd,
			"crtBegin": crtBegin.String(),
			"libFlags": strings.Join(libFlagsList, " "),
			"ldFlags":  flags.ldFlags + extraFlags,
			"crtEnd":   crtEnd.String(),
=======
			"ldCmd":         ldCmd,
			"crtBegin":      crtBegin.String(),
			"libFlags":      strings.Join(libFlagsList, " "),
			"extraLibFlags": flags.extraLibFlags,
			"ldFlags":       flags.ldFlags,
			"crtEnd":        crtEnd.String(),
>>>>>>> 53264aa4
		},
	})
}

// Generate a rule to combine .dump sAbi dump files from multiple source files
// into a single .ldump sAbi dump file
func TransformDumpToLinkedDump(ctx android.ModuleContext, sAbiDumps android.Paths, soFile android.Path,
	baseName, exportedHeaderFlags string, symbolFile android.OptionalPath,
	excludedSymbolVersions, excludedSymbolTags []string) android.OptionalPath {

	outputFile := android.PathForModuleOut(ctx, baseName+".lsdump")

	implicits := android.Paths{soFile}
	symbolFilterStr := "-so " + soFile.String()

	if symbolFile.Valid() {
		implicits = append(implicits, symbolFile.Path())
		symbolFilterStr += " -v " + symbolFile.String()
	}
	for _, ver := range excludedSymbolVersions {
		symbolFilterStr += " --exclude-symbol-version " + ver
	}
	for _, tag := range excludedSymbolTags {
		symbolFilterStr += " --exclude-symbol-tag " + tag
	}
	ctx.Build(pctx, android.BuildParams{
		Rule:        sAbiLink,
		Description: "header-abi-linker " + outputFile.Base(),
		Output:      outputFile,
		Inputs:      sAbiDumps,
		Implicits:   implicits,
		Args: map[string]string{
			"symbolFilter":        symbolFilterStr,
			"arch":                ctx.Arch().ArchType.Name,
			"exportedHeaderFlags": exportedHeaderFlags,
		},
	})
	return android.OptionalPathForPath(outputFile)
}

func UnzipRefDump(ctx android.ModuleContext, zippedRefDump android.Path, baseName string) android.Path {
	outputFile := android.PathForModuleOut(ctx, baseName+"_ref.lsdump")
	ctx.Build(pctx, android.BuildParams{
		Rule:        unzipRefSAbiDump,
		Description: "gunzip" + outputFile.Base(),
		Output:      outputFile,
		Input:       zippedRefDump,
	})
	return outputFile
}

func SourceAbiDiff(ctx android.ModuleContext, inputDump android.Path, referenceDump android.Path,
	baseName, exportedHeaderFlags string, isLlndk, isNdk, isVndkExt bool) android.OptionalPath {

	outputFile := android.PathForModuleOut(ctx, baseName+".abidiff")
	libName := strings.TrimSuffix(baseName, filepath.Ext(baseName))
	createReferenceDumpFlags := ""

	localAbiCheckAllowFlags := append([]string(nil), abiCheckAllowFlags...)
	if exportedHeaderFlags == "" {
		localAbiCheckAllowFlags = append(localAbiCheckAllowFlags, "-advice-only")
	}
	if isLlndk || isNdk {
		createReferenceDumpFlags = "--llndk"
		if isLlndk {
			// TODO(b/130324828): "-consider-opaque-types-different" should apply to
			// both LLNDK and NDK shared libs. However, a known issue in header-abi-diff
			// breaks libaaudio. Remove the if-guard after the issue is fixed.
			localAbiCheckAllowFlags = append(localAbiCheckAllowFlags, "-consider-opaque-types-different")
		}
	}
	if isVndkExt {
		localAbiCheckAllowFlags = append(localAbiCheckAllowFlags, "-allow-extensions")
	}
	var sdclangAbiCheckIgnoreList = []string{
		"libbinder",
		"libhwbinder",
		"libprotobuf-cpp-lite",
		"libprotobuf-cpp-full",
		"libunwindstack",
		"libvixl-arm64",
		"libvixl-arm",
	}
	if config.SDClang && !inList("-advice-only", localAbiCheckAllowFlags) &&
		inList(ctx.ModuleName(), sdclangAbiCheckIgnoreList) {
		localAbiCheckAllowFlags = append(localAbiCheckAllowFlags, "-advice-only")
	}

	ctx.Build(pctx, android.BuildParams{
		Rule:        sAbiDiff,
		Description: "header-abi-diff " + outputFile.Base(),
		Output:      outputFile,
		Input:       inputDump,
		Implicit:    referenceDump,
		Args: map[string]string{
			"referenceDump":            referenceDump.String(),
			"libName":                  libName,
			"arch":                     ctx.Arch().ArchType.Name,
			"allowFlags":               strings.Join(localAbiCheckAllowFlags, " "),
			"createReferenceDumpFlags": createReferenceDumpFlags,
		},
	})
	return android.OptionalPathForPath(outputFile)
}

// Generate a rule for extracting a table of contents from a shared library (.so)
func TransformSharedObjectToToc(ctx android.ModuleContext, inputFile android.Path,
	outputFile android.WritablePath, flags builderFlags) {

	var format string
	var crossCompile string
	if ctx.Darwin() {
		format = "--macho"
		crossCompile = "${config.MacToolPath}"
	} else if ctx.Windows() {
		format = "--pe"
		crossCompile = gccCmd(flags.toolchain, "")
	} else {
		format = "--elf"
		crossCompile = gccCmd(flags.toolchain, "")
	}

	ctx.Build(pctx, android.BuildParams{
		Rule:        toc,
		Description: "generate toc " + inputFile.Base(),
		Output:      outputFile,
		Input:       inputFile,
		Args: map[string]string{
			"crossCompile": crossCompile,
			"format":       format,
		},
	})
}

// Generate a rule for compiling multiple .o files to a .o using ld partial linking
func TransformObjsToObj(ctx android.ModuleContext, objFiles android.Paths,
	flags builderFlags, outputFile android.WritablePath, deps android.Paths) {

	var ldCmd string
	var extraFlags string
	if flags.sdclang {
		ldCmd = "${config.SDClangBin}/clang++"
		extraFlags = " ${config.SDClangFlags}"
	} else {
		ldCmd = "${config.ClangBin}/clang++"
	}

	ctx.Build(pctx, android.BuildParams{
		Rule:        partialLd,
		Description: "link " + outputFile.Base(),
		Output:      outputFile,
		Inputs:      objFiles,
		Implicits:   deps,
		Args: map[string]string{
			"ldCmd":   ldCmd,
			"ldFlags": flags.ldFlags + extraFlags,
		},
	})
}

// Generate a rule for runing objcopy --prefix-symbols on a binary
func TransformBinaryPrefixSymbols(ctx android.ModuleContext, prefix string, inputFile android.Path,
	flags builderFlags, outputFile android.WritablePath) {

	objcopyCmd := gccCmd(flags.toolchain, "objcopy")

	ctx.Build(pctx, android.BuildParams{
		Rule:        prefixSymbols,
		Description: "prefix symbols " + outputFile.Base(),
		Output:      outputFile,
		Input:       inputFile,
		Args: map[string]string{
			"objcopyCmd": objcopyCmd,
			"prefix":     prefix,
		},
	})
}

func TransformStrip(ctx android.ModuleContext, inputFile android.Path,
	outputFile android.WritablePath, flags builderFlags) {

	crossCompile := gccCmd(flags.toolchain, "")
	args := ""
	if flags.stripAddGnuDebuglink {
		args += " --add-gnu-debuglink"
	}
	if flags.stripKeepMiniDebugInfo {
		args += " --keep-mini-debug-info"
	}
	if flags.stripKeepSymbols {
		args += " --keep-symbols"
	}
	if flags.stripKeepSymbolsList != "" {
		args += " -k" + flags.stripKeepSymbolsList
	}
	if flags.stripKeepSymbolsAndDebugFrame {
		args += " --keep-symbols-and-debug-frame"
	}
	if flags.stripUseGnuStrip {
		args += " --use-gnu-strip"
	}

	ctx.Build(pctx, android.BuildParams{
		Rule:        strip,
		Description: "strip " + outputFile.Base(),
		Output:      outputFile,
		Input:       inputFile,
		Args: map[string]string{
			"crossCompile": crossCompile,
			"args":         args,
		},
	})
}

func TransformDarwinStrip(ctx android.ModuleContext, inputFile android.Path,
	outputFile android.WritablePath) {

	ctx.Build(pctx, android.BuildParams{
		Rule:        darwinStrip,
		Description: "strip " + outputFile.Base(),
		Output:      outputFile,
		Input:       inputFile,
	})
}

func TransformCoverageFilesToZip(ctx android.ModuleContext,
	inputs Objects, baseName string) android.OptionalPath {

	if len(inputs.coverageFiles) > 0 {
		outputFile := android.PathForModuleOut(ctx, baseName+".zip")

		ctx.Build(pctx, android.BuildParams{
			Rule:        zip,
			Description: "zip " + outputFile.Base(),
			Inputs:      inputs.coverageFiles,
			Output:      outputFile,
		})

		return android.OptionalPathForPath(outputFile)
	}

	return android.OptionalPath{}
}

func gccCmd(toolchain config.Toolchain, cmd string) string {
	return filepath.Join(toolchain.GccRoot(), "bin", toolchain.GccTriple()+"-"+cmd)
}

func splitListForSize(list android.Paths, limit int) (lists []android.Paths, err error) {
	var i int

	start := 0
	bytes := 0
	for i = range list {
		l := len(list[i].String())
		if l > limit {
			return nil, fmt.Errorf("list element greater than size limit (%d)", limit)
		}
		if bytes+l > limit {
			lists = append(lists, list[start:i])
			start = i
			bytes = 0
		}
		bytes += l + 1 // count a space between each list element
	}

	lists = append(lists, list[start:])

	totalLen := 0
	for _, l := range lists {
		totalLen += len(l)
	}
	if totalLen != len(list) {
		panic(fmt.Errorf("Failed breaking up list, %d != %d", len(list), totalLen))
	}
	return lists, nil
}<|MERGE_RESOLUTION|>--- conflicted
+++ resolved
@@ -649,20 +649,12 @@
 		Inputs:          objFiles,
 		Implicits:       deps,
 		Args: map[string]string{
-<<<<<<< HEAD
-			"ldCmd":    ldCmd,
-			"crtBegin": crtBegin.String(),
-			"libFlags": strings.Join(libFlagsList, " "),
-			"ldFlags":  flags.ldFlags + extraFlags,
-			"crtEnd":   crtEnd.String(),
-=======
 			"ldCmd":         ldCmd,
 			"crtBegin":      crtBegin.String(),
 			"libFlags":      strings.Join(libFlagsList, " "),
 			"extraLibFlags": flags.extraLibFlags,
-			"ldFlags":       flags.ldFlags,
+			"ldFlags":       flags.ldFlags + extraFlags,
 			"crtEnd":        crtEnd.String(),
->>>>>>> 53264aa4
 		},
 	})
 }
