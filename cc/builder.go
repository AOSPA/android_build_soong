// Copyright 2015 Google Inc. All rights reserved.
//
// Licensed under the Apache License, Version 2.0 (the "License");
// you may not use this file except in compliance with the License.
// You may obtain a copy of the License at
//
//     http://www.apache.org/licenses/LICENSE-2.0
//
// Unless required by applicable law or agreed to in writing, software
// distributed under the License is distributed on an "AS IS" BASIS,
// WITHOUT WARRANTIES OR CONDITIONS OF ANY KIND, either express or implied.
// See the License for the specific language governing permissions and
// limitations under the License.

package cc

// This file generates the final rules for compiling all C/C++.  All properties related to
// compiling should have been translated into builderFlags or another argument to the Transform*
// functions.

import (
	"path/filepath"
	"runtime"
	"strconv"
	"strings"

	"github.com/google/blueprint"
	"github.com/google/blueprint/pathtools"

	"android/soong/android"
	"android/soong/cc/config"
	"android/soong/remoteexec"
)

const (
	objectExtension        = ".o"
	staticLibraryExtension = ".a"
)

var (
	pctx = android.NewPackageContext("android/soong/cc")

	// Rule to invoke gcc with given command, flags, and dependencies. Outputs a .d depfile.
	cc = pctx.AndroidRemoteStaticRule("cc", android.RemoteRuleSupports{Goma: true, RBE: true},
		blueprint.RuleParams{
			Depfile:     "${out}.d",
			Deps:        blueprint.DepsGCC,
			Command:     "$relPwd ${config.CcWrapper}$ccCmd -c $cFlags -MD -MF ${out}.d -o $out $in",
			CommandDeps: []string{"$ccCmd"},
		},
		"ccCmd", "cFlags")

	// Rule to invoke gcc with given command and flags, but no dependencies.
	ccNoDeps = pctx.AndroidStaticRule("ccNoDeps",
		blueprint.RuleParams{
			Command:     "$relPwd $ccCmd -c $cFlags -o $out $in",
			CommandDeps: []string{"$ccCmd"},
		},
		"ccCmd", "cFlags")

	// Rules to invoke ld to link binaries. Uses a .rsp file to list dependencies, as there may
	// be many.
	ld, ldRE = pctx.RemoteStaticRules("ld",
		blueprint.RuleParams{
			Command: "$reTemplate$ldCmd ${crtBegin} @${out}.rsp " +
				"${libFlags} ${crtEnd} -o ${out} ${ldFlags} ${extraLibFlags}",
			CommandDeps:    []string{"$ldCmd"},
			Rspfile:        "${out}.rsp",
			RspfileContent: "${in}",
			// clang -Wl,--out-implib doesn't update its output file if it hasn't changed.
			Restat: true,
		},
		&remoteexec.REParams{
			Labels:          map[string]string{"type": "link", "tool": "clang"},
			ExecStrategy:    "${config.RECXXLinksExecStrategy}",
			Inputs:          []string{"${out}.rsp", "$implicitInputs"},
			RSPFiles:        []string{"${out}.rsp"},
			OutputFiles:     []string{"${out}", "$implicitOutputs"},
			ToolchainInputs: []string{"$ldCmd"},
			Platform:        map[string]string{remoteexec.PoolKey: "${config.RECXXLinksPool}"},
		}, []string{"ldCmd", "crtBegin", "libFlags", "crtEnd", "ldFlags", "extraLibFlags"}, []string{"implicitInputs", "implicitOutputs"})

	// Rules for .o files to combine to other .o files, using ld partial linking.
	partialLd, partialLdRE = pctx.RemoteStaticRules("partialLd",
		blueprint.RuleParams{
			// Without -no-pie, clang 7.0 adds -pie to link Android files,
			// but -r and -pie cannot be used together.
			Command:     "$reTemplate$ldCmd -fuse-ld=lld -nostdlib -no-pie -Wl,-r ${in} -o ${out} ${ldFlags}",
			CommandDeps: []string{"$ldCmd"},
		}, &remoteexec.REParams{
			Labels:          map[string]string{"type": "link", "tool": "clang"},
			ExecStrategy:    "${config.RECXXLinksExecStrategy}",
			Inputs:          []string{"$inCommaList", "$implicitInputs"},
			OutputFiles:     []string{"${out}", "$implicitOutputs"},
			ToolchainInputs: []string{"$ldCmd"},
			Platform:        map[string]string{remoteexec.PoolKey: "${config.RECXXLinksPool}"},
		}, []string{"ldCmd", "ldFlags"}, []string{"implicitInputs", "inCommaList", "implicitOutputs"})

	// Rule to invoke `ar` with given cmd and flags, but no static library depenencies.
	ar = pctx.AndroidStaticRule("ar",
		blueprint.RuleParams{
			Command:        "rm -f ${out} && $arCmd $arFlags $out @${out}.rsp",
			CommandDeps:    []string{"$arCmd"},
			Rspfile:        "${out}.rsp",
			RspfileContent: "${in}",
		},
		"arCmd", "arFlags")

	// Rule to invoke `ar` with given cmd, flags, and library dependencies. Generates a .a
	// (archive) file from .o files.
	arWithLibs = pctx.AndroidStaticRule("arWithLibs",
		blueprint.RuleParams{
			Command:        "rm -f ${out} && $arCmd $arObjFlags $out @${out}.rsp && $arCmd $arLibFlags $out $arLibs",
			CommandDeps:    []string{"$arCmd"},
			Rspfile:        "${out}.rsp",
			RspfileContent: "${arObjs}",
		},
		"arCmd", "arObjFlags", "arObjs", "arLibFlags", "arLibs")

	// Rule to run objcopy --prefix-symbols (to prefix all symbols in a file with a given string).
	prefixSymbols = pctx.AndroidStaticRule("prefixSymbols",
		blueprint.RuleParams{
			Command:     "$objcopyCmd --prefix-symbols=${prefix} ${in} ${out}",
			CommandDeps: []string{"$objcopyCmd"},
		},
		"objcopyCmd", "prefix")

	_ = pctx.SourcePathVariable("stripPath", "build/soong/scripts/strip.sh")
	_ = pctx.SourcePathVariable("xzCmd", "prebuilts/build-tools/${config.HostPrebuiltTag}/bin/xz")
	_ = pctx.SourcePathVariable("createMiniDebugInfo", "prebuilts/build-tools/${config.HostPrebuiltTag}/bin/create_minidebuginfo")

	// Rule to invoke `strip` (to discard symbols and data from object files).
	strip = pctx.AndroidStaticRule("strip",
		blueprint.RuleParams{
			Depfile: "${out}.d",
			Deps:    blueprint.DepsGCC,
			Command: "XZ=$xzCmd CREATE_MINIDEBUGINFO=$createMiniDebugInfo CLANG_BIN=${config.ClangBin} $stripPath ${args} -i ${in} -o ${out} -d ${out}.d",
			CommandDeps: func() []string {
				if runtime.GOOS != "darwin" {
					return []string{"$stripPath", "$xzCmd", "$createMiniDebugInfo"}
				} else {
					return []string{"$stripPath", "$xzCmd"}
				}
			}(),
			Pool: darwinStripPool,
		},
		"args")

	// Rule to invoke `strip` (to discard symbols and data from object files) on darwin architecture.
	darwinStrip = pctx.AndroidStaticRule("darwinStrip",
		blueprint.RuleParams{
			Command:     "${config.MacStripPath} -u -r -o $out $in",
			CommandDeps: []string{"${config.MacStripPath}"},
		})

	// b/132822437: objcopy uses a file descriptor per .o file when called on .a files, which runs the system out of
	// file descriptors on darwin.  Limit concurrent calls to 5 on darwin.
	darwinStripPool = func() blueprint.Pool {
		if runtime.GOOS == "darwin" {
			return pctx.StaticPool("darwinStripPool", blueprint.PoolParams{
				Depth: 5,
			})
		} else {
			return nil
		}
	}()

	darwinLipo = pctx.AndroidStaticRule("darwinLipo",
		blueprint.RuleParams{
			Command:     "${config.MacLipoPath} -create -output $out $in",
			CommandDeps: []string{"${config.MacLipoPath}"},
		})

	_ = pctx.SourcePathVariable("archiveRepackPath", "build/soong/scripts/archive_repack.sh")

	// Rule to repack an archive (.a) file with a subset of object files.
	archiveRepack = pctx.AndroidStaticRule("archiveRepack",
		blueprint.RuleParams{
			Depfile:     "${out}.d",
			Deps:        blueprint.DepsGCC,
			Command:     "CLANG_BIN=${config.ClangBin} $archiveRepackPath -i ${in} -o ${out} -d ${out}.d ${objects}",
			CommandDeps: []string{"$archiveRepackPath"},
		},
		"objects")

	// Rule to create an empty file at a given path.
	emptyFile = pctx.AndroidStaticRule("emptyFile",
		blueprint.RuleParams{
			Command: "rm -f $out && touch $out",
		})

	_ = pctx.SourcePathVariable("tocPath", "build/soong/scripts/toc.sh")

	// A rule for extracting a table of contents from a shared library (.so).
	toc = pctx.AndroidStaticRule("toc",
		blueprint.RuleParams{
			Depfile:     "${out}.d",
			Deps:        blueprint.DepsGCC,
			Command:     "CLANG_BIN=$clangBin $tocPath $format -i ${in} -o ${out} -d ${out}.d",
			CommandDeps: []string{"$tocPath"},
			Restat:      true,
		},
		"clangBin", "format")

	// Rule for invoking clang-tidy (a clang-based linter).
	clangTidy, clangTidyRE = pctx.RemoteStaticRules("clangTidy",
		blueprint.RuleParams{
			Depfile: "${out}.d",
			Deps:    blueprint.DepsGCC,
			// Pick bash because some machines with old /bin/sh cannot handle arrays.
			// All $cFlags and $tidyFlags should have single quotes escaped.
			// Assume no single quotes in other parameters like $in, $out, $ccCmd.
			Command: "/bin/bash -c 'SRCF=$in; TIDYF=$out; CLANGFLAGS=($cFlags); " +
				"rm -f $$TIDYF $${TIDYF}.d && " +
				"${config.CcWrapper}$ccCmd \"$${CLANGFLAGS[@]}\" -E -o /dev/null $$SRCF " +
				"-MQ $$TIDYF -MD -MF $${TIDYF}.d && " +
				"$tidyVars $reTemplate${config.ClangBin}/clang-tidy $tidyFlags $$SRCF " +
				"-- \"$${CLANGFLAGS[@]}\" && touch $$TIDYF'",
			CommandDeps: []string{"${config.ClangBin}/clang-tidy", "$ccCmd"},
		},
		&remoteexec.REParams{
			Labels:               map[string]string{"type": "lint", "tool": "clang-tidy", "lang": "cpp"},
			ExecStrategy:         "${config.REClangTidyExecStrategy}",
			Inputs:               []string{"$in"},
			EnvironmentVariables: []string{"TIDY_TIMEOUT"},
			// Although clang-tidy has an option to "fix" source files, that feature is hardly useable
			// under parallel compilation and RBE. So we assume no OutputFiles here.
			// The clang-tidy fix option is best run locally in single thread.
			// Copying source file back to local caused two problems:
			// (1) New timestamps trigger clang and clang-tidy compilations again.
			// (2) Changing source files caused concurrent clang or clang-tidy jobs to crash.
			Platform: map[string]string{remoteexec.PoolKey: "${config.REClangTidyPool}"},
		}, []string{"ccCmd", "cFlags", "tidyFlags", "tidyVars"}, []string{})

	_ = pctx.SourcePathVariable("yasmCmd", "prebuilts/misc/${config.HostPrebuiltTag}/yasm/yasm")

	// Rule for invoking yasm to compile .asm assembly files.
	yasm = pctx.AndroidStaticRule("yasm",
		blueprint.RuleParams{
			Command:     "$yasmCmd $asFlags -o $out $in && $yasmCmd $asFlags -M $in >$out.d",
			CommandDeps: []string{"$yasmCmd"},
			Depfile:     "$out.d",
			Deps:        blueprint.DepsGCC,
		},
		"asFlags")

	_ = pctx.SourcePathVariable("sAbiDumper", "prebuilts/clang-tools/${config.HostPrebuiltTag}/bin/header-abi-dumper")

	// -w has been added since header-abi-dumper does not need to produce any sort of diagnostic information.
	sAbiDump, sAbiDumpRE = pctx.RemoteStaticRules("sAbiDump",
		blueprint.RuleParams{
			Command:     "rm -f $out && $reTemplate$sAbiDumper --root-dir . --root-dir $$OUT_DIR:out -o ${out} $in $exportDirs -- $cFlags -w -isystem prebuilts/clang-tools/${config.HostPrebuiltTag}/clang-headers",
			CommandDeps: []string{"$sAbiDumper"},
		}, &remoteexec.REParams{
			Labels:       map[string]string{"type": "abi-dump", "tool": "header-abi-dumper"},
			ExecStrategy: "${config.REAbiDumperExecStrategy}",
			Inputs:       []string{"$sAbiLinkerLibs"},
			Platform: map[string]string{
				remoteexec.PoolKey: "${config.RECXXPool}",
			},
		}, []string{"cFlags", "exportDirs"}, nil)

	_ = pctx.SourcePathVariable("sAbiLinker", "prebuilts/clang-tools/${config.HostPrebuiltTag}/bin/header-abi-linker")
	_ = pctx.SourcePathVariable("sAbiLinkerLibs", "prebuilts/clang-tools/${config.HostPrebuiltTag}/lib64")

	// Rule to combine .dump sAbi dump files from multiple source files into a single .ldump
	// sAbi dump file.
	sAbiLink, sAbiLinkRE = pctx.RemoteStaticRules("sAbiLink",
		blueprint.RuleParams{
			Command:        "$reTemplate$sAbiLinker --root-dir . --root-dir $$OUT_DIR:out -o ${out} $symbolFilter -arch $arch $exportedHeaderFlags @${out}.rsp",
			CommandDeps:    []string{"$sAbiLinker"},
			Rspfile:        "${out}.rsp",
			RspfileContent: "${in}",
		}, &remoteexec.REParams{
			Labels:          map[string]string{"type": "tool", "name": "abi-linker"},
			ExecStrategy:    "${config.REAbiLinkerExecStrategy}",
			Inputs:          []string{"$sAbiLinkerLibs", "${out}.rsp", "$implicitInputs"},
			RSPFiles:        []string{"${out}.rsp"},
			OutputFiles:     []string{"$out"},
			ToolchainInputs: []string{"$sAbiLinker"},
			Platform:        map[string]string{remoteexec.PoolKey: "${config.RECXXPool}"},
		}, []string{"symbolFilter", "arch", "exportedHeaderFlags"}, []string{"implicitInputs"})

	_ = pctx.SourcePathVariable("sAbiDiffer", "prebuilts/clang-tools/${config.HostPrebuiltTag}/bin/header-abi-diff")

	// Rule to compare linked sAbi dump files (.ldump).
	sAbiDiff = pctx.RuleFunc("sAbiDiff",
		func(ctx android.PackageRuleContext) blueprint.RuleParams {
			commandStr := "($sAbiDiffer ${extraFlags} -lib ${libName} -arch ${arch} -o ${out} -new ${in} -old ${referenceDump})"
			commandStr += "|| (echo 'error: Please update ABI references with: $$ANDROID_BUILD_TOP/development/vndk/tools/header-checker/utils/create_reference_dumps.py ${createReferenceDumpFlags} -l ${libName}'"
			commandStr += " && (mkdir -p $$DIST_DIR/abidiffs && cp ${out} $$DIST_DIR/abidiffs/)"
			commandStr += " && exit 1)"
			return blueprint.RuleParams{
				Command:     commandStr,
				CommandDeps: []string{"$sAbiDiffer"},
			}
		},
		"extraFlags", "referenceDump", "libName", "arch", "createReferenceDumpFlags")

	// Rule to unzip a reference abi dump.
	unzipRefSAbiDump = pctx.AndroidStaticRule("unzipRefSAbiDump",
		blueprint.RuleParams{
			Command: "gunzip -c $in > $out",
		})

	// Rule to zip files.
	zip = pctx.AndroidStaticRule("zip",
		blueprint.RuleParams{
			Command:        "${SoongZipCmd} -o ${out} -C $$OUT_DIR -r ${out}.rsp",
			CommandDeps:    []string{"${SoongZipCmd}"},
			Rspfile:        "${out}.rsp",
			RspfileContent: "$in",
		})

	_ = pctx.SourcePathVariable("cxxExtractor",
		"prebuilts/clang-tools/${config.HostPrebuiltTag}/bin/cxx_extractor")
	_ = pctx.SourcePathVariable("kytheVnames", "build/soong/vnames.json")
	_ = pctx.VariableFunc("kytheCorpus",
		func(ctx android.PackageVarContext) string { return ctx.Config().XrefCorpusName() })
	_ = pctx.VariableFunc("kytheCuEncoding",
		func(ctx android.PackageVarContext) string { return ctx.Config().XrefCuEncoding() })

	// Rule to use kythe extractors to generate .kzip files, used to build code cross references.
	kytheExtract = pctx.StaticRule("kythe",
		blueprint.RuleParams{
			Command: `rm -f $out && ` +
				`KYTHE_CORPUS=${kytheCorpus} ` +
				`KYTHE_OUTPUT_FILE=$out ` +
				`KYTHE_VNAMES=$kytheVnames ` +
				`KYTHE_KZIP_ENCODING=${kytheCuEncoding} ` +
				`KYTHE_CANONICALIZE_VNAME_PATHS=prefer-relative ` +
				`$cxxExtractor $cFlags $in `,
			CommandDeps: []string{"$cxxExtractor", "$kytheVnames"},
		},
		"cFlags")
)

func PwdPrefix() string {
	// Darwin doesn't have /proc
	if runtime.GOOS != "darwin" {
		return "PWD=/proc/self/cwd"
	}
	return ""
}

func init() {
	// We run gcc/clang with PWD=/proc/self/cwd to remove $TOP from the
	// debug output. That way two builds in two different directories will
	// create the same output.
	pctx.StaticVariable("relPwd", PwdPrefix())

	pctx.HostBinToolVariable("SoongZipCmd", "soong_zip")
}

// builderFlags contains various types of command line flags (and settings) for use in building
// build statements related to C++.
type builderFlags struct {
	// Global flags (which build system or toolchain is responsible for). These are separate from
	// local flags because they should appear first (so that they may be overridden by local flags).
	globalCommonFlags     string
	globalAsFlags         string
	globalYasmFlags       string
	globalCFlags          string
	globalToolingCFlags   string // A separate set of cFlags for clang LibTooling tools
	globalToolingCppFlags string // A separate set of cppFlags for clang LibTooling tools
	globalConlyFlags      string
	globalCppFlags        string
	globalLdFlags         string

	// Local flags (which individual modules are responsible for). These may override global flags.
	localCommonFlags     string
	localAsFlags         string
	localYasmFlags       string
	localCFlags          string
	localToolingCFlags   string // A separate set of cFlags for clang LibTooling tools
	localToolingCppFlags string // A separate set of cppFlags for clang LibTooling tools
	localConlyFlags      string
	localCppFlags        string
	localLdFlags         string

	libFlags      string // Flags to add to the linker directly after specifying libraries to link.
	extraLibFlags string // Flags to add to the linker last.
	tidyFlags     string // Flags that apply to clang-tidy
	sAbiFlags     string // Flags that apply to header-abi-dumps
	aidlFlags     string // Flags that apply to aidl source files
	rsFlags       string // Flags that apply to renderscript source files
	toolchain     config.Toolchain

	// True if these extra features are enabled.
<<<<<<< HEAD
	sdclang      bool
	tidy         bool
	gcovCoverage bool
	sAbiDump     bool
	emitXrefs    bool
=======
	tidy          bool
	needTidyFiles bool
	gcovCoverage  bool
	sAbiDump      bool
	emitXrefs     bool
>>>>>>> 6d0c0452

	assemblerWithCpp bool // True if .s files should be processed with the c preprocessor.

	systemIncludeFlags string

	proto            android.ProtoFlags
	protoC           bool // If true, compile protos as `.c` files. Otherwise, output as `.cc`.
	protoOptionsFile bool // If true, output a proto options file.

	yacc *YaccProperties
	lex  *LexProperties
}

// StripFlags represents flags related to stripping. This is separate from builderFlags, as these
// flags are useful outside of this package (such as for Rust).
type StripFlags struct {
	Toolchain                     config.Toolchain
	StripKeepSymbols              bool
	StripKeepSymbolsList          string
	StripKeepSymbolsAndDebugFrame bool
	StripKeepMiniDebugInfo        bool
	StripAddGnuDebuglink          bool
	StripUseGnuStrip              bool
}

// Objects is a collection of file paths corresponding to outputs for C++ related build statements.
type Objects struct {
	objFiles      android.Paths
	tidyFiles     android.Paths
	tidyDepFiles  android.Paths // link dependent .tidy files
	coverageFiles android.Paths
	sAbiDumpFiles android.Paths
	kytheFiles    android.Paths
}

func (a Objects) Copy() Objects {
	return Objects{
		objFiles:      append(android.Paths{}, a.objFiles...),
		tidyFiles:     append(android.Paths{}, a.tidyFiles...),
		tidyDepFiles:  append(android.Paths{}, a.tidyDepFiles...),
		coverageFiles: append(android.Paths{}, a.coverageFiles...),
		sAbiDumpFiles: append(android.Paths{}, a.sAbiDumpFiles...),
		kytheFiles:    append(android.Paths{}, a.kytheFiles...),
	}
}

func (a Objects) Append(b Objects) Objects {
	return Objects{
		objFiles:      append(a.objFiles, b.objFiles...),
		tidyFiles:     append(a.tidyFiles, b.tidyFiles...),
		tidyDepFiles:  append(a.tidyDepFiles, b.tidyDepFiles...),
		coverageFiles: append(a.coverageFiles, b.coverageFiles...),
		sAbiDumpFiles: append(a.sAbiDumpFiles, b.sAbiDumpFiles...),
		kytheFiles:    append(a.kytheFiles, b.kytheFiles...),
	}
}

func escapeSingleQuotes(s string) string {
	// Replace single quotes to work when embedded in a single quoted string for bash.
	// Relying on string concatenation of bash to get A'B from quoted 'A'\''B'.
	return strings.Replace(s, `'`, `'\''`, -1)
}

// Generate rules for compiling multiple .c, .cpp, or .S files to individual .o files
func transformSourceToObj(ctx ModuleContext, subdir string, srcFiles, noTidySrcs android.Paths,
	flags builderFlags, pathDeps android.Paths, cFlagsDeps android.Paths) Objects {
	// Source files are one-to-one with tidy, coverage, or kythe files, if enabled.
	objFiles := make(android.Paths, len(srcFiles))
	var tidyFiles android.Paths
	noTidySrcsMap := make(map[android.Path]bool)
	var tidyVars string
	if flags.tidy {
		tidyFiles = make(android.Paths, 0, len(srcFiles))
		for _, path := range noTidySrcs {
			noTidySrcsMap[path] = true
		}
		tidyTimeout := ctx.Config().Getenv("TIDY_TIMEOUT")
		if len(tidyTimeout) > 0 {
			tidyVars += "TIDY_TIMEOUT=" + tidyTimeout
		}
	}
	var coverageFiles android.Paths
	if flags.gcovCoverage {
		coverageFiles = make(android.Paths, 0, len(srcFiles))
	}
	var kytheFiles android.Paths
	if flags.emitXrefs {
		kytheFiles = make(android.Paths, 0, len(srcFiles))
	}

	// Produce fully expanded flags for use by C tools, C compiles, C++ tools, C++ compiles, and asm compiles
	// respectively.
	toolingCflags := flags.globalCommonFlags + " " +
		flags.globalToolingCFlags + " " +
		flags.globalConlyFlags + " " +
		flags.localCommonFlags + " " +
		flags.localToolingCFlags + " " +
		flags.localConlyFlags + " " +
		flags.systemIncludeFlags

	cflags := flags.globalCommonFlags + " " +
		flags.globalCFlags + " " +
		flags.globalConlyFlags + " " +
		flags.localCommonFlags + " " +
		flags.localCFlags + " " +
		flags.localConlyFlags + " " +
		flags.systemIncludeFlags

	toolingCppflags := flags.globalCommonFlags + " " +
		flags.globalToolingCFlags + " " +
		flags.globalToolingCppFlags + " " +
		flags.localCommonFlags + " " +
		flags.localToolingCFlags + " " +
		flags.localToolingCppFlags + " " +
		flags.systemIncludeFlags

	cppflags := flags.globalCommonFlags + " " +
		flags.globalCFlags + " " +
		flags.globalCppFlags + " " +
		flags.localCommonFlags + " " +
		flags.localCFlags + " " +
		flags.localCppFlags + " " +
		flags.systemIncludeFlags

	asflags := flags.globalCommonFlags + " " +
		flags.globalAsFlags + " " +
		flags.localCommonFlags + " " +
		flags.localAsFlags + " " +
		flags.systemIncludeFlags

	var sAbiDumpFiles android.Paths
	if flags.sAbiDump {
		sAbiDumpFiles = make(android.Paths, 0, len(srcFiles))
	}

	cflags += " ${config.NoOverrideGlobalCflags}"
	toolingCflags += " ${config.NoOverrideGlobalCflags}"
	cppflags += " ${config.NoOverrideGlobalCflags}"
	toolingCppflags += " ${config.NoOverrideGlobalCflags}"

	modulePath := android.PathForModuleSrc(ctx).String()
	if android.IsThirdPartyPath(modulePath) {
		cflags += " ${config.NoOverrideExternalGlobalCflags}"
		toolingCflags += " ${config.NoOverrideExternalGlobalCflags}"
		cppflags += " ${config.NoOverrideExternalGlobalCflags}"
		toolingCppflags += " ${config.NoOverrideExternalGlobalCflags}"
	}

	// Multiple source files have build rules usually share the same cFlags or tidyFlags.
	// Define only one version in this module and share it in multiple build rules.
	// To simplify the code, the shared variables are all named as $flags<nnn>.
	shared := ctx.getSharedFlags()

	// Share flags only when there are multiple files or tidy rules.
	var hasMultipleRules = len(srcFiles) > 1 || flags.tidy

	var shareFlags = func(kind string, flags string) string {
		if !hasMultipleRules || len(flags) < 60 {
			// Modules have long names and so do the module variables.
			// It does not save space by replacing a short name with a long one.
			return flags
		}
		mapKey := kind + flags
		n, ok := shared.flagsMap[mapKey]
		if !ok {
			shared.numSharedFlags += 1
			n = strconv.Itoa(shared.numSharedFlags)
			shared.flagsMap[mapKey] = n
			ctx.Variable(pctx, kind+n, flags)
		}
		return "$" + kind + n
	}

	for i, srcFile := range srcFiles {
		objFile := android.ObjPathWithExt(ctx, subdir, srcFile, "o")

		objFiles[i] = objFile

		// Register compilation build statements. The actual rule used depends on the source file type.
		switch srcFile.Ext() {
		case ".asm":
			ctx.Build(pctx, android.BuildParams{
				Rule:        yasm,
				Description: "yasm " + srcFile.Rel(),
				Output:      objFile,
				Input:       srcFile,
				Implicits:   cFlagsDeps,
				OrderOnly:   pathDeps,
				Args: map[string]string{
					"asFlags": shareFlags("asFlags", flags.globalYasmFlags+" "+flags.localYasmFlags),
				},
			})
			continue
		case ".o":
			objFiles[i] = srcFile
			continue
		}

		var moduleFlags string
		var moduleToolingFlags string

		var ccCmd string
		tidy := flags.tidy
		coverage := flags.gcovCoverage
		dump := flags.sAbiDump
		rule := cc
		emitXref := flags.emitXrefs

		switch srcFile.Ext() {
		case ".s":
			if !flags.assemblerWithCpp {
				rule = ccNoDeps
			}
			fallthrough
		case ".S":
			ccCmd = "clang"
			moduleFlags = asflags
			tidy = false
			coverage = false
			dump = false
			emitXref = false
		case ".c":
			ccCmd = "clang"
			moduleFlags = cflags
			moduleToolingFlags = toolingCflags
		case ".cpp", ".cc", ".cxx", ".mm":
			ccCmd = "clang++"
			moduleFlags = cppflags
			moduleToolingFlags = toolingCppflags
		case ".h", ".hpp":
			ctx.PropertyErrorf("srcs", "Header file %s is not supported, instead use export_include_dirs or local_include_dirs.", srcFile)
			continue
		default:
			ctx.PropertyErrorf("srcs", "File %s has unknown extension. Supported extensions: .s, .S, .c, .cpp, .cc, .cxx, .mm", srcFile)
			continue
		}

		ccDesc := ccCmd

		var extraFlags string
		if flags.sdclang {
			ccCmd = "${config.SDClangBin}/" + ccCmd
			extraFlags = " ${config.SDClangFlags}"
		} else {
			ccCmd = "${config.ClangBin}/" + ccCmd
		}

		var implicitOutputs android.WritablePaths
		if coverage {
			gcnoFile := android.ObjPathWithExt(ctx, subdir, srcFile, "gcno")
			implicitOutputs = append(implicitOutputs, gcnoFile)
			coverageFiles = append(coverageFiles, gcnoFile)
		}

		ctx.Build(pctx, android.BuildParams{
			Rule:            rule,
			Description:     ccDesc + " " + srcFile.Rel(),
			Output:          objFile,
			ImplicitOutputs: implicitOutputs,
			Input:           srcFile,
			Implicits:       cFlagsDeps,
			OrderOnly:       pathDeps,
			Args: map[string]string{
				"cFlags": shareFlags("cFlags", moduleFlags + extraFlags),
				"ccCmd":  ccCmd, // short and not shared
			},
		})

		// Register post-process build statements (such as for tidy or kythe).
		if emitXref {
			kytheFile := android.ObjPathWithExt(ctx, subdir, srcFile, "kzip")
			ctx.Build(pctx, android.BuildParams{
				Rule:        kytheExtract,
				Description: "Xref C++ extractor " + srcFile.Rel(),
				Output:      kytheFile,
				Input:       srcFile,
				Implicits:   cFlagsDeps,
				OrderOnly:   pathDeps,
				Args: map[string]string{
					"cFlags": shareFlags("cFlags", moduleFlags),
				},
			})
			kytheFiles = append(kytheFiles, kytheFile)
		}

		//  Even with tidy, some src file could be skipped by noTidySrcsMap.
		if tidy && !noTidySrcsMap[srcFile] {
			tidyFile := android.ObjPathWithExt(ctx, subdir, srcFile, "tidy")
			tidyFiles = append(tidyFiles, tidyFile)

			rule := clangTidy
			if ctx.Config().UseRBE() && ctx.Config().IsEnvTrue("RBE_CLANG_TIDY") {
				rule = clangTidyRE
			}

			ctx.Build(pctx, android.BuildParams{
				Rule:        rule,
				Description: "clang-tidy " + srcFile.Rel(),
				Output:      tidyFile,
				Input:       srcFile,
				Implicits:   cFlagsDeps,
				OrderOnly:   pathDeps,
				Args: map[string]string{
					"ccCmd":     ccCmd,
					"cFlags":    shareFlags("cFlags", escapeSingleQuotes(moduleToolingFlags)),
					"tidyFlags": shareFlags("tidyFlags", escapeSingleQuotes(config.TidyFlagsForSrcFile(srcFile, flags.tidyFlags))),
					"tidyVars":  tidyVars, // short and not shared
				},
			})
		}

		if dump {
			sAbiDumpFile := android.ObjPathWithExt(ctx, subdir, srcFile, "sdump")
			sAbiDumpFiles = append(sAbiDumpFiles, sAbiDumpFile)

			dumpRule := sAbiDump
			if ctx.Config().UseRBE() && ctx.Config().IsEnvTrue("RBE_ABI_DUMPER") {
				dumpRule = sAbiDumpRE
			}
			ctx.Build(pctx, android.BuildParams{
				Rule:        dumpRule,
				Description: "header-abi-dumper " + srcFile.Rel(),
				Output:      sAbiDumpFile,
				Input:       srcFile,
				Implicit:    objFile,
				Implicits:   cFlagsDeps,
				OrderOnly:   pathDeps,
				Args: map[string]string{
					"cFlags":     shareFlags("cFlags", moduleToolingFlags),
					"exportDirs": shareFlags("exportDirs", flags.sAbiFlags),
				},
			})
		}

	}

	var tidyDepFiles android.Paths
	if flags.needTidyFiles {
		tidyDepFiles = tidyFiles
	}
	return Objects{
		objFiles:      objFiles,
		tidyFiles:     tidyFiles,
		tidyDepFiles:  tidyDepFiles,
		coverageFiles: coverageFiles,
		sAbiDumpFiles: sAbiDumpFiles,
		kytheFiles:    kytheFiles,
	}
}

// Generate a rule for compiling multiple .o files to a static library (.a)
func transformObjToStaticLib(ctx android.ModuleContext,
	objFiles android.Paths, wholeStaticLibs android.Paths,
	flags builderFlags, outputFile android.ModuleOutPath, deps android.Paths, validations android.Paths) {

	arCmd := "${config.ClangBin}/llvm-ar"
	if flags.sdclang {
		arCmd = "${config.SDClangBin}/llvm-ar"
	}
	arFlags := ""
	if !ctx.Darwin() {
		arFlags += " -format=gnu"
	}

	if len(wholeStaticLibs) == 0 {
		ctx.Build(pctx, android.BuildParams{
			Rule:        ar,
			Description: "static link " + outputFile.Base(),
			Output:      outputFile,
			Inputs:      objFiles,
			Implicits:   deps,
			Validations: validations,
			Args: map[string]string{
				"arFlags": "crsPD" + arFlags,
				"arCmd":   arCmd,
			},
		})

	} else {
		ctx.Build(pctx, android.BuildParams{
			Rule:        arWithLibs,
			Description: "static link " + outputFile.Base(),
			Output:      outputFile,
			Inputs:      append(objFiles, wholeStaticLibs...),
			Implicits:   deps,
			Args: map[string]string{
				"arCmd":      arCmd,
				"arObjFlags": "crsPD" + arFlags,
				"arObjs":     strings.Join(objFiles.Strings(), " "),
				"arLibFlags": "cqsL" + arFlags,
				"arLibs":     strings.Join(wholeStaticLibs.Strings(), " "),
			},
		})
	}
}

// Generate a rule for compiling multiple .o files, plus static libraries, whole static libraries,
// and shared libraries, to a shared library (.so) or dynamic executable
func transformObjToDynamicBinary(ctx android.ModuleContext,
	objFiles, sharedLibs, staticLibs, lateStaticLibs, wholeStaticLibs, deps, crtBegin, crtEnd android.Paths,
	groupLate bool, flags builderFlags, outputFile android.WritablePath,
	implicitOutputs android.WritablePaths, validations android.Paths) {

	var ldCmd string
	var extraFlags string
	if flags.sdclang {
		ldCmd = "${config.SDClangBin}/clang++"
		extraFlags = " ${config.SDClangFlags}"
	} else {
		ldCmd = "${config.ClangBin}/clang++"
	}

	var libFlagsList []string

	if len(flags.libFlags) > 0 {
		libFlagsList = append(libFlagsList, flags.libFlags)
	}

	if len(wholeStaticLibs) > 0 {
		if ctx.Host() && ctx.Darwin() {
			libFlagsList = append(libFlagsList, android.JoinWithPrefix(wholeStaticLibs.Strings(), "-force_load "))
		} else {
			libFlagsList = append(libFlagsList, "-Wl,--whole-archive ")
			libFlagsList = append(libFlagsList, wholeStaticLibs.Strings()...)
			libFlagsList = append(libFlagsList, "-Wl,--no-whole-archive ")
		}
	}

	libFlagsList = append(libFlagsList, staticLibs.Strings()...)

	if groupLate && !ctx.Darwin() && len(lateStaticLibs) > 0 {
		libFlagsList = append(libFlagsList, "-Wl,--start-group")
	}
	libFlagsList = append(libFlagsList, lateStaticLibs.Strings()...)
	if groupLate && !ctx.Darwin() && len(lateStaticLibs) > 0 {
		libFlagsList = append(libFlagsList, "-Wl,--end-group")
	}

	for _, lib := range sharedLibs {
		libFile := lib.String()
		if ctx.Windows() {
			libFile = pathtools.ReplaceExtension(libFile, "lib")
		}
		libFlagsList = append(libFlagsList, libFile)
	}

	deps = append(deps, staticLibs...)
	deps = append(deps, lateStaticLibs...)
	deps = append(deps, wholeStaticLibs...)
	deps = append(deps, crtBegin...)
	deps = append(deps, crtEnd...)

	rule := ld
	args := map[string]string{
		"ldCmd":         ldCmd,
		"crtBegin":      strings.Join(crtBegin.Strings(), " "),
		"libFlags":      strings.Join(libFlagsList, " "),
		"extraLibFlags": flags.extraLibFlags,
		"ldFlags":       flags.globalLdFlags + " " + flags.localLdFlags + " " + extraFlags,
		"crtEnd":        strings.Join(crtEnd.Strings(), " "),
	}
	if ctx.Config().UseRBE() && ctx.Config().IsEnvTrue("RBE_CXX_LINKS") {
		rule = ldRE
		args["implicitOutputs"] = strings.Join(implicitOutputs.Strings(), ",")
		args["implicitInputs"] = strings.Join(deps.Strings(), ",")
	}

	ctx.Build(pctx, android.BuildParams{
		Rule:            rule,
		Description:     "link " + outputFile.Base(),
		Output:          outputFile,
		ImplicitOutputs: implicitOutputs,
		Inputs:          objFiles,
		Implicits:       deps,
		OrderOnly:       sharedLibs,
		Validations:     validations,
		Args:            args,
	})
}

// Generate a rule to combine .dump sAbi dump files from multiple source files
// into a single .ldump sAbi dump file
func transformDumpToLinkedDump(ctx android.ModuleContext, sAbiDumps android.Paths, soFile android.Path,
	baseName, exportedHeaderFlags string, symbolFile android.OptionalPath,
	excludedSymbolVersions, excludedSymbolTags []string) android.OptionalPath {

	outputFile := android.PathForModuleOut(ctx, baseName+".lsdump")

	implicits := android.Paths{soFile}
	symbolFilterStr := "-so " + soFile.String()

	if symbolFile.Valid() {
		implicits = append(implicits, symbolFile.Path())
		symbolFilterStr += " -v " + symbolFile.String()
	}
	for _, ver := range excludedSymbolVersions {
		symbolFilterStr += " --exclude-symbol-version " + ver
	}
	for _, tag := range excludedSymbolTags {
		symbolFilterStr += " --exclude-symbol-tag " + tag
	}
	rule := sAbiLink
	args := map[string]string{
		"symbolFilter":        symbolFilterStr,
		"arch":                ctx.Arch().ArchType.Name,
		"exportedHeaderFlags": exportedHeaderFlags,
	}
	if ctx.Config().UseRBE() && ctx.Config().IsEnvTrue("RBE_ABI_LINKER") {
		rule = sAbiLinkRE
		rbeImplicits := implicits.Strings()
		for _, p := range strings.Split(exportedHeaderFlags, " ") {
			if len(p) > 2 {
				// Exclude the -I prefix.
				rbeImplicits = append(rbeImplicits, p[2:])
			}
		}
		args["implicitInputs"] = strings.Join(rbeImplicits, ",")
	}
	ctx.Build(pctx, android.BuildParams{
		Rule:        rule,
		Description: "header-abi-linker " + outputFile.Base(),
		Output:      outputFile,
		Inputs:      sAbiDumps,
		Implicits:   implicits,
		Args:        args,
	})
	return android.OptionalPathForPath(outputFile)
}

// unzipRefDump registers a build statement to unzip a reference abi dump.
func unzipRefDump(ctx android.ModuleContext, zippedRefDump android.Path, baseName string) android.Path {
	outputFile := android.PathForModuleOut(ctx, baseName+"_ref.lsdump")
	ctx.Build(pctx, android.BuildParams{
		Rule:        unzipRefSAbiDump,
		Description: "gunzip" + outputFile.Base(),
		Output:      outputFile,
		Input:       zippedRefDump,
	})
	return outputFile
}

// sourceAbiDiff registers a build statement to compare linked sAbi dump files (.ldump).
func sourceAbiDiff(ctx android.ModuleContext, inputDump android.Path, referenceDump android.Path,
	baseName, exportedHeaderFlags string, checkAllApis, isLlndk, isNdk, isVndkExt bool) android.OptionalPath {

	outputFile := android.PathForModuleOut(ctx, baseName+".abidiff")
	libName := strings.TrimSuffix(baseName, filepath.Ext(baseName))
	createReferenceDumpFlags := ""

	var extraFlags []string
	if checkAllApis {
		extraFlags = append(extraFlags, "-check-all-apis")
	} else {
		extraFlags = append(extraFlags,
			"-allow-unreferenced-changes",
			"-allow-unreferenced-elf-symbol-changes")
	}

	if exportedHeaderFlags == "" {
		extraFlags = append(extraFlags, "-advice-only")
	}

	if isLlndk || isNdk {
		createReferenceDumpFlags = "--llndk"
		if isLlndk {
			// TODO(b/130324828): "-consider-opaque-types-different" should apply to
			// both LLNDK and NDK shared libs. However, a known issue in header-abi-diff
			// breaks libaaudio. Remove the if-guard after the issue is fixed.
			extraFlags = append(extraFlags, "-consider-opaque-types-different")
		}
	}
	if isVndkExt {
		extraFlags = append(extraFlags, "-allow-extensions")
	}
	var sdclangAbiCheckIgnoreList = []string{
		"libbinder",
		"libhwbinder",
		"libprotobuf-cpp-lite",
		"libprotobuf-cpp-full",
		"libunwindstack",
		"libvixl-arm64",
		"libvixl-arm",
	}
	if config.SDClang && !inList("-advice-only", extraFlags) &&
		inList(ctx.ModuleName(), sdclangAbiCheckIgnoreList) {
		extraFlags = append(extraFlags, "-advice-only")
	}

	ctx.Build(pctx, android.BuildParams{
		Rule:        sAbiDiff,
		Description: "header-abi-diff " + outputFile.Base(),
		Output:      outputFile,
		Input:       inputDump,
		Implicit:    referenceDump,
		Args: map[string]string{
			"referenceDump":            referenceDump.String(),
			"libName":                  libName,
			"arch":                     ctx.Arch().ArchType.Name,
			"extraFlags":               strings.Join(extraFlags, " "),
			"createReferenceDumpFlags": createReferenceDumpFlags,
		},
	})
	return android.OptionalPathForPath(outputFile)
}

// Generate a rule for extracting a table of contents from a shared library (.so)
func TransformSharedObjectToToc(ctx android.ModuleContext, inputFile android.Path, outputFile android.WritablePath) {

	var format string
	if ctx.Darwin() {
		format = "--macho"
	} else if ctx.Windows() {
		format = "--pe"
	} else {
		format = "--elf"
	}

	ctx.Build(pctx, android.BuildParams{
		Rule:        toc,
		Description: "generate toc " + inputFile.Base(),
		Output:      outputFile,
		Input:       inputFile,
		Args: map[string]string{
			"clangBin": "${config.ClangBin}",
			"format":   format,
		},
	})
}

// Generate a rule for compiling multiple .o files to a .o using ld partial linking
func transformObjsToObj(ctx android.ModuleContext, objFiles android.Paths,
	flags builderFlags, outputFile android.WritablePath, deps android.Paths) {

	var ldCmd string
	var extraFlags string
	if flags.sdclang {
		ldCmd = "${config.SDClangBin}/clang++"
		extraFlags = " ${config.SDClangFlags}"
	} else {
		ldCmd = "${config.ClangBin}/clang++"
	}

	rule := partialLd
	args := map[string]string{
		"ldCmd":   ldCmd,
		"ldFlags": flags.globalLdFlags + " " + flags.localLdFlags + " " + extraFlags,
	}
	if ctx.Config().UseRBE() && ctx.Config().IsEnvTrue("RBE_CXX_LINKS") {
		rule = partialLdRE
		args["inCommaList"] = strings.Join(objFiles.Strings(), ",")
		args["implicitInputs"] = strings.Join(deps.Strings(), ",")
	}
	ctx.Build(pctx, android.BuildParams{
		Rule:        rule,
		Description: "link " + outputFile.Base(),
		Output:      outputFile,
		Inputs:      objFiles,
		Implicits:   deps,
		Args:        args,
	})
}

// Generate a rule for running objcopy --prefix-symbols on a binary
func transformBinaryPrefixSymbols(ctx android.ModuleContext, prefix string, inputFile android.Path,
	flags builderFlags, outputFile android.WritablePath) {

	objcopyCmd := "${config.ClangBin}/llvm-objcopy"

	ctx.Build(pctx, android.BuildParams{
		Rule:        prefixSymbols,
		Description: "prefix symbols " + outputFile.Base(),
		Output:      outputFile,
		Input:       inputFile,
		Args: map[string]string{
			"objcopyCmd": objcopyCmd,
			"prefix":     prefix,
		},
	})
}

// Registers a build statement to invoke `strip` (to discard symbols and data from object files).
func transformStrip(ctx android.ModuleContext, inputFile android.Path,
	outputFile android.WritablePath, flags StripFlags) {

	args := ""
	if flags.StripAddGnuDebuglink {
		args += " --add-gnu-debuglink"
	}
	if flags.StripKeepMiniDebugInfo {
		args += " --keep-mini-debug-info"
	}
	if flags.StripKeepSymbols {
		args += " --keep-symbols"
	}
	if flags.StripKeepSymbolsList != "" {
		args += " -k" + flags.StripKeepSymbolsList
	}
	if flags.StripKeepSymbolsAndDebugFrame {
		args += " --keep-symbols-and-debug-frame"
	}

	ctx.Build(pctx, android.BuildParams{
		Rule:        strip,
		Description: "strip " + outputFile.Base(),
		Output:      outputFile,
		Input:       inputFile,
		Args: map[string]string{
			"args": args,
		},
	})
}

// Registers build statement to invoke `strip` on darwin architecture.
func transformDarwinStrip(ctx android.ModuleContext, inputFile android.Path,
	outputFile android.WritablePath) {

	ctx.Build(pctx, android.BuildParams{
		Rule:        darwinStrip,
		Description: "strip " + outputFile.Base(),
		Output:      outputFile,
		Input:       inputFile,
	})
}

func transformDarwinUniversalBinary(ctx android.ModuleContext, outputFile android.WritablePath, inputFiles ...android.Path) {
	ctx.Build(pctx, android.BuildParams{
		Rule:        darwinLipo,
		Description: "lipo " + outputFile.Base(),
		Output:      outputFile,
		Inputs:      inputFiles,
	})
}

// Registers build statement to zip one or more coverage files.
func transformCoverageFilesToZip(ctx android.ModuleContext,
	inputs Objects, baseName string) android.OptionalPath {

	if len(inputs.coverageFiles) > 0 {
		outputFile := android.PathForModuleOut(ctx, baseName+".zip")

		ctx.Build(pctx, android.BuildParams{
			Rule:        zip,
			Description: "zip " + outputFile.Base(),
			Inputs:      inputs.coverageFiles,
			Output:      outputFile,
		})

		return android.OptionalPathForPath(outputFile)
	}

	return android.OptionalPath{}
}

// Rule to repack an archive (.a) file with a subset of object files.
func transformArchiveRepack(ctx android.ModuleContext, inputFile android.Path,
	outputFile android.WritablePath, objects []string) {

	ctx.Build(pctx, android.BuildParams{
		Rule:        archiveRepack,
		Description: "Repack archive " + outputFile.Base(),
		Output:      outputFile,
		Input:       inputFile,
		Args: map[string]string{
			"objects": strings.Join(objects, " "),
		},
	})
}

func mingwCmd(toolchain config.Toolchain, cmd string) string {
	return filepath.Join(toolchain.GccRoot(), "bin", toolchain.GccTriple()+"-"+cmd)
}<|MERGE_RESOLUTION|>--- conflicted
+++ resolved
@@ -387,19 +387,12 @@
 	toolchain     config.Toolchain
 
 	// True if these extra features are enabled.
-<<<<<<< HEAD
 	sdclang      bool
 	tidy         bool
+	needTidyFiles bool
 	gcovCoverage bool
 	sAbiDump     bool
 	emitXrefs    bool
-=======
-	tidy          bool
-	needTidyFiles bool
-	gcovCoverage  bool
-	sAbiDump      bool
-	emitXrefs     bool
->>>>>>> 6d0c0452
 
 	assemblerWithCpp bool // True if .s files should be processed with the c preprocessor.
 
