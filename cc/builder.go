--- conflicted
+++ resolved
@@ -385,17 +385,11 @@
 
 		ccDesc := ccCmd
 
-<<<<<<< HEAD
-			if ctx.Device() && config.SDClang {
-				ccCmd = "${config.SDClangBin}/" + ccCmd
-				extraFlags = " ${config.SDClangFlags}"
-			} else {
-				ccCmd = "${config.ClangBin}/" + ccCmd
-			}
-=======
-		if flags.clang {
+		if ctx.Device() && config.SDClang {
+			ccCmd = "${config.SDClangBin}/" + ccCmd
+			extraFlags = " ${config.SDClangFlags}"
+		} else if flags.clang {
 			ccCmd = "${config.ClangBin}/" + ccCmd
->>>>>>> 36ee8314
 		} else {
 			ccCmd = gccCmd(flags.toolchain, ccCmd)
 		}
@@ -433,11 +427,8 @@
 				// support exporting dependencies.
 				Implicit: objFile,
 				Args: map[string]string{
-<<<<<<< HEAD
-					"cFlags":    moduleCflags + extraFlags,
-=======
+					//"cFlags":    moduleCflags + extraFlags,
 					"cFlags":    moduleToolingCflags,
->>>>>>> 36ee8314
 					"tidyFlags": flags.tidyFlags,
 				},
 			})
