// Copyright 2021 Google Inc. All rights reserved.
//
// Licensed under the Apache License, Version 2.0 (the "License");
// you may not use this file except in compliance with the License.
// You may obtain a copy of the License at
//
//	http://www.apache.org/licenses/LICENSE-2.0
//
// Unless required by applicable law or agreed to in writing, software
// distributed under the License is distributed on an "AS IS" BASIS,
// WITHOUT WARRANTIES OR CONDITIONS OF ANY KIND, either express or implied.
// See the License for the specific language governing permissions and
// limitations under the License.
package cc

import (
	"fmt"
	"path/filepath"
	"strings"
	"sync"

	"android/soong/android"
	"android/soong/bazel"
	"android/soong/cc/config"

	"github.com/google/blueprint"

	"github.com/google/blueprint/proptools"
)

const (
	cSrcPartition       = "c"
	asSrcPartition      = "as"
	asmSrcPartition     = "asm"
	lSrcPartition       = "l"
	llSrcPartition      = "ll"
	cppSrcPartition     = "cpp"
	protoSrcPartition   = "proto"
	aidlSrcPartition    = "aidl"
	syspropSrcPartition = "sysprop"
	yaccSrcPartition    = "yacc"

	stubsSuffix = "_stub_libs_current"
)

// staticOrSharedAttributes are the Bazel-ified versions of StaticOrSharedProperties --
// properties which apply to either the shared or static version of a cc_library module.
type staticOrSharedAttributes struct {
	Srcs      bazel.LabelListAttribute
	Srcs_c    bazel.LabelListAttribute
	Srcs_as   bazel.LabelListAttribute
	Srcs_aidl bazel.LabelListAttribute
	Hdrs      bazel.LabelListAttribute
	Copts     bazel.StringListAttribute

	Deps                              bazel.LabelListAttribute
	Implementation_deps               bazel.LabelListAttribute
	Dynamic_deps                      bazel.LabelListAttribute
	Implementation_dynamic_deps       bazel.LabelListAttribute
	Whole_archive_deps                bazel.LabelListAttribute
	Implementation_whole_archive_deps bazel.LabelListAttribute
	Runtime_deps                      bazel.LabelListAttribute

	System_dynamic_deps bazel.LabelListAttribute

	Enabled bazel.BoolAttribute

	Native_coverage *bool

	Apex_available []string

	Features bazel.StringListAttribute

	sdkAttributes

	tidyAttributes
}

type tidyAttributes struct {
	Tidy                  *string
	Tidy_flags            []string
	Tidy_checks           []string
	Tidy_checks_as_errors []string
	Tidy_disabled_srcs    bazel.LabelListAttribute
	Tidy_timeout_srcs     bazel.LabelListAttribute
}

func (m *Module) convertTidyAttributes(ctx android.BaseMutatorContext, moduleAttrs *tidyAttributes) {
	for _, f := range m.features {
		if tidy, ok := f.(*tidyFeature); ok {
			var tidyAttr *string
			if tidy.Properties.Tidy != nil {
				if *tidy.Properties.Tidy {
					tidyAttr = proptools.StringPtr("local")
				} else {
					tidyAttr = proptools.StringPtr("never")
				}
			}
			moduleAttrs.Tidy = tidyAttr
			moduleAttrs.Tidy_flags = tidy.Properties.Tidy_flags
			moduleAttrs.Tidy_checks = tidy.Properties.Tidy_checks
			moduleAttrs.Tidy_checks_as_errors = tidy.Properties.Tidy_checks_as_errors
		}

	}
	archVariantProps := m.GetArchVariantProperties(ctx, &BaseCompilerProperties{})
	for axis, configToProps := range archVariantProps {
		for cfg, _props := range configToProps {
			if archProps, ok := _props.(*BaseCompilerProperties); ok {
				archDisabledSrcs := android.BazelLabelForModuleSrc(ctx, archProps.Tidy_disabled_srcs)
				moduleAttrs.Tidy_disabled_srcs.SetSelectValue(axis, cfg, archDisabledSrcs)
				archTimeoutSrcs := android.BazelLabelForModuleSrc(ctx, archProps.Tidy_timeout_srcs)
				moduleAttrs.Tidy_timeout_srcs.SetSelectValue(axis, cfg, archTimeoutSrcs)
			}
		}
	}
}

// groupSrcsByExtension partitions `srcs` into groups based on file extension.
func groupSrcsByExtension(ctx android.BazelConversionPathContext, srcs bazel.LabelListAttribute) bazel.PartitionToLabelListAttribute {
	// Convert filegroup dependencies into extension-specific filegroups filtered in the filegroup.bzl
	// macro.
	addSuffixForFilegroup := func(suffix string) bazel.LabelMapper {
		return func(otherModuleCtx bazel.OtherModuleContext, label bazel.Label) (string, bool) {

			m, exists := otherModuleCtx.ModuleFromName(label.OriginalModuleName)
			labelStr := label.Label
			if !exists || !android.IsFilegroup(otherModuleCtx, m) {
				return labelStr, false
			}
			// If the filegroup is already converted to aidl_library or proto_library,
			// skip creating _c_srcs, _as_srcs, _cpp_srcs filegroups
			fg, _ := m.(android.FileGroupAsLibrary)
			if fg.ShouldConvertToAidlLibrary(ctx) || fg.ShouldConvertToProtoLibrary(ctx) {
				return labelStr, false
			}
			return labelStr + suffix, true
		}
	}

	// TODO(b/190006308): Handle language detection of sources in a Bazel rule.
	labels := bazel.LabelPartitions{
		protoSrcPartition: android.ProtoSrcLabelPartition,
		cSrcPartition:     bazel.LabelPartition{Extensions: []string{".c"}, LabelMapper: addSuffixForFilegroup("_c_srcs")},
		asSrcPartition:    bazel.LabelPartition{Extensions: []string{".s", ".S"}, LabelMapper: addSuffixForFilegroup("_as_srcs")},
		asmSrcPartition:   bazel.LabelPartition{Extensions: []string{".asm"}},
		aidlSrcPartition:  android.AidlSrcLabelPartition,
		// TODO(http://b/231968910): If there is ever a filegroup target that
		// 		contains .l or .ll files we will need to find a way to add a
		// 		LabelMapper for these that identifies these filegroups and
		//		converts them appropriately
		lSrcPartition:  bazel.LabelPartition{Extensions: []string{".l"}},
		llSrcPartition: bazel.LabelPartition{Extensions: []string{".ll"}},
		// C++ is the "catch-all" group, and comprises generated sources because we don't
		// know the language of these sources until the genrule is executed.
		cppSrcPartition:     bazel.LabelPartition{Extensions: []string{".cpp", ".cc", ".cxx", ".mm"}, LabelMapper: addSuffixForFilegroup("_cpp_srcs"), Keep_remainder: true},
		syspropSrcPartition: bazel.LabelPartition{Extensions: []string{".sysprop"}},
		yaccSrcPartition:    bazel.LabelPartition{Extensions: []string{".y", "yy"}},
	}

	return bazel.PartitionLabelListAttribute(ctx, &srcs, labels)
}

// bp2BuildParseLibProps returns the attributes for a variant of a cc_library.
func bp2BuildParseLibProps(ctx android.BazelConversionPathContext, module *Module, isStatic bool) staticOrSharedAttributes {
	lib, ok := module.compiler.(*libraryDecorator)
	if !ok {
		return staticOrSharedAttributes{}
	}
	return bp2buildParseStaticOrSharedProps(ctx, module, lib, isStatic)
}

// bp2buildParseSharedProps returns the attributes for the shared variant of a cc_library.
func bp2BuildParseSharedProps(ctx android.BazelConversionPathContext, module *Module) staticOrSharedAttributes {
	return bp2BuildParseLibProps(ctx, module, false)
}

// bp2buildParseStaticProps returns the attributes for the static variant of a cc_library.
func bp2BuildParseStaticProps(ctx android.BazelConversionPathContext, module *Module) staticOrSharedAttributes {
	return bp2BuildParseLibProps(ctx, module, true)
}

type depsPartition struct {
	export         bazel.LabelList
	implementation bazel.LabelList
}

type bazelLabelForDepsFn func(android.BazelConversionPathContext, []string) bazel.LabelList

func maybePartitionExportedAndImplementationsDeps(ctx android.BazelConversionPathContext, exportsDeps bool, allDeps, exportedDeps []string, fn bazelLabelForDepsFn) depsPartition {
	if !exportsDeps {
		return depsPartition{
			implementation: fn(ctx, allDeps),
		}
	}

	implementation, export := android.FilterList(allDeps, exportedDeps)

	return depsPartition{
		export:         fn(ctx, export),
		implementation: fn(ctx, implementation),
	}
}

type bazelLabelForDepsExcludesFn func(android.BazelConversionPathContext, []string, []string) bazel.LabelList

func maybePartitionExportedAndImplementationsDepsExcludes(ctx android.BazelConversionPathContext, exportsDeps bool, allDeps, excludes, exportedDeps []string, fn bazelLabelForDepsExcludesFn) depsPartition {
	if !exportsDeps {
		return depsPartition{
			implementation: fn(ctx, allDeps, excludes),
		}
	}
	implementation, export := android.FilterList(allDeps, exportedDeps)

	return depsPartition{
		export:         fn(ctx, export, excludes),
		implementation: fn(ctx, implementation, excludes),
	}
}

func bp2BuildPropParseHelper(ctx android.ArchVariantContext, module *Module, propsType interface{}, parseFunc func(axis bazel.ConfigurationAxis, config string, props interface{})) {
	for axis, configToProps := range module.GetArchVariantProperties(ctx, propsType) {
		for cfg, props := range configToProps {
			parseFunc(axis, cfg, props)
		}
	}
}

// Parses properties common to static and shared libraries. Also used for prebuilt libraries.
func bp2buildParseStaticOrSharedProps(ctx android.BazelConversionPathContext, module *Module, lib *libraryDecorator, isStatic bool) staticOrSharedAttributes {
	attrs := staticOrSharedAttributes{}

	setAttrs := func(axis bazel.ConfigurationAxis, config string, props StaticOrSharedProperties) {
		attrs.Copts.SetSelectValue(axis, config, parseCommandLineFlags(props.Cflags, filterOutStdFlag, filterOutHiddenVisibility))
		attrs.Srcs.SetSelectValue(axis, config, android.BazelLabelForModuleSrc(ctx, props.Srcs))
		attrs.System_dynamic_deps.SetSelectValue(axis, config, bazelLabelForSharedDeps(ctx, props.System_shared_libs))

		staticDeps := maybePartitionExportedAndImplementationsDeps(ctx, true, props.Static_libs, props.Export_static_lib_headers, bazelLabelForStaticDeps)
		attrs.Deps.SetSelectValue(axis, config, staticDeps.export)
		attrs.Implementation_deps.SetSelectValue(axis, config, staticDeps.implementation)

		sharedDeps := maybePartitionExportedAndImplementationsDeps(ctx, true, props.Shared_libs, props.Export_shared_lib_headers, bazelLabelForSharedDeps)
		attrs.Dynamic_deps.SetSelectValue(axis, config, sharedDeps.export)
		attrs.Implementation_dynamic_deps.SetSelectValue(axis, config, sharedDeps.implementation)

		attrs.Whole_archive_deps.SetSelectValue(axis, config, bazelLabelForWholeDeps(ctx, props.Whole_static_libs))
		attrs.Enabled.SetSelectValue(axis, config, props.Enabled)
	}
	// system_dynamic_deps distinguishes between nil/empty list behavior:
	//    nil -> use default values
	//    empty list -> no values specified
	attrs.System_dynamic_deps.ForceSpecifyEmptyList = true

	var apexAvailable []string
	if isStatic {
		apexAvailable = lib.StaticProperties.Static.Apex_available
		bp2BuildPropParseHelper(ctx, module, &StaticProperties{}, func(axis bazel.ConfigurationAxis, config string, props interface{}) {
			if staticOrSharedProps, ok := props.(*StaticProperties); ok {
				setAttrs(axis, config, staticOrSharedProps.Static)
			}
		})
	} else {
		apexAvailable = lib.SharedProperties.Shared.Apex_available
		bp2BuildPropParseHelper(ctx, module, &SharedProperties{}, func(axis bazel.ConfigurationAxis, config string, props interface{}) {
			if staticOrSharedProps, ok := props.(*SharedProperties); ok {
				setAttrs(axis, config, staticOrSharedProps.Shared)
			}
		})
	}

	partitionedSrcs := groupSrcsByExtension(ctx, attrs.Srcs)
	attrs.Srcs = partitionedSrcs[cppSrcPartition]
	attrs.Srcs_c = partitionedSrcs[cSrcPartition]
	attrs.Srcs_as = partitionedSrcs[asSrcPartition]

	attrs.Apex_available = android.ConvertApexAvailableToTagsWithoutTestApexes(ctx.(android.TopDownMutatorContext), apexAvailable)

	attrs.Features.Append(convertHiddenVisibilityToFeatureStaticOrShared(ctx, module, isStatic))

	if !partitionedSrcs[protoSrcPartition].IsEmpty() {
		// TODO(b/208815215): determine whether this is used and add support if necessary
		ctx.ModuleErrorf("Migrating static/shared only proto srcs is not currently supported")
	}

	return attrs
}

// Convenience struct to hold all attributes parsed from prebuilt properties.
type prebuiltAttributes struct {
	Src     bazel.LabelAttribute
	Enabled bazel.BoolAttribute
}

func parseSrc(ctx android.BazelConversionPathContext, srcLabelAttribute *bazel.LabelAttribute, axis bazel.ConfigurationAxis, config string, srcs []string) {
	srcFileError := func() {
		ctx.ModuleErrorf("parseSrc: Expected at most one source file for %s %s\n", axis, config)
	}
	if len(srcs) > 1 {
		srcFileError()
		return
	} else if len(srcs) == 0 {
		return
	}
	if srcLabelAttribute.SelectValue(axis, config) != nil {
		srcFileError()
		return
	}
	srcLabelAttribute.SetSelectValue(axis, config, android.BazelLabelForModuleSrcSingle(ctx, srcs[0]))
}

// NOTE: Used outside of Soong repo project, in the clangprebuilts.go bootstrap_go_package
func Bp2BuildParsePrebuiltLibraryProps(ctx android.BazelConversionPathContext, module *Module, isStatic bool) prebuiltAttributes {

	var srcLabelAttribute bazel.LabelAttribute
	bp2BuildPropParseHelper(ctx, module, &prebuiltLinkerProperties{}, func(axis bazel.ConfigurationAxis, config string, props interface{}) {
		if prebuiltLinkerProperties, ok := props.(*prebuiltLinkerProperties); ok {
			parseSrc(ctx, &srcLabelAttribute, axis, config, prebuiltLinkerProperties.Srcs)
		}
	})

	var enabledLabelAttribute bazel.BoolAttribute
	parseAttrs := func(axis bazel.ConfigurationAxis, config string, props StaticOrSharedProperties) {
		if props.Enabled != nil {
			enabledLabelAttribute.SetSelectValue(axis, config, props.Enabled)
		}
		parseSrc(ctx, &srcLabelAttribute, axis, config, props.Srcs)
	}

	if isStatic {
		bp2BuildPropParseHelper(ctx, module, &StaticProperties{}, func(axis bazel.ConfigurationAxis, config string, props interface{}) {
			if staticProperties, ok := props.(*StaticProperties); ok {
				parseAttrs(axis, config, staticProperties.Static)
			}
		})
	} else {
		bp2BuildPropParseHelper(ctx, module, &SharedProperties{}, func(axis bazel.ConfigurationAxis, config string, props interface{}) {
			if sharedProperties, ok := props.(*SharedProperties); ok {
				parseAttrs(axis, config, sharedProperties.Shared)
			}
		})
	}

	return prebuiltAttributes{
		Src:     srcLabelAttribute,
		Enabled: enabledLabelAttribute,
	}
}

func bp2BuildParsePrebuiltBinaryProps(ctx android.BazelConversionPathContext, module *Module) prebuiltAttributes {
	var srcLabelAttribute bazel.LabelAttribute
	bp2BuildPropParseHelper(ctx, module, &prebuiltLinkerProperties{}, func(axis bazel.ConfigurationAxis, config string, props interface{}) {
		if props, ok := props.(*prebuiltLinkerProperties); ok {
			parseSrc(ctx, &srcLabelAttribute, axis, config, props.Srcs)
		}
	})

	return prebuiltAttributes{
		Src: srcLabelAttribute,
	}
}

func bp2BuildParsePrebuiltObjectProps(ctx android.BazelConversionPathContext, module *Module) prebuiltAttributes {
	var srcLabelAttribute bazel.LabelAttribute
	bp2BuildPropParseHelper(ctx, module, &prebuiltObjectProperties{}, func(axis bazel.ConfigurationAxis, config string, props interface{}) {
		if props, ok := props.(*prebuiltObjectProperties); ok {
			parseSrc(ctx, &srcLabelAttribute, axis, config, props.Srcs)
		}
	})

	return prebuiltAttributes{
		Src: srcLabelAttribute,
	}
}

type baseAttributes struct {
	compilerAttributes
	linkerAttributes

	// A combination of compilerAttributes.features and linkerAttributes.features, as well as sanitizer features
	features        bazel.StringListAttribute
	protoDependency *bazel.LabelAttribute
	aidlDependency  *bazel.LabelAttribute
	Native_coverage *bool
}

// Convenience struct to hold all attributes parsed from compiler properties.
type compilerAttributes struct {
	// Options for all languages
	copts bazel.StringListAttribute
	// Assembly options and sources
	asFlags bazel.StringListAttribute
	asSrcs  bazel.LabelListAttribute
	asmSrcs bazel.LabelListAttribute
	// C options and sources
	conlyFlags bazel.StringListAttribute
	cSrcs      bazel.LabelListAttribute
	// C++ options and sources
	cppFlags bazel.StringListAttribute
	srcs     bazel.LabelListAttribute

	// Lex sources and options
	lSrcs   bazel.LabelListAttribute
	llSrcs  bazel.LabelListAttribute
	lexopts bazel.StringListAttribute

	// Sysprop sources
	syspropSrcs bazel.LabelListAttribute

	// Yacc sources
	yaccSrc               *bazel.LabelAttribute
	yaccFlags             bazel.StringListAttribute
	yaccGenLocationHeader bazel.BoolAttribute
	yaccGenPositionHeader bazel.BoolAttribute

	hdrs bazel.LabelListAttribute

	rtti bazel.BoolAttribute

	// Not affected by arch variants
	stl    *string
	cStd   *string
	cppStd *string

	localIncludes    bazel.StringListAttribute
	absoluteIncludes bazel.StringListAttribute

	includes BazelIncludes

	protoSrcs bazel.LabelListAttribute
	aidlSrcs  bazel.LabelListAttribute

	stubsSymbolFile *string
	stubsVersions   bazel.StringListAttribute

	features bazel.StringListAttribute

	stem   bazel.StringAttribute
	suffix bazel.StringAttribute

	fdoProfile bazel.LabelAttribute
}

type filterOutFn func(string) bool

// filterOutHiddenVisibility removes the flag specifying hidden visibility as
// this flag is converted to a toolchain feature
func filterOutHiddenVisibility(flag string) bool {
	return flag == config.VisibilityHiddenFlag
}

func filterOutStdFlag(flag string) bool {
	return strings.HasPrefix(flag, "-std=")
}

func filterOutClangUnknownCflags(flag string) bool {
	for _, f := range config.ClangUnknownCflags {
		if f == flag {
			return true
		}
	}
	return false
}

func parseCommandLineFlags(soongFlags []string, filterOut ...filterOutFn) []string {
	var result []string
	for _, flag := range soongFlags {
		skipFlag := false
		for _, filter := range filterOut {
			if filter != nil && filter(flag) {
				skipFlag = true
			}
		}
		if skipFlag {
			continue
		}
		// Soong's cflags can contain spaces, like `-include header.h`. For
		// Bazel's copts, split them up to be compatible with the
		// no_copts_tokenization feature.
		result = append(result, strings.Split(flag, " ")...)
	}
	return result
}

func (ca *compilerAttributes) bp2buildForAxisAndConfig(ctx android.BazelConversionPathContext, axis bazel.ConfigurationAxis, config string, props *BaseCompilerProperties) {
	// If there's arch specific srcs or exclude_srcs, generate a select entry for it.
	// TODO(b/186153868): do this for OS specific srcs and exclude_srcs too.
	if srcsList, ok := parseSrcs(ctx, props); ok {
		ca.srcs.SetSelectValue(axis, config, srcsList)
	}

	localIncludeDirs := props.Local_include_dirs
	if axis == bazel.NoConfigAxis {
		ca.cStd, ca.cppStd = bp2buildResolveCppStdValue(props.C_std, props.Cpp_std, props.Gnu_extensions)
		if includeBuildDirectory(props.Include_build_directory) {
			localIncludeDirs = append(localIncludeDirs, ".")
		}
	}

	ca.absoluteIncludes.SetSelectValue(axis, config, props.Include_dirs)
	ca.localIncludes.SetSelectValue(axis, config, localIncludeDirs)

	instructionSet := proptools.StringDefault(props.Instruction_set, "")
	if instructionSet == "arm" {
		ca.features.SetSelectValue(axis, config, []string{"arm_isa_arm"})
	} else if instructionSet != "" && instructionSet != "thumb" {
		ctx.ModuleErrorf("Unknown value for instruction_set: %s", instructionSet)
	}

	// In Soong, cflags occur on the command line before -std=<val> flag, resulting in the value being
	// overridden. In Bazel we always allow overriding, via flags; however, this can cause
	// incompatibilities, so we remove "-std=" flags from Cflag properties while leaving it in other
	// cases.
	ca.copts.SetSelectValue(axis, config, parseCommandLineFlags(props.Cflags, filterOutStdFlag, filterOutClangUnknownCflags, filterOutHiddenVisibility))
	ca.asFlags.SetSelectValue(axis, config, parseCommandLineFlags(props.Asflags, nil))
	ca.conlyFlags.SetSelectValue(axis, config, parseCommandLineFlags(props.Conlyflags, filterOutClangUnknownCflags))
	ca.cppFlags.SetSelectValue(axis, config, parseCommandLineFlags(props.Cppflags, filterOutClangUnknownCflags))
	ca.rtti.SetSelectValue(axis, config, props.Rtti)
}

func (ca *compilerAttributes) convertStlProps(ctx android.ArchVariantContext, module *Module) {
	bp2BuildPropParseHelper(ctx, module, &StlProperties{}, func(axis bazel.ConfigurationAxis, config string, props interface{}) {
		if stlProps, ok := props.(*StlProperties); ok {
			if stlProps.Stl == nil {
				return
			}
			if ca.stl == nil {
				stl := deduplicateStlInput(*stlProps.Stl)
				ca.stl = &stl
			} else if ca.stl != stlProps.Stl {
				ctx.ModuleErrorf("Unsupported conversion: module with different stl for different variants: %s and %s", *ca.stl, stlProps.Stl)
			}
		}
	})
}

func (ca *compilerAttributes) convertProductVariables(ctx android.BazelConversionPathContext, productVariableProps android.ProductConfigProperties) {
	productVarPropNameToAttribute := map[string]*bazel.StringListAttribute{
		"Cflags":   &ca.copts,
		"Asflags":  &ca.asFlags,
		"Cppflags": &ca.cppFlags,
	}
	for propName, attr := range productVarPropNameToAttribute {
		if productConfigProps, exists := productVariableProps[propName]; exists {
			for productConfigProp, prop := range productConfigProps {
				flags, ok := prop.([]string)
				if !ok {
					ctx.ModuleErrorf("Could not convert product variable %s property", proptools.PropertyNameForField(propName))
				}
				newFlags, _ := bazel.TryVariableSubstitutions(flags, productConfigProp.Name())
				attr.SetSelectValue(productConfigProp.ConfigurationAxis(), productConfigProp.SelectKey(), newFlags)
			}
		}
	}
}

func (ca *compilerAttributes) finalize(ctx android.BazelConversionPathContext, implementationHdrs bazel.LabelListAttribute) {
	ca.srcs.ResolveExcludes()
	partitionedSrcs := groupSrcsByExtension(ctx, ca.srcs)

	ca.protoSrcs = partitionedSrcs[protoSrcPartition]
	ca.aidlSrcs = partitionedSrcs[aidlSrcPartition]

	for p, lla := range partitionedSrcs {
		// if there are no sources, there is no need for headers
		if lla.IsEmpty() {
			continue
		}
		lla.Append(implementationHdrs)
		partitionedSrcs[p] = lla
	}

	ca.srcs = partitionedSrcs[cppSrcPartition]
	ca.cSrcs = partitionedSrcs[cSrcPartition]
	ca.asSrcs = partitionedSrcs[asSrcPartition]
	ca.asmSrcs = partitionedSrcs[asmSrcPartition]
	ca.lSrcs = partitionedSrcs[lSrcPartition]
	ca.llSrcs = partitionedSrcs[llSrcPartition]
	if yacc := partitionedSrcs[yaccSrcPartition]; !yacc.IsEmpty() {
		if len(yacc.Value.Includes) > 1 {
			ctx.PropertyErrorf("srcs", "Found multiple yacc (.y/.yy) files in library")
		}
		ca.yaccSrc = bazel.MakeLabelAttribute(yacc.Value.Includes[0].Label)
	}
	ca.syspropSrcs = partitionedSrcs[syspropSrcPartition]

	ca.absoluteIncludes.DeduplicateAxesFromBase()
	ca.localIncludes.DeduplicateAxesFromBase()
}

// Parse srcs from an arch or OS's props value.
func parseSrcs(ctx android.BazelConversionPathContext, props *BaseCompilerProperties) (bazel.LabelList, bool) {
	anySrcs := false
	// Add srcs-like dependencies such as generated files.
	// First create a LabelList containing these dependencies, then merge the values with srcs.
	genSrcs, _ := android.PartitionXsdSrcs(ctx, props.Generated_sources)
	generatedSrcsLabelList := android.BazelLabelForModuleDepsExcludes(ctx, genSrcs, props.Exclude_generated_sources)
	if len(props.Generated_sources) > 0 || len(props.Exclude_generated_sources) > 0 {
		anySrcs = true
	}

	allSrcsLabelList := android.BazelLabelForModuleSrcExcludes(ctx, props.Srcs, props.Exclude_srcs)

	if len(props.Srcs) > 0 || len(props.Exclude_srcs) > 0 {
		anySrcs = true
	}

	return bazel.AppendBazelLabelLists(allSrcsLabelList, generatedSrcsLabelList), anySrcs
}

func bp2buildStdVal(std *string, prefix string, useGnu bool) *string {
	defaultVal := prefix + "_std_default"
	// If c{,pp}std properties are not specified, don't generate them in the BUILD file.
	// Defaults are handled by the toolchain definition.
	// However, if gnu_extensions is false, then the default gnu-to-c version must be specified.
	stdVal := proptools.StringDefault(std, defaultVal)
	if stdVal == "experimental" || stdVal == defaultVal {
		if stdVal == "experimental" {
			stdVal = prefix + "_std_experimental"
		}
		if !useGnu {
			stdVal += "_no_gnu"
		}
	} else if !useGnu {
		stdVal = gnuToCReplacer.Replace(stdVal)
	}

	if stdVal == defaultVal {
		return nil
	}
	return &stdVal
}

func bp2buildResolveCppStdValue(c_std *string, cpp_std *string, gnu_extensions *bool) (*string, *string) {
	useGnu := useGnuExtensions(gnu_extensions)

	return bp2buildStdVal(c_std, "c", useGnu), bp2buildStdVal(cpp_std, "cpp", useGnu)
}

// packageFromLabel extracts package from a fully-qualified or relative Label and whether the label
// is fully-qualified.
// e.g. fully-qualified "//a/b:foo" -> "a/b", true, relative: ":bar" -> ".", false
func packageFromLabel(label string) (string, bool) {
	split := strings.Split(label, ":")
	if len(split) != 2 {
		return "", false
	}
	if split[0] == "" {
		return ".", false
	}
	// remove leading "//"
	return split[0][2:], true
}

// includesFromLabelList extracts relative/absolute includes from a bazel.LabelList>
func includesFromLabelList(labelList bazel.LabelList) (relative, absolute []string) {
	for _, hdr := range labelList.Includes {
		if pkg, hasPkg := packageFromLabel(hdr.Label); hasPkg {
			absolute = append(absolute, pkg)
		} else if pkg != "" {
			relative = append(relative, pkg)
		}
	}
	return relative, absolute
}

type YasmAttributes struct {
	Srcs         bazel.LabelListAttribute
	Flags        bazel.StringListAttribute
	Include_dirs bazel.StringListAttribute
}

func bp2BuildYasm(ctx android.Bp2buildMutatorContext, m *Module, ca compilerAttributes) *bazel.LabelAttribute {
	if ca.asmSrcs.IsEmpty() {
		return nil
	}

	// Yasm needs the include directories from both local_includes and
	// export_include_dirs. We don't care about actually exporting them from the
	// yasm rule though, because they will also be present on the cc_ rule that
	// wraps this yasm rule.
	includes := ca.localIncludes.Clone()
	bp2BuildPropParseHelper(ctx, m, &FlagExporterProperties{}, func(axis bazel.ConfigurationAxis, config string, props interface{}) {
		if flagExporterProperties, ok := props.(*FlagExporterProperties); ok {
			if len(flagExporterProperties.Export_include_dirs) > 0 {
				x := bazel.StringListAttribute{}
				x.SetSelectValue(axis, config, flagExporterProperties.Export_include_dirs)
				includes.Append(x)
			}
		}
	})

	ctx.CreateBazelTargetModule(
		bazel.BazelTargetModuleProperties{
			Rule_class:        "yasm",
			Bzl_load_location: "//build/bazel/rules/cc:yasm.bzl",
		},
		android.CommonAttributes{Name: m.Name() + "_yasm"},
		&YasmAttributes{
			Srcs:         ca.asmSrcs,
			Flags:        ca.asFlags,
			Include_dirs: *includes,
		})

	// We only want to add a dependency on the _yasm target if there are asm
	// sources in the current configuration. If there are unconfigured asm
	// sources, always add the dependency. Otherwise, add the dependency only
	// on the configuration axes and values that had asm sources.
	if len(ca.asmSrcs.Value.Includes) > 0 {
		return bazel.MakeLabelAttribute(":" + m.Name() + "_yasm")
	}

	ret := &bazel.LabelAttribute{}
	for _, axis := range ca.asmSrcs.SortedConfigurationAxes() {
		for cfg := range ca.asmSrcs.ConfigurableValues[axis] {
			ret.SetSelectValue(axis, cfg, bazel.Label{Label: ":" + m.Name() + "_yasm"})
		}
	}
	return ret
}

// Replaces //a/b/my_xsd_config with //a/b/my_xsd_config-cpp
func xsdConfigCppTarget(ctx android.BazelConversionPathContext, mod blueprint.Module) string {
	callback := func(xsd android.XsdConfigBp2buildTargets) string {
		return xsd.CppBp2buildTargetName()
	}
	return android.XsdConfigBp2buildTarget(ctx, mod, callback)
}

// bp2BuildParseBaseProps returns all compiler, linker, library attributes of a cc module..
func bp2BuildParseBaseProps(ctx android.Bp2buildMutatorContext, module *Module) baseAttributes {
	archVariantCompilerProps := module.GetArchVariantProperties(ctx, &BaseCompilerProperties{})
	archVariantLinkerProps := module.GetArchVariantProperties(ctx, &BaseLinkerProperties{})
	archVariantLibraryProperties := module.GetArchVariantProperties(ctx, &LibraryProperties{})

	var implementationHdrs bazel.LabelListAttribute

	axisToConfigs := map[bazel.ConfigurationAxis]map[string]bool{}
	allAxesAndConfigs := func(cp android.ConfigurationAxisToArchVariantProperties) {
		for axis, configMap := range cp {
			if _, ok := axisToConfigs[axis]; !ok {
				axisToConfigs[axis] = map[string]bool{}
			}
			for cfg := range configMap {
				axisToConfigs[axis][cfg] = true
			}
		}
	}
	allAxesAndConfigs(archVariantCompilerProps)
	allAxesAndConfigs(archVariantLinkerProps)
	allAxesAndConfigs(archVariantLibraryProperties)

	compilerAttrs := compilerAttributes{}
	linkerAttrs := linkerAttributes{}

	var aidlLibs bazel.LabelList

	// Iterate through these axes in a deterministic order. This is required
	// because processing certain dependencies may result in concatenating
	// elements along other axes. (For example, processing NoConfig may result
	// in elements being added to InApex). This is thus the only way to ensure
	// that the order of entries in each list is in a predictable order.
	for _, axis := range bazel.SortedConfigurationAxes(axisToConfigs) {
		configs := axisToConfigs[axis]
		for cfg := range configs {
			var allHdrs []string
			if baseCompilerProps, ok := archVariantCompilerProps[axis][cfg].(*BaseCompilerProperties); ok {
				ah, allHdrsXsd := android.PartitionXsdSrcs(ctx, baseCompilerProps.Generated_headers)
				allHdrs = ah
				// in the synthetic bp2build workspace, xsd sources are compiled to a static library
				xsdCppConfigLibraryLabels := android.BazelLabelForModuleDepsWithFn(ctx, allHdrsXsd, xsdConfigCppTarget)
				iwad := linkerAttrs.implementationWholeArchiveDeps.SelectValue(axis, cfg)
				(&iwad).Append(xsdCppConfigLibraryLabels)
				linkerAttrs.implementationWholeArchiveDeps.SetSelectValue(axis, cfg, bazel.FirstUniqueBazelLabelList(iwad))

				if baseCompilerProps.Lex != nil {
					compilerAttrs.lexopts.SetSelectValue(axis, cfg, baseCompilerProps.Lex.Flags)
				}
				if baseCompilerProps.Yacc != nil {
					compilerAttrs.yaccFlags.SetSelectValue(axis, cfg, baseCompilerProps.Yacc.Flags)
					compilerAttrs.yaccGenLocationHeader.SetSelectValue(axis, cfg, baseCompilerProps.Yacc.Gen_location_hh)
					compilerAttrs.yaccGenPositionHeader.SetSelectValue(axis, cfg, baseCompilerProps.Yacc.Gen_position_hh)
				}
				(&compilerAttrs).bp2buildForAxisAndConfig(ctx, axis, cfg, baseCompilerProps)
				aidlLibs.Append(android.BazelLabelForModuleDeps(ctx, baseCompilerProps.Aidl.Libs))
			}

			var exportHdrs []string

			if baseLinkerProps, ok := archVariantLinkerProps[axis][cfg].(*BaseLinkerProperties); ok {
				exportHdrs = baseLinkerProps.Export_generated_headers

				(&linkerAttrs).bp2buildForAxisAndConfig(ctx, module, axis, cfg, baseLinkerProps)
			}
			headers := maybePartitionExportedAndImplementationsDeps(ctx, !module.Binary(), allHdrs, exportHdrs, android.BazelLabelForModuleDeps)
			implementationHdrs.SetSelectValue(axis, cfg, headers.implementation)
			compilerAttrs.hdrs.SetSelectValue(axis, cfg, headers.export)

			exportIncludes, exportAbsoluteIncludes := includesFromLabelList(headers.export)
			compilerAttrs.includes.Includes.SetSelectValue(axis, cfg, exportIncludes)
			compilerAttrs.includes.AbsoluteIncludes.SetSelectValue(axis, cfg, exportAbsoluteIncludes)

			includes, absoluteIncludes := includesFromLabelList(headers.implementation)
			currAbsoluteIncludes := compilerAttrs.absoluteIncludes.SelectValue(axis, cfg)
			currAbsoluteIncludes = android.FirstUniqueStrings(append(currAbsoluteIncludes, absoluteIncludes...))

			compilerAttrs.absoluteIncludes.SetSelectValue(axis, cfg, currAbsoluteIncludes)

			currIncludes := compilerAttrs.localIncludes.SelectValue(axis, cfg)
			currIncludes = android.FirstUniqueStrings(append(currIncludes, includes...))

			compilerAttrs.localIncludes.SetSelectValue(axis, cfg, currIncludes)

			if libraryProps, ok := archVariantLibraryProperties[axis][cfg].(*LibraryProperties); ok {
				if axis == bazel.NoConfigAxis {
					if libraryProps.Stubs.Symbol_file != nil {
						compilerAttrs.stubsSymbolFile = libraryProps.Stubs.Symbol_file
						versions := android.CopyOf(libraryProps.Stubs.Versions)
						normalizeVersions(ctx, versions)
						versions = addCurrentVersionIfNotPresent(versions)
						compilerAttrs.stubsVersions.SetSelectValue(axis, cfg, versions)
					}
				}
				if stem := libraryProps.Stem; stem != nil {
					compilerAttrs.stem.SetSelectValue(axis, cfg, stem)
				}
				if suffix := libraryProps.Suffix; suffix != nil {
					compilerAttrs.suffix.SetSelectValue(axis, cfg, suffix)
				}
			}
		}
	}

	compilerAttrs.convertStlProps(ctx, module)
	(&linkerAttrs).convertStripProps(ctx, module)

	var nativeCoverage *bool
	if module.coverage != nil && module.coverage.Properties.Native_coverage != nil &&
		!Bool(module.coverage.Properties.Native_coverage) {
		nativeCoverage = BoolPtr(false)
	}

	productVariableProps := android.ProductVariableProperties(ctx, ctx.Module())

	(&compilerAttrs).convertProductVariables(ctx, productVariableProps)
	(&linkerAttrs).convertProductVariables(ctx, productVariableProps)

	(&compilerAttrs).finalize(ctx, implementationHdrs)
	(&linkerAttrs).finalize(ctx)

	(&compilerAttrs.srcs).Add(bp2BuildYasm(ctx, module, compilerAttrs))

	protoDep := bp2buildProto(ctx, module, compilerAttrs.protoSrcs)

	// bp2buildProto will only set wholeStaticLib or implementationWholeStaticLib, but we don't know
	// which. This will add the newly generated proto library to the appropriate attribute and nothing
	// to the other
	(&linkerAttrs).wholeArchiveDeps.Add(protoDep.wholeStaticLib)
	(&linkerAttrs).implementationWholeArchiveDeps.Add(protoDep.implementationWholeStaticLib)

	aidlDep := bp2buildCcAidlLibrary(
		ctx, module,
		compilerAttrs.aidlSrcs,
		bazel.LabelListAttribute{
			Value: aidlLibs,
		},
		linkerAttrs,
		compilerAttrs,
	)
	if aidlDep != nil {
		if lib, ok := module.linker.(*libraryDecorator); ok {
			if proptools.Bool(lib.Properties.Aidl.Export_aidl_headers) {
				(&linkerAttrs).wholeArchiveDeps.Add(aidlDep)
			} else {
				(&linkerAttrs).implementationWholeArchiveDeps.Add(aidlDep)
			}
		}
	}

	// Create a cc_yacc_static_library if srcs contains .y/.yy files
	// This internal target will produce an .a file that will be statically linked to the parent library
	if yaccDep := bp2buildCcYaccLibrary(ctx, compilerAttrs, linkerAttrs); yaccDep != nil {
		(&linkerAttrs).implementationWholeArchiveDeps.Add(yaccDep)
	}

	convertedLSrcs := bp2BuildLex(ctx, module.Name(), compilerAttrs)
	(&compilerAttrs).srcs.Add(&convertedLSrcs.srcName)
	(&compilerAttrs).cSrcs.Add(&convertedLSrcs.cSrcName)

	if module.afdo != nil && module.afdo.Properties.Afdo {
		fdoProfileDep := bp2buildFdoProfile(ctx, module)
		if fdoProfileDep != nil {
			(&compilerAttrs).fdoProfile.SetValue(*fdoProfileDep)
		}
	}

	if !compilerAttrs.syspropSrcs.IsEmpty() {
		(&linkerAttrs).wholeArchiveDeps.Add(bp2buildCcSysprop(ctx, module.Name(), module.Properties.Min_sdk_version, compilerAttrs.syspropSrcs))
	}

	linkerAttrs.wholeArchiveDeps.Prepend = true
	linkerAttrs.deps.Prepend = true
	compilerAttrs.localIncludes.Prepend = true
	compilerAttrs.absoluteIncludes.Prepend = true
	compilerAttrs.hdrs.Prepend = true

	features := compilerAttrs.features.Clone().Append(linkerAttrs.features).Append(bp2buildSanitizerFeatures(ctx, module))
	features = features.Append(bp2buildLtoFeatures(ctx, module))
	features = features.Append(convertHiddenVisibilityToFeatureBase(ctx, module))
	features.DeduplicateAxesFromBase()

	addMuslSystemDynamicDeps(ctx, linkerAttrs)

	return baseAttributes{
		compilerAttrs,
		linkerAttrs,
		*features,
		protoDep.protoDep,
		aidlDep,
		nativeCoverage,
	}
}

type ccYaccLibraryAttributes struct {
	Src                         bazel.LabelAttribute
	Flags                       bazel.StringListAttribute
	Gen_location_hh             bazel.BoolAttribute
	Gen_position_hh             bazel.BoolAttribute
	Local_includes              bazel.StringListAttribute
	Implementation_deps         bazel.LabelListAttribute
	Implementation_dynamic_deps bazel.LabelListAttribute
}

func bp2buildCcYaccLibrary(ctx android.Bp2buildMutatorContext, ca compilerAttributes, la linkerAttributes) *bazel.LabelAttribute {
	if ca.yaccSrc == nil {
		return nil
	}
	yaccLibraryLabel := ctx.Module().Name() + "_yacc"
	ctx.CreateBazelTargetModule(
		bazel.BazelTargetModuleProperties{
			Rule_class:        "cc_yacc_static_library",
			Bzl_load_location: "//build/bazel/rules/cc:cc_yacc_library.bzl",
		},
		android.CommonAttributes{
			Name: yaccLibraryLabel,
		},
		&ccYaccLibraryAttributes{
			Src:                         *ca.yaccSrc,
			Flags:                       ca.yaccFlags,
			Gen_location_hh:             ca.yaccGenLocationHeader,
			Gen_position_hh:             ca.yaccGenPositionHeader,
			Local_includes:              ca.localIncludes,
			Implementation_deps:         la.implementationDeps,
			Implementation_dynamic_deps: la.implementationDynamicDeps,
		},
	)

	yaccLibrary := &bazel.LabelAttribute{
		Value: &bazel.Label{
			Label: ":" + yaccLibraryLabel,
		},
	}
	return yaccLibrary
}

// As a workaround for b/261657184, we are manually adding the default value
// of system_dynamic_deps for the linux_musl os.
// TODO: Solve this properly
func addMuslSystemDynamicDeps(ctx android.Bp2buildMutatorContext, attrs linkerAttributes) {
	systemDynamicDeps := attrs.systemDynamicDeps.SelectValue(bazel.OsConfigurationAxis, "linux_musl")
	if attrs.systemDynamicDeps.HasAxisSpecificValues(bazel.OsConfigurationAxis) && systemDynamicDeps.IsNil() {
		attrs.systemDynamicDeps.SetSelectValue(bazel.OsConfigurationAxis, "linux_musl", android.BazelLabelForModuleDeps(ctx, config.MuslDefaultSharedLibraries))
	}
}

type fdoProfileAttributes struct {
	Absolute_path_profile string
}

func bp2buildFdoProfile(
	ctx android.Bp2buildMutatorContext,
	m *Module,
) *bazel.Label {
	for _, project := range globalAfdoProfileProjects {
		// Ensure handcrafted BUILD file exists in the project
		BUILDPath := android.ExistentPathForSource(ctx, project, "BUILD")
		if BUILDPath.Valid() {
			// We handcraft a BUILD file with fdo_profile targets that use the existing profiles in the project
			// This implementation is assuming that every afdo profile in globalAfdoProfileProjects already has
			// an associated fdo_profile target declared in the same package.
			// TODO(b/260714900): Handle arch-specific afdo profiles (e.g. `<module-name>-arm<64>.afdo`)
			path := android.ExistentPathForSource(ctx, project, m.Name()+".afdo")
			if path.Valid() {
				// FIXME: Some profiles only exist internally and are not released to AOSP.
				// When generated BUILD files are checked in, we'll run into merge conflict.
				// The cc_library_shared target in AOSP won't have reference to an fdo_profile target because
				// the profile doesn't exist. Internally, the same cc_library_shared target will
				// have reference to the fdo_profile.
				// For more context, see b/258682955#comment2
				fdoProfileLabel := "//" + strings.TrimSuffix(project, "/") + ":" + m.Name()
				return &bazel.Label{
					Label: fdoProfileLabel,
				}
			}
		}
	}

	return nil
}

func bp2buildCcAidlLibrary(
	ctx android.Bp2buildMutatorContext,
	m *Module,
	aidlSrcs bazel.LabelListAttribute,
	aidlLibs bazel.LabelListAttribute,
	linkerAttrs linkerAttributes,
	compilerAttrs compilerAttributes,
) *bazel.LabelAttribute {
	var aidlLibsFromSrcs, aidlFiles bazel.LabelListAttribute
	apexAvailableTags := android.ApexAvailableTagsWithoutTestApexes(ctx.(android.TopDownMutatorContext), ctx.Module())

	if !aidlSrcs.IsEmpty() {
		aidlLibsFromSrcs, aidlFiles = aidlSrcs.Partition(func(src bazel.Label) bool {
			if fg, ok := android.ToFileGroupAsLibrary(ctx, src.OriginalModuleName); ok &&
				fg.ShouldConvertToAidlLibrary(ctx) {
				return true
			}
			return false
		})

		if !aidlFiles.IsEmpty() {
			aidlLibName := m.Name() + "_aidl_library"
			ctx.CreateBazelTargetModule(
				bazel.BazelTargetModuleProperties{
					Rule_class:        "aidl_library",
					Bzl_load_location: "//build/bazel/rules/aidl:aidl_library.bzl",
				},
				android.CommonAttributes{
					Name: aidlLibName,
					Tags: apexAvailableTags,
				},
				&aidlLibraryAttributes{
					Srcs: aidlFiles,
				},
			)
			aidlLibsFromSrcs.Add(&bazel.LabelAttribute{Value: &bazel.Label{Label: ":" + aidlLibName}})
		}
	}

	allAidlLibs := aidlLibs.Clone()
	allAidlLibs.Append(aidlLibsFromSrcs)

	if !allAidlLibs.IsEmpty() {
		ccAidlLibrarylabel := m.Name() + "_cc_aidl_library"
		// Since parent cc_library already has these dependencies, we can add them as implementation
		// deps so that they don't re-export
		implementationDeps := linkerAttrs.deps.Clone()
		implementationDeps.Append(linkerAttrs.implementationDeps)
		implementationDynamicDeps := linkerAttrs.dynamicDeps.Clone()
		implementationDynamicDeps.Append(linkerAttrs.implementationDynamicDeps)

		sdkAttrs := bp2BuildParseSdkAttributes(m)

		exportedIncludes := bp2BuildParseExportedIncludes(ctx, m, &compilerAttrs.includes)
		includeAttrs := includesAttributes{
			Export_includes:          exportedIncludes.Includes,
			Export_absolute_includes: exportedIncludes.AbsoluteIncludes,
			Export_system_includes:   exportedIncludes.SystemIncludes,
			Local_includes:           compilerAttrs.localIncludes,
			Absolute_includes:        compilerAttrs.absoluteIncludes,
<<<<<<< HEAD
		}

		ctx.CreateBazelTargetModule(
			bazel.BazelTargetModuleProperties{
				Rule_class:        "cc_aidl_library",
				Bzl_load_location: "//build/bazel/rules/cc:cc_aidl_library.bzl",
			},
			android.CommonAttributes{Name: ccAidlLibrarylabel},
			&ccAidlLibraryAttributes{
				Deps:                        *allAidlLibs,
				Implementation_deps:         *implementationDeps,
				Implementation_dynamic_deps: *implementationDynamicDeps,
				Tags:                        apexAvailableTags,
				sdkAttributes:               sdkAttrs,
				includesAttributes:          includeAttrs,
			},
		)
		label := &bazel.LabelAttribute{
			Value: &bazel.Label{
				Label: ":" + ccAidlLibrarylabel,
			},
		}
=======
		}

		ctx.CreateBazelTargetModule(
			bazel.BazelTargetModuleProperties{
				Rule_class:        "cc_aidl_library",
				Bzl_load_location: "//build/bazel/rules/cc:cc_aidl_library.bzl",
			},
			android.CommonAttributes{Name: ccAidlLibrarylabel},
			&ccAidlLibraryAttributes{
				Deps:                        *allAidlLibs,
				Implementation_deps:         *implementationDeps,
				Implementation_dynamic_deps: *implementationDynamicDeps,
				Tags:                        apexAvailableTags,
				sdkAttributes:               sdkAttrs,
				includesAttributes:          includeAttrs,
			},
		)
		label := &bazel.LabelAttribute{
			Value: &bazel.Label{
				Label: ":" + ccAidlLibrarylabel,
			},
		}
>>>>>>> 6f709385
		return label
	}

	return nil
}

func bp2BuildParseSdkAttributes(module *Module) sdkAttributes {
	return sdkAttributes{
		Sdk_version:     module.Properties.Sdk_version,
		Min_sdk_version: module.Properties.Min_sdk_version,
	}
}

type sdkAttributes struct {
	Sdk_version     *string
	Min_sdk_version *string
}

// Convenience struct to hold all attributes parsed from linker properties.
type linkerAttributes struct {
	deps                             bazel.LabelListAttribute
	implementationDeps               bazel.LabelListAttribute
	dynamicDeps                      bazel.LabelListAttribute
	implementationDynamicDeps        bazel.LabelListAttribute
	runtimeDeps                      bazel.LabelListAttribute
	wholeArchiveDeps                 bazel.LabelListAttribute
	implementationWholeArchiveDeps   bazel.LabelListAttribute
	systemDynamicDeps                bazel.LabelListAttribute
	usedSystemDynamicDepAsDynamicDep map[string]bool

	useVersionLib                 bazel.BoolAttribute
	linkopts                      bazel.StringListAttribute
	additionalLinkerInputs        bazel.LabelListAttribute
	stripKeepSymbols              bazel.BoolAttribute
	stripKeepSymbolsAndDebugFrame bazel.BoolAttribute
	stripKeepSymbolsList          bazel.StringListAttribute
	stripAll                      bazel.BoolAttribute
	stripNone                     bazel.BoolAttribute
	features                      bazel.StringListAttribute
}

var (
	soongSystemSharedLibs = []string{"libc", "libm", "libdl"}
	versionLib            = "libbuildversion"
)

// resolveTargetApex re-adds the shared and static libs in target.apex.exclude_shared|static_libs props to non-apex variant
// since all libs are already excluded by default
func (la *linkerAttributes) resolveTargetApexProp(ctx android.BazelConversionPathContext, props *BaseLinkerProperties) {
	excludeSharedLibs := bazelLabelForSharedDeps(ctx, props.Target.Apex.Exclude_shared_libs)
	sharedExcludes := bazel.LabelList{Excludes: excludeSharedLibs.Includes}
	sharedExcludesLabelList := bazel.LabelListAttribute{}
	sharedExcludesLabelList.SetSelectValue(bazel.InApexAxis, bazel.InApex, sharedExcludes)

	la.dynamicDeps.Append(sharedExcludesLabelList)
	la.implementationDynamicDeps.Append(sharedExcludesLabelList)

	excludeStaticLibs := bazelLabelForStaticDeps(ctx, props.Target.Apex.Exclude_static_libs)
	staticExcludes := bazel.LabelList{Excludes: excludeStaticLibs.Includes}
	staticExcludesLabelList := bazel.LabelListAttribute{}
	staticExcludesLabelList.SetSelectValue(bazel.InApexAxis, bazel.InApex, staticExcludes)

	la.deps.Append(staticExcludesLabelList)
	la.implementationDeps.Append(staticExcludesLabelList)
}

func (la *linkerAttributes) bp2buildForAxisAndConfig(ctx android.BazelConversionPathContext, module *Module, axis bazel.ConfigurationAxis, config string, props *BaseLinkerProperties) {
	isBinary := module.Binary()
	// Use a single variable to capture usage of nocrt in arch variants, so there's only 1 error message for this module
	var axisFeatures []string

	wholeStaticLibs := android.FirstUniqueStrings(props.Whole_static_libs)
	staticLibs := android.FirstUniqueStrings(android.RemoveListFromList(props.Static_libs, wholeStaticLibs))
	if axis == bazel.NoConfigAxis {
		la.useVersionLib.SetSelectValue(axis, config, props.Use_version_lib)
		if proptools.Bool(props.Use_version_lib) {
			versionLibAlreadyInDeps := android.InList(versionLib, wholeStaticLibs)
			// remove from static libs so there is no duplicate dependency
			_, staticLibs = android.RemoveFromList(versionLib, staticLibs)
			// only add the dep if it is not in progress
			if !versionLibAlreadyInDeps {
				wholeStaticLibs = append(wholeStaticLibs, versionLib)
			}
		}
	}

	// Excludes to parallel Soong:
	// https://cs.android.com/android/platform/superproject/+/master:build/soong/cc/linker.go;l=247-249;drc=088b53577dde6e40085ffd737a1ae96ad82fc4b0
	la.wholeArchiveDeps.SetSelectValue(axis, config, bazelLabelForWholeDepsExcludes(ctx, wholeStaticLibs, props.Exclude_static_libs))

	staticDeps := maybePartitionExportedAndImplementationsDepsExcludes(
		ctx,
		!isBinary,
		staticLibs,
		props.Exclude_static_libs,
		props.Export_static_lib_headers,
		bazelLabelForStaticDepsExcludes,
	)

	headerLibs := android.FirstUniqueStrings(props.Header_libs)
	hDeps := maybePartitionExportedAndImplementationsDeps(ctx, !isBinary, headerLibs, props.Export_header_lib_headers, bazelLabelForHeaderDeps)

	(&hDeps.export).Append(staticDeps.export)
	la.deps.SetSelectValue(axis, config, hDeps.export)

	(&hDeps.implementation).Append(staticDeps.implementation)
	la.implementationDeps.SetSelectValue(axis, config, hDeps.implementation)

	systemSharedLibs := props.System_shared_libs
	// systemSharedLibs distinguishes between nil/empty list behavior:
	//    nil -> use default values
	//    empty list -> no values specified
	if len(systemSharedLibs) > 0 {
		systemSharedLibs = android.FirstUniqueStrings(systemSharedLibs)
	}
	la.systemDynamicDeps.SetSelectValue(axis, config, bazelLabelForSharedDeps(ctx, systemSharedLibs))

	sharedLibs := android.FirstUniqueStrings(props.Shared_libs)
	excludeSharedLibs := props.Exclude_shared_libs
	usedSystem := android.FilterListPred(sharedLibs, func(s string) bool {
		return android.InList(s, soongSystemSharedLibs) && !android.InList(s, excludeSharedLibs)
	})
	for _, el := range usedSystem {
		if la.usedSystemDynamicDepAsDynamicDep == nil {
			la.usedSystemDynamicDepAsDynamicDep = map[string]bool{}
		}
		la.usedSystemDynamicDepAsDynamicDep[el] = true
	}

	sharedDeps := maybePartitionExportedAndImplementationsDepsExcludes(
		ctx,
		!isBinary,
		sharedLibs,
		props.Exclude_shared_libs,
		props.Export_shared_lib_headers,
		bazelLabelForSharedDepsExcludes,
	)
	la.dynamicDeps.SetSelectValue(axis, config, sharedDeps.export)
	la.implementationDynamicDeps.SetSelectValue(axis, config, sharedDeps.implementation)
	la.resolveTargetApexProp(ctx, props)

	if axis == bazel.NoConfigAxis || (axis == bazel.OsConfigurationAxis && config == bazel.OsAndroid) {
		// If a dependency in la.implementationDynamicDeps or la.dynamicDeps has stubs, its
		// stub variant should be used when the dependency is linked in a APEX. The
		// dependencies in NoConfigAxis and OsConfigurationAxis/OsAndroid are grouped by
		// having stubs or not, so Bazel select() statement can be used to choose
		// source/stub variants of them.
		apexAvailable := module.ApexAvailable()
		setStubsForDynamicDeps(ctx, axis, config, apexAvailable, sharedDeps.export, &la.dynamicDeps, 0, false)
		setStubsForDynamicDeps(ctx, axis, config, apexAvailable, sharedDeps.implementation, &la.implementationDynamicDeps, 1, false)
		if len(systemSharedLibs) > 0 {
			setStubsForDynamicDeps(ctx, axis, config, apexAvailable, bazelLabelForSharedDeps(ctx, systemSharedLibs), &la.systemDynamicDeps, 2, true)
		}
	}

	if !BoolDefault(props.Pack_relocations, packRelocationsDefault) {
		axisFeatures = append(axisFeatures, "disable_pack_relocations")
	}

	if Bool(props.Allow_undefined_symbols) {
		axisFeatures = append(axisFeatures, "-no_undefined_symbols")
	}

	var linkerFlags []string
	if len(props.Ldflags) > 0 {
		linkerFlags = append(linkerFlags, proptools.NinjaEscapeList(props.Ldflags)...)
		// binaries remove static flag if -shared is in the linker flags
		if isBinary && android.InList("-shared", linkerFlags) {
			axisFeatures = append(axisFeatures, "-static_flag")
		}
	}

	if !props.libCrt() {
		axisFeatures = append(axisFeatures, "-use_libcrt")
	}
	if !props.crt() {
		axisFeatures = append(axisFeatures, "-link_crt")
	}

	// This must happen before the addition of flags for Version Script and
	// Dynamic List, as these flags must be split on spaces and those must not
	linkerFlags = parseCommandLineFlags(linkerFlags, filterOutClangUnknownCflags)

	additionalLinkerInputs := bazel.LabelList{}
	if props.Version_script != nil {
		label := android.BazelLabelForModuleSrcSingle(ctx, *props.Version_script)
		additionalLinkerInputs.Add(&label)
		linkerFlags = append(linkerFlags, fmt.Sprintf("-Wl,--version-script,$(location %s)", label.Label))
		axisFeatures = append(axisFeatures, "android_cfi_exports_map")
	}

	if props.Dynamic_list != nil {
		label := android.BazelLabelForModuleSrcSingle(ctx, *props.Dynamic_list)
		additionalLinkerInputs.Add(&label)
		linkerFlags = append(linkerFlags, fmt.Sprintf("-Wl,--dynamic-list,$(location %s)", label.Label))
	}

	la.additionalLinkerInputs.SetSelectValue(axis, config, additionalLinkerInputs)
	if axis == bazel.OsConfigurationAxis && (config == bazel.OsDarwin || config == bazel.OsLinux || config == bazel.OsWindows) {
		linkerFlags = append(linkerFlags, props.Host_ldlibs...)
	}
	la.linkopts.SetSelectValue(axis, config, linkerFlags)

	if axisFeatures != nil {
		la.features.SetSelectValue(axis, config, axisFeatures)
	}

	runtimeDeps := android.BazelLabelForModuleDepsExcludes(ctx, props.Runtime_libs, props.Exclude_runtime_libs)
	if !runtimeDeps.IsEmpty() {
		la.runtimeDeps.SetSelectValue(axis, config, runtimeDeps)
	}
}

var (
	apiSurfaceModuleLibCurrentPackage = "@api_surfaces//" + android.ModuleLibApi.String() + "/current:"
)

func availableToSameApexes(a, b []string) bool {
	if len(a) == 0 && len(b) == 0 {
		return true
	}
	differ, _, _ := android.ListSetDifference(a, b)
	return !differ
}

var (
	apiDomainConfigSettingKey  = android.NewOnceKey("apiDomainConfigSettingKey")
	apiDomainConfigSettingLock sync.Mutex
)

func getApiDomainConfigSettingMap(config android.Config) *map[string]bool {
	return config.Once(apiDomainConfigSettingKey, func() interface{} {
		return &map[string]bool{}
	}).(*map[string]bool)
}

var (
	testApexNameToApiDomain = map[string]string{
		"test_broken_com.android.art": "com.android.art",
	}
)

// GetApiDomain returns the canonical name of the apex. This is synonymous to the apex_name definition.
// https://cs.android.com/android/_/android/platform/build/soong/+/e3f0281b8897da1fe23b2f4f3a05f1dc87bcc902:apex/prebuilt.go;l=81-83;drc=2dc7244af985a6ad701b22f1271e606cabba527f;bpv=1;bpt=0
// For test apexes, it uses a naming convention heuristic to determine the api domain.
// TODO (b/281548611): Move this build/soong/android
func GetApiDomain(apexName string) string {
	if apiDomain, exists := testApexNameToApiDomain[apexName]; exists {
		return apiDomain
	}
	// Remove `test_` prefix
	return strings.TrimPrefix(apexName, "test_")
}

// Create a config setting for this apex in build/bazel/rules/apex
// The use case for this is stub/impl selection in cc libraries
// Long term, these config_setting(s) should be colocated with the respective apex definitions.
// Note that this is an anti-pattern: The config_setting should be created from the apex definition
// and not from a cc_library.
// This anti-pattern is needed today since not all apexes have been allowlisted.
func createInApexConfigSetting(ctx android.TopDownMutatorContext, apexName string) {
	if apexName == android.AvailableToPlatform || apexName == android.AvailableToAnyApex {
		// These correspond to android-non_apex and android-in_apex
		return
	}
	apiDomainConfigSettingLock.Lock()
	defer apiDomainConfigSettingLock.Unlock()

	// Return if a config_setting has already been created
	apiDomain := GetApiDomain(apexName)
	acsm := getApiDomainConfigSettingMap(ctx.Config())
	if _, exists := (*acsm)[apiDomain]; exists {
		return
	}
	(*acsm)[apiDomain] = true

	csa := bazel.ConfigSettingAttributes{
		Flag_values: bazel.StringMapAttribute{
			"//build/bazel/rules/apex:api_domain": apiDomain,
		},
		// Constraint this to android
		Constraint_values: bazel.MakeLabelListAttribute(
			bazel.MakeLabelList(
				[]bazel.Label{
					bazel.Label{Label: "//build/bazel/platforms/os:android"},
				},
			),
		),
	}
	ca := android.CommonAttributes{
		Name: apiDomain,
	}
	ctx.CreateBazelConfigSetting(
		csa,
		ca,
		"build/bazel/rules/apex",
	)
}

func inApexConfigSetting(apexAvailable string) string {
	if apexAvailable == android.AvailableToPlatform {
		return bazel.AndroidPlatform
	}
	if apexAvailable == android.AvailableToAnyApex {
		return bazel.AndroidAndInApex
	}
	apiDomain := GetApiDomain(apexAvailable)
	return "//build/bazel/rules/apex:" + apiDomain
}

// Inputs to stub vs impl selection.
type stubSelectionInfo struct {
	// Label of the implementation library (e.g. //bionic/libc:libc)
	impl bazel.Label
	// Axis containing the implementation library
	axis bazel.ConfigurationAxis
	// Axis key containing the implementation library
	config string
	// API domain of the apex
	// For test apexes (test_com.android.foo), this will be the source apex (com.android.foo)
	apiDomain string
	// List of dep labels
	dynamicDeps *bazel.LabelListAttribute
	// Boolean value for determining if the dep is in the same api domain
	// If false, the label will be rewritten to to the stub label
	sameApiDomain bool
}

func useStubOrImplInApexWithName(ssi stubSelectionInfo) {
	lib := ssi.impl
	if !ssi.sameApiDomain {
		lib = bazel.Label{
			Label: apiSurfaceModuleLibCurrentPackage + strings.TrimPrefix(lib.OriginalModuleName, ":"),
		}
	}
	// Create a select statement specific to this apex
	inApexSelectValue := ssi.dynamicDeps.SelectValue(bazel.OsAndInApexAxis, inApexConfigSetting(ssi.apiDomain))
	(&inApexSelectValue).Append(bazel.MakeLabelList([]bazel.Label{lib}))
	ssi.dynamicDeps.SetSelectValue(bazel.OsAndInApexAxis, inApexConfigSetting(ssi.apiDomain), bazel.FirstUniqueBazelLabelList(inApexSelectValue))
	// Delete the library from the common config for this apex
	implDynamicDeps := ssi.dynamicDeps.SelectValue(ssi.axis, ssi.config)
	implDynamicDeps = bazel.SubtractBazelLabelList(implDynamicDeps, bazel.MakeLabelList([]bazel.Label{ssi.impl}))
	ssi.dynamicDeps.SetSelectValue(ssi.axis, ssi.config, implDynamicDeps)
	if ssi.axis == bazel.NoConfigAxis {
		// Set defaults. Defaults (i.e. host) should use impl and not stubs.
		defaultSelectValue := ssi.dynamicDeps.SelectValue(bazel.OsAndInApexAxis, bazel.ConditionsDefaultConfigKey)
		(&defaultSelectValue).Append(bazel.MakeLabelList([]bazel.Label{ssi.impl}))
		ssi.dynamicDeps.SetSelectValue(bazel.OsAndInApexAxis, bazel.ConditionsDefaultConfigKey, bazel.FirstUniqueBazelLabelList(defaultSelectValue))
	}
}

func setStubsForDynamicDeps(ctx android.BazelConversionPathContext, axis bazel.ConfigurationAxis,
	config string, apexAvailable []string, dynamicLibs bazel.LabelList, dynamicDeps *bazel.LabelListAttribute, ind int, buildNonApexWithStubs bool) {
<<<<<<< HEAD

	// Create a config_setting for each apex_available.
	// This will be used to select impl of a dep if dep is available to the same apex.
	for _, aa := range apexAvailable {
		createInApexConfigSetting(ctx.(android.TopDownMutatorContext), aa)
	}

	apiDomainForSelects := []string{}
	for _, apex := range apexAvailable {
		apiDomainForSelects = append(apiDomainForSelects, GetApiDomain(apex))
	}
	// Always emit a select statement for the platform variant.
	// This ensures that b build //foo --config=android works
	// Soong always creates a platform variant even when the library might not be available to platform.
	if !android.InList(android.AvailableToPlatform, apiDomainForSelects) {
		apiDomainForSelects = append(apiDomainForSelects, android.AvailableToPlatform)
	}
	apiDomainForSelects = android.SortedUniqueStrings(apiDomainForSelects)

=======

	// Create a config_setting for each apex_available.
	// This will be used to select impl of a dep if dep is available to the same apex.
	for _, aa := range apexAvailable {
		createInApexConfigSetting(ctx.(android.TopDownMutatorContext), aa)
	}

	apiDomainForSelects := []string{}
	for _, apex := range apexAvailable {
		apiDomainForSelects = append(apiDomainForSelects, GetApiDomain(apex))
	}
	// Always emit a select statement for the platform variant.
	// This ensures that b build //foo --config=android works
	// Soong always creates a platform variant even when the library might not be available to platform.
	if !android.InList(android.AvailableToPlatform, apiDomainForSelects) {
		apiDomainForSelects = append(apiDomainForSelects, android.AvailableToPlatform)
	}
	apiDomainForSelects = android.SortedUniqueStrings(apiDomainForSelects)

>>>>>>> 6f709385
	// Create a select for each apex this library could be included in.
	for _, l := range dynamicLibs.Includes {
		dep, _ := ctx.ModuleFromName(l.OriginalModuleName)
		if c, ok := dep.(*Module); !ok || !c.HasStubsVariants() {
			continue
		}
		// TODO (b/280339069): Decrease the verbosity of the generated BUILD files
		for _, apiDomain := range apiDomainForSelects {
			var sameApiDomain bool
			if apiDomain == android.AvailableToPlatform {
				// Platform variants in Soong use equality of apex_available for stub/impl selection.
				// https://cs.android.com/android/_/android/platform/build/soong/+/316b0158fe57ee7764235923e7c6f3d530da39c6:cc/cc.go;l=3393-3404;drc=176271a426496fa2688efe2b40d5c74340c63375;bpv=1;bpt=0
				// One of the factors behind this design choice is cc_test
				// Tests only have a platform variant, and using equality of apex_available ensures
				// that tests of an apex library gets its implementation and not stubs.
				// TODO (b/280343104): Discuss if we can drop this special handling for platform variants.
				sameApiDomain = availableToSameApexes(apexAvailable, dep.(*Module).ApexAvailable())
				if linkable, ok := ctx.Module().(LinkableInterface); ok && linkable.Bootstrap() {
					sameApiDomain = true
				}
			} else {
				sameApiDomain = android.InList(apiDomain, dep.(*Module).ApexAvailable())
			}
			ssi := stubSelectionInfo{
				impl:          l,
				axis:          axis,
				config:        config,
				apiDomain:     apiDomain,
				dynamicDeps:   dynamicDeps,
				sameApiDomain: sameApiDomain,
			}
			useStubOrImplInApexWithName(ssi)
		}
	}
}

func (la *linkerAttributes) convertStripProps(ctx android.BazelConversionPathContext, module *Module) {
	bp2BuildPropParseHelper(ctx, module, &StripProperties{}, func(axis bazel.ConfigurationAxis, config string, props interface{}) {
		if stripProperties, ok := props.(*StripProperties); ok {
			la.stripKeepSymbols.SetSelectValue(axis, config, stripProperties.Strip.Keep_symbols)
			la.stripKeepSymbolsList.SetSelectValue(axis, config, stripProperties.Strip.Keep_symbols_list)
			la.stripKeepSymbolsAndDebugFrame.SetSelectValue(axis, config, stripProperties.Strip.Keep_symbols_and_debug_frame)
			la.stripAll.SetSelectValue(axis, config, stripProperties.Strip.All)
			la.stripNone.SetSelectValue(axis, config, stripProperties.Strip.None)
		}
	})
}

func (la *linkerAttributes) convertProductVariables(ctx android.BazelConversionPathContext, productVariableProps android.ProductConfigProperties) {

	type productVarDep struct {
		// the name of the corresponding excludes field, if one exists
		excludesField string
		// reference to the bazel attribute that should be set for the given product variable config
		attribute *bazel.LabelListAttribute

		depResolutionFunc func(ctx android.BazelConversionPathContext, modules, excludes []string) bazel.LabelList
	}

	// an intermediate attribute that holds Header_libs info, and will be appended to
	// implementationDeps at the end, to solve the confliction that both header_libs
	// and static_libs use implementationDeps.
	var headerDeps bazel.LabelListAttribute

	productVarToDepFields := map[string]productVarDep{
		// product variables do not support exclude_shared_libs
		"Shared_libs":       {attribute: &la.implementationDynamicDeps, depResolutionFunc: bazelLabelForSharedDepsExcludes},
		"Static_libs":       {"Exclude_static_libs", &la.implementationDeps, bazelLabelForStaticDepsExcludes},
		"Whole_static_libs": {"Exclude_static_libs", &la.wholeArchiveDeps, bazelLabelForWholeDepsExcludes},
		"Header_libs":       {attribute: &headerDeps, depResolutionFunc: bazelLabelForHeaderDepsExcludes},
	}

	for name, dep := range productVarToDepFields {
		props, exists := productVariableProps[name]
		excludeProps, excludesExists := productVariableProps[dep.excludesField]
		// if neither an include nor excludes property exists, then skip it
		if !exists && !excludesExists {
			continue
		}
		// Collect all the configurations that an include or exclude property exists for.
		// We want to iterate all configurations rather than either the include or exclude because, for a
		// particular configuration, we may have either only an include or an exclude to handle.
		productConfigProps := make(map[android.ProductConfigOrSoongConfigProperty]bool, len(props)+len(excludeProps))
		for p := range props {
			productConfigProps[p] = true
		}
		for p := range excludeProps {
			productConfigProps[p] = true
		}

		for productConfigProp := range productConfigProps {
			prop, includesExists := props[productConfigProp]
			excludesProp, excludesExists := excludeProps[productConfigProp]
			var includes, excludes []string
			var ok bool
			// if there was no includes/excludes property, casting fails and that's expected
			if includes, ok = prop.([]string); includesExists && !ok {
				ctx.ModuleErrorf("Could not convert product variable %s property", name)
			}
			if excludes, ok = excludesProp.([]string); excludesExists && !ok {
				ctx.ModuleErrorf("Could not convert product variable %s property", dep.excludesField)
			}

			dep.attribute.EmitEmptyList = productConfigProp.AlwaysEmit()
			dep.attribute.SetSelectValue(
				productConfigProp.ConfigurationAxis(),
				productConfigProp.SelectKey(),
				dep.depResolutionFunc(ctx, android.FirstUniqueStrings(includes), excludes),
			)
		}
	}
	la.implementationDeps.Append(headerDeps)
}

func (la *linkerAttributes) finalize(ctx android.BazelConversionPathContext) {
	// if system dynamic deps have the default value, any use of a system dynamic library used will
	// result in duplicate library errors for bionic OSes. Here, we explicitly exclude those libraries
	// from bionic OSes and the no config case as these libraries only build for bionic OSes.
	if la.systemDynamicDeps.IsNil() && len(la.usedSystemDynamicDepAsDynamicDep) > 0 {
		toRemove := bazelLabelForSharedDeps(ctx, android.SortedKeys(la.usedSystemDynamicDepAsDynamicDep))
		la.dynamicDeps.Exclude(bazel.NoConfigAxis, "", toRemove)
		la.dynamicDeps.Exclude(bazel.OsConfigurationAxis, "android", toRemove)
		la.dynamicDeps.Exclude(bazel.OsConfigurationAxis, "linux_bionic", toRemove)
		la.implementationDynamicDeps.Exclude(bazel.NoConfigAxis, "", toRemove)
		la.implementationDynamicDeps.Exclude(bazel.OsConfigurationAxis, "android", toRemove)
		la.implementationDynamicDeps.Exclude(bazel.OsConfigurationAxis, "linux_bionic", toRemove)

		la.implementationDynamicDeps.Exclude(bazel.OsAndInApexAxis, bazel.ConditionsDefaultConfigKey, toRemove)
		stubsToRemove := make([]bazel.Label, 0, len(la.usedSystemDynamicDepAsDynamicDep))
		for _, lib := range toRemove.Includes {
			stubLabelInApiSurfaces := bazel.Label{
				Label: apiSurfaceModuleLibCurrentPackage + lib.OriginalModuleName,
			}
			stubsToRemove = append(stubsToRemove, stubLabelInApiSurfaces)
		}
		// system libraries (e.g. libc, libm, libdl) belong the com.android.runtime api domain
		// dedupe the stubs of these libraries from the other api domains (platform, other_apexes...)
		for _, aa := range ctx.Module().(*Module).ApexAvailable() {
			la.implementationDynamicDeps.Exclude(bazel.OsAndInApexAxis, inApexConfigSetting(aa), bazel.MakeLabelList(stubsToRemove))
		}
		la.implementationDynamicDeps.Exclude(bazel.OsAndInApexAxis, bazel.AndroidPlatform, bazel.MakeLabelList(stubsToRemove))
	}

	la.deps.ResolveExcludes()
	la.implementationDeps.ResolveExcludes()
	la.dynamicDeps.ResolveExcludes()
	la.implementationDynamicDeps.ResolveExcludes()
	la.wholeArchiveDeps.ResolveExcludes()
	la.systemDynamicDeps.ForceSpecifyEmptyList = true

}

// Relativize a list of root-relative paths with respect to the module's
// directory.
//
// include_dirs Soong prop are root-relative (b/183742505), but
// local_include_dirs, export_include_dirs and export_system_include_dirs are
// module dir relative. This function makes a list of paths entirely module dir
// relative.
//
// For the `include` attribute, Bazel wants the paths to be relative to the
// module.
func bp2BuildMakePathsRelativeToModule(ctx android.BazelConversionPathContext, paths []string) []string {
	var relativePaths []string
	for _, path := range paths {
		// Semantics of filepath.Rel: join(ModuleDir, rel(ModuleDir, path)) == path
		relativePath, err := filepath.Rel(ctx.ModuleDir(), path)
		if err != nil {
			panic(err)
		}
		relativePaths = append(relativePaths, relativePath)
	}
	return relativePaths
}

// BazelIncludes contains information about -I and -isystem paths from a module converted to Bazel
// attributes.
type BazelIncludes struct {
	AbsoluteIncludes bazel.StringListAttribute
	Includes         bazel.StringListAttribute
	SystemIncludes   bazel.StringListAttribute
}

func bp2BuildParseExportedIncludes(ctx android.BazelConversionPathContext, module *Module, includes *BazelIncludes) BazelIncludes {
	var exported BazelIncludes
	if includes != nil {
		exported = *includes
	} else {
		exported = BazelIncludes{}
	}

	// cc library Export_include_dirs and Export_system_include_dirs are marked
	// "variant_prepend" in struct tag, set their prepend property to true to make
	// sure bp2build generates correct result.
	exported.Includes.Prepend = true
	exported.SystemIncludes.Prepend = true

	bp2BuildPropParseHelper(ctx, module, &FlagExporterProperties{}, func(axis bazel.ConfigurationAxis, config string, props interface{}) {
		if flagExporterProperties, ok := props.(*FlagExporterProperties); ok {
			if len(flagExporterProperties.Export_include_dirs) > 0 {
				exported.Includes.SetSelectValue(axis, config, android.FirstUniqueStrings(append(exported.Includes.SelectValue(axis, config), flagExporterProperties.Export_include_dirs...)))
			}
			if len(flagExporterProperties.Export_system_include_dirs) > 0 {
				exported.SystemIncludes.SetSelectValue(axis, config, android.FirstUniqueStrings(append(exported.SystemIncludes.SelectValue(axis, config), flagExporterProperties.Export_system_include_dirs...)))
			}
		}
	})
	exported.AbsoluteIncludes.DeduplicateAxesFromBase()
	exported.Includes.DeduplicateAxesFromBase()
	exported.SystemIncludes.DeduplicateAxesFromBase()

	return exported
}

func BazelLabelNameForStaticModule(baseLabel string) string {
	return baseLabel + "_bp2build_cc_library_static"
}

func bazelLabelForStaticModule(ctx android.BazelConversionPathContext, m blueprint.Module) string {
	label := android.BazelModuleLabel(ctx, m)
	if ccModule, ok := m.(*Module); ok && ccModule.typ() == fullLibrary {
		return BazelLabelNameForStaticModule(label)
	}
	return label
}

func bazelLabelForSharedModule(ctx android.BazelConversionPathContext, m blueprint.Module) string {
	// cc_library, at it's root name, propagates the shared library, which depends on the static
	// library.
	return android.BazelModuleLabel(ctx, m)
}

func bazelLabelForStaticWholeModuleDeps(ctx android.BazelConversionPathContext, m blueprint.Module) string {
	label := bazelLabelForStaticModule(ctx, m)
	if aModule, ok := m.(android.Module); ok {
		if android.IsModulePrebuilt(aModule) {
			label += "_alwayslink"
		}
	}
	return label
}

func bazelLabelForWholeDeps(ctx android.BazelConversionPathContext, modules []string) bazel.LabelList {
	return android.BazelLabelForModuleDepsWithFn(ctx, modules, bazelLabelForStaticWholeModuleDeps)
}

func bazelLabelForWholeDepsExcludes(ctx android.BazelConversionPathContext, modules, excludes []string) bazel.LabelList {
	return android.BazelLabelForModuleDepsExcludesWithFn(ctx, modules, excludes, bazelLabelForStaticWholeModuleDeps)
}

func bazelLabelForStaticDepsExcludes(ctx android.BazelConversionPathContext, modules, excludes []string) bazel.LabelList {
	return android.BazelLabelForModuleDepsExcludesWithFn(ctx, modules, excludes, bazelLabelForStaticModule)
}

func bazelLabelForStaticDeps(ctx android.BazelConversionPathContext, modules []string) bazel.LabelList {
	return android.BazelLabelForModuleDepsWithFn(ctx, modules, bazelLabelForStaticModule)
}

func bazelLabelForSharedDeps(ctx android.BazelConversionPathContext, modules []string) bazel.LabelList {
	return android.BazelLabelForModuleDepsWithFn(ctx, modules, bazelLabelForSharedModule)
}

func bazelLabelForHeaderDeps(ctx android.BazelConversionPathContext, modules []string) bazel.LabelList {
	// This is not elegant, but bp2build's shared library targets only propagate
	// their header information as part of the normal C++ provider.
	return bazelLabelForSharedDeps(ctx, modules)
}

func bazelLabelForHeaderDepsExcludes(ctx android.BazelConversionPathContext, modules, excludes []string) bazel.LabelList {
	// This is only used when product_variable header_libs is processed, to follow
	// the pattern of depResolutionFunc
	return android.BazelLabelForModuleDepsExcludesWithFn(ctx, modules, excludes, bazelLabelForSharedModule)
}

func bazelLabelForSharedDepsExcludes(ctx android.BazelConversionPathContext, modules, excludes []string) bazel.LabelList {
	return android.BazelLabelForModuleDepsExcludesWithFn(ctx, modules, excludes, bazelLabelForSharedModule)
}

type binaryLinkerAttrs struct {
	Linkshared *bool
	Stem       bazel.StringAttribute
	Suffix     bazel.StringAttribute
}

func bp2buildBinaryLinkerProps(ctx android.BazelConversionPathContext, m *Module) binaryLinkerAttrs {
	attrs := binaryLinkerAttrs{}
	bp2BuildPropParseHelper(ctx, m, &BinaryLinkerProperties{}, func(axis bazel.ConfigurationAxis, config string, props interface{}) {
		linkerProps := props.(*BinaryLinkerProperties)
		staticExecutable := linkerProps.Static_executable
		if axis == bazel.NoConfigAxis {
			if linkBinaryShared := !proptools.Bool(staticExecutable); !linkBinaryShared {
				attrs.Linkshared = &linkBinaryShared
			}
		} else if staticExecutable != nil {
			// TODO(b/202876379): Static_executable is arch-variant; however, linkshared is a
			// nonconfigurable attribute. Only 4 AOSP modules use this feature, defer handling
			ctx.ModuleErrorf("bp2build cannot migrate a module with arch/target-specific static_executable values")
		}
		if stem := linkerProps.Stem; stem != nil {
			attrs.Stem.SetSelectValue(axis, config, stem)
		}
		if suffix := linkerProps.Suffix; suffix != nil {
			attrs.Suffix.SetSelectValue(axis, config, suffix)
		}
	})

	return attrs
}

func bp2buildSanitizerFeatures(ctx android.BazelConversionPathContext, m *Module) bazel.StringListAttribute {
	sanitizerFeatures := bazel.StringListAttribute{}
	bp2BuildPropParseHelper(ctx, m, &SanitizeProperties{}, func(axis bazel.ConfigurationAxis, config string, props interface{}) {
		var features []string
		if sanitizerProps, ok := props.(*SanitizeProperties); ok {
			if sanitizerProps.Sanitize.Integer_overflow != nil && *sanitizerProps.Sanitize.Integer_overflow {
				features = append(features, "ubsan_integer_overflow")
			}
			for _, sanitizer := range sanitizerProps.Sanitize.Misc_undefined {
				features = append(features, "ubsan_"+sanitizer)
			}
			blocklist := sanitizerProps.Sanitize.Blocklist
			if blocklist != nil {
				// Format the blocklist name to be used in a feature name
				blocklistFeatureSuffix := strings.Replace(strings.ToLower(*blocklist), ".", "_", -1)
				features = append(features, "ubsan_blocklist_"+blocklistFeatureSuffix)
			}
			if sanitizerProps.Sanitize.Cfi != nil && !proptools.Bool(sanitizerProps.Sanitize.Cfi) {
				features = append(features, "-android_cfi")
			} else if proptools.Bool(sanitizerProps.Sanitize.Cfi) {
				features = append(features, "android_cfi")
				if proptools.Bool(sanitizerProps.Sanitize.Config.Cfi_assembly_support) {
					features = append(features, "android_cfi_assembly_support")
				}
			}
			sanitizerFeatures.SetSelectValue(axis, config, features)
		}
	})
	return sanitizerFeatures
}

func bp2buildLtoFeatures(ctx android.BazelConversionPathContext, m *Module) bazel.StringListAttribute {
	lto_feature_name := "android_thin_lto"
	ltoBoolFeatures := bazel.BoolAttribute{}
	bp2BuildPropParseHelper(ctx, m, &LTOProperties{}, func(axis bazel.ConfigurationAxis, config string, props interface{}) {
		if ltoProps, ok := props.(*LTOProperties); ok {
			thinProp := ltoProps.Lto.Thin != nil && *ltoProps.Lto.Thin
			thinPropSetToFalse := ltoProps.Lto.Thin != nil && !*ltoProps.Lto.Thin
			neverProp := ltoProps.Lto.Never != nil && *ltoProps.Lto.Never
			if thinProp {
				ltoBoolFeatures.SetSelectValue(axis, config, BoolPtr(true))
				return
			}
			if neverProp || thinPropSetToFalse {
				if thinProp {
					ctx.ModuleErrorf("lto.thin and lto.never are mutually exclusive but were specified together")
				} else {
					ltoBoolFeatures.SetSelectValue(axis, config, BoolPtr(false))
				}
				return
			}
		}
		ltoBoolFeatures.SetSelectValue(axis, config, nil)
	})

	props := m.GetArchVariantProperties(ctx, &LTOProperties{})
	ltoStringFeatures, err := ltoBoolFeatures.ToStringListAttribute(func(boolPtr *bool, axis bazel.ConfigurationAxis, config string) []string {
		if boolPtr == nil {
			return []string{}
		}
		if !*boolPtr {
			return []string{"-" + lto_feature_name}
		}
		features := []string{lto_feature_name}
		if ltoProps, ok := props[axis][config].(*LTOProperties); ok {
			if ltoProps.Whole_program_vtables != nil && *ltoProps.Whole_program_vtables {
				features = append(features, "android_thin_lto_whole_program_vtables")
			}
		}
		return features
	})
	if err != nil {
		ctx.ModuleErrorf("Error processing LTO attributes: %s", err)
	}
	return ltoStringFeatures
}

func convertHiddenVisibilityToFeatureBase(ctx android.BazelConversionPathContext, m *Module) bazel.StringListAttribute {
	visibilityHiddenFeature := bazel.StringListAttribute{}
	bp2BuildPropParseHelper(ctx, m, &BaseCompilerProperties{}, func(axis bazel.ConfigurationAxis, configString string, props interface{}) {
		if baseCompilerProps, ok := props.(*BaseCompilerProperties); ok {
			convertHiddenVisibilityToFeatureHelper(&visibilityHiddenFeature, axis, configString, baseCompilerProps.Cflags)
		}
	})
	return visibilityHiddenFeature
}

func convertHiddenVisibilityToFeatureStaticOrShared(ctx android.BazelConversionPathContext, m *Module, isStatic bool) bazel.StringListAttribute {
	visibilityHiddenFeature := bazel.StringListAttribute{}
	if isStatic {
		bp2BuildPropParseHelper(ctx, m, &StaticProperties{}, func(axis bazel.ConfigurationAxis, configString string, props interface{}) {
			if staticProps, ok := props.(*StaticProperties); ok {
				convertHiddenVisibilityToFeatureHelper(&visibilityHiddenFeature, axis, configString, staticProps.Static.Cflags)
			}
		})
	} else {
		bp2BuildPropParseHelper(ctx, m, &SharedProperties{}, func(axis bazel.ConfigurationAxis, configString string, props interface{}) {
			if sharedProps, ok := props.(*SharedProperties); ok {
				convertHiddenVisibilityToFeatureHelper(&visibilityHiddenFeature, axis, configString, sharedProps.Shared.Cflags)
			}
		})
	}

	return visibilityHiddenFeature
}

func convertHiddenVisibilityToFeatureHelper(feature *bazel.StringListAttribute, axis bazel.ConfigurationAxis, configString string, cflags []string) {
	if inList(config.VisibilityHiddenFlag, cflags) {
		feature.SetSelectValue(axis, configString, []string{"visibility_hidden"})
	}
}<|MERGE_RESOLUTION|>--- conflicted
+++ resolved
@@ -1067,7 +1067,6 @@
 			Export_system_includes:   exportedIncludes.SystemIncludes,
 			Local_includes:           compilerAttrs.localIncludes,
 			Absolute_includes:        compilerAttrs.absoluteIncludes,
-<<<<<<< HEAD
 		}
 
 		ctx.CreateBazelTargetModule(
@@ -1090,30 +1089,6 @@
 				Label: ":" + ccAidlLibrarylabel,
 			},
 		}
-=======
-		}
-
-		ctx.CreateBazelTargetModule(
-			bazel.BazelTargetModuleProperties{
-				Rule_class:        "cc_aidl_library",
-				Bzl_load_location: "//build/bazel/rules/cc:cc_aidl_library.bzl",
-			},
-			android.CommonAttributes{Name: ccAidlLibrarylabel},
-			&ccAidlLibraryAttributes{
-				Deps:                        *allAidlLibs,
-				Implementation_deps:         *implementationDeps,
-				Implementation_dynamic_deps: *implementationDynamicDeps,
-				Tags:                        apexAvailableTags,
-				sdkAttributes:               sdkAttrs,
-				includesAttributes:          includeAttrs,
-			},
-		)
-		label := &bazel.LabelAttribute{
-			Value: &bazel.Label{
-				Label: ":" + ccAidlLibrarylabel,
-			},
-		}
->>>>>>> 6f709385
 		return label
 	}
 
@@ -1467,7 +1442,6 @@
 
 func setStubsForDynamicDeps(ctx android.BazelConversionPathContext, axis bazel.ConfigurationAxis,
 	config string, apexAvailable []string, dynamicLibs bazel.LabelList, dynamicDeps *bazel.LabelListAttribute, ind int, buildNonApexWithStubs bool) {
-<<<<<<< HEAD
 
 	// Create a config_setting for each apex_available.
 	// This will be used to select impl of a dep if dep is available to the same apex.
@@ -1487,27 +1461,6 @@
 	}
 	apiDomainForSelects = android.SortedUniqueStrings(apiDomainForSelects)
 
-=======
-
-	// Create a config_setting for each apex_available.
-	// This will be used to select impl of a dep if dep is available to the same apex.
-	for _, aa := range apexAvailable {
-		createInApexConfigSetting(ctx.(android.TopDownMutatorContext), aa)
-	}
-
-	apiDomainForSelects := []string{}
-	for _, apex := range apexAvailable {
-		apiDomainForSelects = append(apiDomainForSelects, GetApiDomain(apex))
-	}
-	// Always emit a select statement for the platform variant.
-	// This ensures that b build //foo --config=android works
-	// Soong always creates a platform variant even when the library might not be available to platform.
-	if !android.InList(android.AvailableToPlatform, apiDomainForSelects) {
-		apiDomainForSelects = append(apiDomainForSelects, android.AvailableToPlatform)
-	}
-	apiDomainForSelects = android.SortedUniqueStrings(apiDomainForSelects)
-
->>>>>>> 6f709385
 	// Create a select for each apex this library could be included in.
 	for _, l := range dynamicLibs.Includes {
 		dep, _ := ctx.ModuleFromName(l.OriginalModuleName)
