--- conflicted
+++ resolved
@@ -189,7 +189,6 @@
 			// build the recovery variant of the C/C++ module.
 			Exclude_generated_sources []string
 		}
-<<<<<<< HEAD
 		Ramdisk struct {
 			// list of source files that should only be used in the
 			// ramdisk variant of the C/C++ module.
@@ -208,9 +207,6 @@
 			Exclude_generated_sources []string
 		}
 		Vendor_ramdisk struct {
-=======
-		Ramdisk, Vendor_ramdisk struct {
->>>>>>> e10f051c
 			// list of source files that should not be used to
 			// build the ramdisk variants of the C/C++ module.
 			Exclude_srcs []string `android:"path"`
