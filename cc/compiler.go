// Copyright 2016 Google Inc. All rights reserved.
//
// Licensed under the Apache License, Version 2.0 (the "License");
// you may not use this file except in compliance with the License.
// You may obtain a copy of the License at
//
//     http://www.apache.org/licenses/LICENSE-2.0
//
// Unless required by applicable law or agreed to in writing, software
// distributed under the License is distributed on an "AS IS" BASIS,
// WITHOUT WARRANTIES OR CONDITIONS OF ANY KIND, either express or implied.
// See the License for the specific language governing permissions and
// limitations under the License.

package cc

import (
	"fmt"
	"path/filepath"
	"regexp"
	"strconv"
	"strings"

	"github.com/google/blueprint/proptools"

	"android/soong/android"
	"android/soong/cc/config"
)

var (
	allowedManualInterfacePaths = []string{"vendor/", "hardware/"}
)

// This file contains the basic C/C++/assembly to .o compliation steps

type BaseCompilerProperties struct {
	// list of source files used to compile the C/C++ module.  May be .c, .cpp, or .S files.
	// srcs may reference the outputs of other modules that produce source files like genrule
	// or filegroup using the syntax ":module".
	Srcs []string `android:"path,arch_variant"`

	// list of source files that should not be compiled with clang-tidy.
	Tidy_disabled_srcs []string `android:"path,arch_variant"`

	// list of source files that should not be compiled by clang-tidy when TIDY_TIMEOUT is set.
	Tidy_timeout_srcs []string `android:"path,arch_variant"`

	// list of source files that should not be used to build the C/C++ module.
	// This is most useful in the arch/multilib variants to remove non-common files
	Exclude_srcs []string `android:"path,arch_variant"`

	// list of module-specific flags that will be used for C and C++ compiles.
	Cflags []string `android:"arch_variant"`

	// list of module-specific flags that will be used for C++ compiles
	Cppflags []string `android:"arch_variant"`

	// list of module-specific flags that will be used for C compiles
	Conlyflags []string `android:"arch_variant"`

	// list of module-specific flags that will be used for .S compiles
	Asflags []string `android:"arch_variant"`

	// list of module-specific flags that will be used for C and C++ compiles when
	// compiling with clang
	Clang_cflags []string `android:"arch_variant"`

	// list of module-specific flags that will be used for .S compiles when
	// compiling with clang
	Clang_asflags []string `android:"arch_variant"`

	// the instruction set architecture to use to compile the C/C++
	// module.
	Instruction_set *string `android:"arch_variant"`

	// list of directories relative to the root of the source tree that will
	// be added to the include path using -I.
	// If possible, don't use this.  If adding paths from the current directory use
	// local_include_dirs, if adding paths from other modules use export_include_dirs in
	// that module.
	Include_dirs []string `android:"arch_variant,variant_prepend"`

	// list of directories relative to the Blueprints file that will
	// be added to the include path using -I
	Local_include_dirs []string `android:"arch_variant,variant_prepend"`

	// Add the directory containing the Android.bp file to the list of include
	// directories. Defaults to true.
	Include_build_directory *bool

	// list of generated sources to compile. These are the names of gensrcs or
	// genrule modules.
	Generated_sources []string `android:"arch_variant"`

	// list of generated sources that should not be used to build the C/C++ module.
	// This is most useful in the arch/multilib variants to remove non-common files
	Exclude_generated_sources []string `android:"arch_variant"`

	// list of generated headers to add to the include path. These are the names
	// of genrule modules.
	Generated_headers []string `android:"arch_variant,variant_prepend"`

	// pass -frtti instead of -fno-rtti
	Rtti *bool

	// C standard version to use. Can be a specific version (such as "gnu11"),
	// "experimental" (which will use draft versions like C1x when available),
	// or the empty string (which will use the default).
	C_std *string

	// C++ standard version to use. Can be a specific version (such as
	// "gnu++11"), "experimental" (which will use draft versions like C++1z when
	// available), or the empty string (which will use the default).
	Cpp_std *string

	// if set to false, use -std=c++* instead of -std=gnu++*
	Gnu_extensions *bool

	Yacc *YaccProperties
	Lex  *LexProperties

	Aidl struct {
		// list of directories that will be added to the aidl include paths.
		Include_dirs []string

		// list of directories relative to the Blueprints file that will
		// be added to the aidl include paths.
		Local_include_dirs []string

		// whether to generate traces (for systrace) for this interface
		Generate_traces *bool

		// list of flags that will be passed to the AIDL compiler
		Flags []string
	}

	Renderscript struct {
		// list of directories that will be added to the llvm-rs-cc include paths
		Include_dirs []string

		// list of flags that will be passed to llvm-rs-cc
		Flags []string

		// Renderscript API level to target
		Target_api *string
	}

	Debug, Release struct {
		// list of module-specific flags that will be used for C and C++ compiles in debug or
		// release builds
		Cflags []string `android:"arch_variant"`
	} `android:"arch_variant"`

	Target struct {
		Vendor, Product struct {
			// list of source files that should only be used in vendor or
			// product variant of the C/C++ module.
			Srcs []string `android:"path"`

			// list of source files that should not be used to build vendor
			// or product variant of the C/C++ module.
			Exclude_srcs []string `android:"path"`

			// List of additional cflags that should be used to build vendor
			// or product variant of the C/C++ module.
			Cflags []string

			// list of generated sources that should not be used to build
			// vendor or product variant of the C/C++ module.
			Exclude_generated_sources []string
		}
		Recovery struct {
			// list of source files that should only be used in the
			// recovery variant of the C/C++ module.
			Srcs []string `android:"path"`

			// list of source files that should not be used to
			// build the recovery variant of the C/C++ module.
			Exclude_srcs []string `android:"path"`

			// List of additional cflags that should be used to build the recovery
			// variant of the C/C++ module.
			Cflags []string

			// list of generated sources that should not be used to
			// build the recovery variant of the C/C++ module.
			Exclude_generated_sources []string
		}
		Ramdisk struct {
			// list of source files that should only be used in the
			// ramdisk variant of the C/C++ module.
			Srcs []string `android:"path"`

			// list of source files that should not be used to
			// build the ramdisk variant of the C/C++ module.
			Exclude_srcs []string `android:"path"`

			// List of additional cflags that should be used to build the ramdisk
			// variant of the C/C++ module.
			Cflags []string

			// list of generated sources that should not be used to
			// build the ramdisk variant of the C/C++ module.
			Exclude_generated_sources []string
		}
		Vendor_ramdisk struct {
			// list of source files that should not be used to
			// build the vendor ramdisk variant of the C/C++ module.
			Exclude_srcs []string `android:"path"`

			// List of additional cflags that should be used to build the vendor ramdisk
			// variant of the C/C++ module.
			Cflags []string
		}
		Platform struct {
			// List of additional cflags that should be used to build the platform
			// variant of the C/C++ module.
			Cflags []string
		}
	}

	Proto struct {
		// Link statically against the protobuf runtime
		Static *bool `android:"arch_variant"`
	} `android:"arch_variant"`

	// Stores the original list of source files before being cleared by library reuse
	OriginalSrcs []string `blueprint:"mutated"`

	// Build and link with OpenMP
	Openmp *bool `android:"arch_variant"`
}

func NewBaseCompiler() *baseCompiler {
	return &baseCompiler{}
}

type baseCompiler struct {
	Properties BaseCompilerProperties
	Proto      android.ProtoProperties
	cFlagsDeps android.Paths
	pathDeps   android.Paths
	flags      builderFlags

	// Sources that were passed to the C/C++ compiler
	srcs android.Paths

	// Sources that were passed in the Android.bp file, including generated sources generated by
	// other modules and filegroups. May include source files that have not yet been translated to
	// C/C++ (.aidl, .proto, etc.)
	srcsBeforeGen android.Paths

	generatedSourceInfo
}

var _ compiler = (*baseCompiler)(nil)

type CompiledInterface interface {
	Srcs() android.Paths
}

func (compiler *baseCompiler) Srcs() android.Paths {
	return append(android.Paths{}, compiler.srcs...)
}

func (compiler *baseCompiler) appendCflags(flags []string) {
	compiler.Properties.Cflags = append(compiler.Properties.Cflags, flags...)
}

func (compiler *baseCompiler) appendAsflags(flags []string) {
	compiler.Properties.Asflags = append(compiler.Properties.Asflags, flags...)
}

func (compiler *baseCompiler) compilerProps() []interface{} {
	return []interface{}{&compiler.Properties, &compiler.Proto}
}

func includeBuildDirectory(prop *bool) bool {
	return proptools.BoolDefault(prop, true)
}

func (compiler *baseCompiler) includeBuildDirectory() bool {
	return includeBuildDirectory(compiler.Properties.Include_build_directory)
}

func (compiler *baseCompiler) compilerInit(ctx BaseModuleContext) {}

func (compiler *baseCompiler) compilerDeps(ctx DepsContext, deps Deps) Deps {
	deps.GeneratedSources = append(deps.GeneratedSources, compiler.Properties.Generated_sources...)
	deps.GeneratedSources = removeListFromList(deps.GeneratedSources, compiler.Properties.Exclude_generated_sources)
	deps.GeneratedHeaders = append(deps.GeneratedHeaders, compiler.Properties.Generated_headers...)

	android.ProtoDeps(ctx, &compiler.Proto)
	if compiler.hasSrcExt(".proto") {
		deps = protoDeps(ctx, deps, &compiler.Proto, Bool(compiler.Properties.Proto.Static))
	}

	if Bool(compiler.Properties.Openmp) {
		deps.StaticLibs = append(deps.StaticLibs, "libomp")
	}

	return deps
}

// Return true if the module is in the WarningAllowedProjects.
func warningsAreAllowed(subdir string) bool {
	subdir += "/"
	return android.HasAnyPrefix(subdir, config.WarningAllowedProjects)
}

func addToModuleList(ctx ModuleContext, key android.OnceKey, module string) {
	getNamedMapForConfig(ctx.Config(), key).Store(module, true)
}

func maybeReplaceGnuToC(gnuExtensions *bool, cStd string, cppStd string) (string, string) {
	if gnuExtensions != nil && *gnuExtensions == false {
		cStd = gnuToCReplacer.Replace(cStd)
		cppStd = gnuToCReplacer.Replace(cppStd)
	}
	return cStd, cppStd
}

func parseCppStd(cppStdPtr *string) string {
	cppStd := String(cppStdPtr)
	switch cppStd {
	case "":
		return config.CppStdVersion
	case "experimental":
		return config.ExperimentalCppStdVersion
	default:
		return cppStd
	}
}

func parseCStd(cStdPtr *string) string {
	cStd := String(cStdPtr)
	switch cStd {
	case "":
		return config.CStdVersion
	case "experimental":
		return config.ExperimentalCStdVersion
	default:
		return cStd
	}
}

// Create a Flags struct that collects the compile flags from global values,
// per-target values, module type values, and per-module Blueprints properties
func (compiler *baseCompiler) compilerFlags(ctx ModuleContext, flags Flags, deps PathDeps) Flags {
	tc := ctx.toolchain()
	modulePath := android.PathForModuleSrc(ctx).String()

	compiler.srcsBeforeGen = android.PathsForModuleSrcExcludes(ctx, compiler.Properties.Srcs, compiler.Properties.Exclude_srcs)
	compiler.srcsBeforeGen = append(compiler.srcsBeforeGen, deps.GeneratedSources...)

	CheckBadCompilerFlags(ctx, "cflags", compiler.Properties.Cflags)
	CheckBadCompilerFlags(ctx, "cppflags", compiler.Properties.Cppflags)
	CheckBadCompilerFlags(ctx, "conlyflags", compiler.Properties.Conlyflags)
	CheckBadCompilerFlags(ctx, "asflags", compiler.Properties.Asflags)
	CheckBadCompilerFlags(ctx, "vendor.cflags", compiler.Properties.Target.Vendor.Cflags)
	CheckBadCompilerFlags(ctx, "product.cflags", compiler.Properties.Target.Product.Cflags)
	CheckBadCompilerFlags(ctx, "recovery.cflags", compiler.Properties.Target.Recovery.Cflags)
	CheckBadCompilerFlags(ctx, "ramdisk.cflags", compiler.Properties.Target.Ramdisk.Cflags)
	CheckBadCompilerFlags(ctx, "vendor_ramdisk.cflags", compiler.Properties.Target.Vendor_ramdisk.Cflags)
	CheckBadCompilerFlags(ctx, "platform.cflags", compiler.Properties.Target.Platform.Cflags)

	esc := proptools.NinjaAndShellEscapeList

	flags.Local.CFlags = append(flags.Local.CFlags, esc(compiler.Properties.Cflags)...)
	flags.Local.CppFlags = append(flags.Local.CppFlags, esc(compiler.Properties.Cppflags)...)
	flags.Local.ConlyFlags = append(flags.Local.ConlyFlags, esc(compiler.Properties.Conlyflags)...)
	flags.Local.AsFlags = append(flags.Local.AsFlags, esc(compiler.Properties.Asflags)...)
	flags.Local.YasmFlags = append(flags.Local.YasmFlags, esc(compiler.Properties.Asflags)...)

	flags.Yacc = compiler.Properties.Yacc
	flags.Lex = compiler.Properties.Lex

	// Include dir cflags
	localIncludeDirs := android.PathsForModuleSrc(ctx, compiler.Properties.Local_include_dirs)
	if len(localIncludeDirs) > 0 {
		f := includeDirsToFlags(localIncludeDirs)
		flags.Local.CommonFlags = append(flags.Local.CommonFlags, f)
		flags.Local.YasmFlags = append(flags.Local.YasmFlags, f)
	}
	rootIncludeDirs := android.PathsForSource(ctx, compiler.Properties.Include_dirs)
	if len(rootIncludeDirs) > 0 {
		f := includeDirsToFlags(rootIncludeDirs)
		flags.Local.CommonFlags = append(flags.Local.CommonFlags, f)
		flags.Local.YasmFlags = append(flags.Local.YasmFlags, f)
	}

	if compiler.includeBuildDirectory() {
		flags.Local.CommonFlags = append(flags.Local.CommonFlags, "-I"+modulePath)
		flags.Local.YasmFlags = append(flags.Local.YasmFlags, "-I"+modulePath)
	}

	if !(ctx.useSdk() || ctx.useVndk()) || ctx.Host() {
		flags.SystemIncludeFlags = append(flags.SystemIncludeFlags,
			"${config.CommonGlobalIncludes}",
			tc.IncludeFlags())
	}

	if ctx.useSdk() {
		// TODO: Switch to --sysroot.
		// The NDK headers are installed to a common sysroot. While a more
		// typical Soong approach would be to only make the headers for the
		// library you're using available, we're trying to emulate the NDK
		// behavior here, and the NDK always has all the NDK headers available.
		flags.SystemIncludeFlags = append(flags.SystemIncludeFlags,
			"-isystem "+getCurrentIncludePath(ctx).String(),
			"-isystem "+getCurrentIncludePath(ctx).Join(ctx, config.NDKTriple(tc)).String())
	}

	if ctx.useVndk() {
		flags.Global.CommonFlags = append(flags.Global.CommonFlags, "-D__ANDROID_VNDK__")
		if ctx.inVendor() {
			flags.Global.CommonFlags = append(flags.Global.CommonFlags, "-D__ANDROID_VENDOR__")
		} else if ctx.inProduct() {
			flags.Global.CommonFlags = append(flags.Global.CommonFlags, "-D__ANDROID_PRODUCT__")
		}
	}

	if ctx.inRecovery() {
		flags.Global.CommonFlags = append(flags.Global.CommonFlags, "-D__ANDROID_RECOVERY__")
	}

<<<<<<< HEAD
	if ctx.inRamdisk() {
=======
	if ctx.inRecovery() || ctx.inRamdisk() || ctx.inVendorRamdisk() {
>>>>>>> 7fd1f6e6
		flags.Global.CommonFlags = append(flags.Global.CommonFlags, "-D__ANDROID_RAMDISK__")
	}

	if ctx.apexVariationName() != "" {
		flags.Global.CommonFlags = append(flags.Global.CommonFlags, "-D__ANDROID_APEX__")
		if ctx.Device() {
			flags.Global.CommonFlags = append(flags.Global.CommonFlags,
				fmt.Sprintf("-D__ANDROID_APEX_MIN_SDK_VERSION__=%d",
					ctx.apexSdkVersion().FinalOrFutureInt()))
		}
	}

	if ctx.Target().NativeBridge == android.NativeBridgeEnabled {
		flags.Global.CommonFlags = append(flags.Global.CommonFlags, "-D__ANDROID_NATIVE_BRIDGE__")
	}

	instructionSet := String(compiler.Properties.Instruction_set)
	if flags.RequiredInstructionSet != "" {
		instructionSet = flags.RequiredInstructionSet
	}
	instructionSetFlags, err := tc.InstructionSetFlags(instructionSet)
	if err != nil {
		ctx.ModuleErrorf("%s", err)
	}

	CheckBadCompilerFlags(ctx, "release.cflags", compiler.Properties.Release.Cflags)

	// TODO: debug
	flags.Local.CFlags = append(flags.Local.CFlags, esc(compiler.Properties.Release.Cflags)...)

	CheckBadCompilerFlags(ctx, "clang_cflags", compiler.Properties.Clang_cflags)
	CheckBadCompilerFlags(ctx, "clang_asflags", compiler.Properties.Clang_asflags)

	flags.Local.CFlags = config.ClangFilterUnknownCflags(flags.Local.CFlags)
	flags.Local.CFlags = append(flags.Local.CFlags, esc(compiler.Properties.Clang_cflags)...)
	flags.Local.AsFlags = append(flags.Local.AsFlags, esc(compiler.Properties.Clang_asflags)...)
	flags.Local.CppFlags = config.ClangFilterUnknownCflags(flags.Local.CppFlags)
	flags.Local.ConlyFlags = config.ClangFilterUnknownCflags(flags.Local.ConlyFlags)
	flags.Local.LdFlags = config.ClangFilterUnknownCflags(flags.Local.LdFlags)

	target := "-target " + tc.ClangTriple()
	if ctx.Os().Class == android.Device {
		version := ctx.minSdkVersion()
		if version == "" || version == "current" {
			target += strconv.Itoa(android.FutureApiLevelInt)
		} else {
			target += version
		}
	}

	flags.Global.CFlags = append(flags.Global.CFlags, target)
	flags.Global.AsFlags = append(flags.Global.AsFlags, target)
	flags.Global.LdFlags = append(flags.Global.LdFlags, target)

	hod := "Host"
	if ctx.Os().Class == android.Device {
		hod = "Device"
	}

	flags.Global.CommonFlags = append(flags.Global.CommonFlags, instructionSetFlags)
	flags.Global.ConlyFlags = append([]string{"${config.CommonGlobalConlyflags}"}, flags.Global.ConlyFlags...)
	flags.Global.CppFlags = append([]string{fmt.Sprintf("${config.%sGlobalCppflags}", hod)}, flags.Global.CppFlags...)

	flags.Global.AsFlags = append(flags.Global.AsFlags, tc.Asflags())
	flags.Global.CppFlags = append([]string{"${config.CommonGlobalCppflags}"}, flags.Global.CppFlags...)
	flags.Global.CommonFlags = append(flags.Global.CommonFlags,
		tc.Cflags(),
		"${config.CommonGlobalCflags}",
		fmt.Sprintf("${config.%sGlobalCflags}", hod))

	if android.IsThirdPartyPath(modulePath) {
		flags.Global.CommonFlags = append(flags.Global.CommonFlags, "${config.ExternalCflags}")
	}

	if tc.Bionic() {
		if Bool(compiler.Properties.Rtti) {
			flags.Local.CppFlags = append(flags.Local.CppFlags, "-frtti")
		} else {
			flags.Local.CppFlags = append(flags.Local.CppFlags, "-fno-rtti")
		}
	}

	flags.Global.AsFlags = append(flags.Global.AsFlags, "-D__ASSEMBLY__")

	flags.Global.CppFlags = append(flags.Global.CppFlags, tc.Cppflags())

	flags.Global.YasmFlags = append(flags.Global.YasmFlags, tc.YasmFlags())

	flags.Global.CommonFlags = append(flags.Global.CommonFlags, tc.ToolchainCflags())

	cStd := parseCStd(compiler.Properties.C_std)
	cppStd := parseCppStd(compiler.Properties.Cpp_std)

	cStd, cppStd = maybeReplaceGnuToC(compiler.Properties.Gnu_extensions, cStd, cppStd)

	flags.Local.ConlyFlags = append([]string{"-std=" + cStd}, flags.Local.ConlyFlags...)
	flags.Local.CppFlags = append([]string{"-std=" + cppStd}, flags.Local.CppFlags...)

	if ctx.inVendor() {
		flags.Local.CFlags = append(flags.Local.CFlags, esc(compiler.Properties.Target.Vendor.Cflags)...)
	}

	if ctx.inProduct() {
		flags.Local.CFlags = append(flags.Local.CFlags, esc(compiler.Properties.Target.Product.Cflags)...)
	}

	if ctx.inRecovery() {
		flags.Local.CFlags = append(flags.Local.CFlags, esc(compiler.Properties.Target.Recovery.Cflags)...)
	}

	if ctx.inRamdisk() {
		flags.Local.CFlags = append(flags.Local.CFlags, esc(compiler.Properties.Target.Ramdisk.Cflags)...)
	}

	if ctx.inVendorRamdisk() {
		flags.Local.CFlags = append(flags.Local.CFlags, esc(compiler.Properties.Target.Vendor_ramdisk.Cflags)...)
	}
	if !ctx.useSdk() {
		flags.Local.CFlags = append(flags.Local.CFlags, esc(compiler.Properties.Target.Platform.Cflags)...)
	}

	// We can enforce some rules more strictly in the code we own. strict
	// indicates if this is code that we can be stricter with. If we have
	// rules that we want to apply to *our* code (but maybe can't for
	// vendor/device specific things), we could extend this to be a ternary
	// value.
	strict := true
	if strings.HasPrefix(modulePath, "external/") {
		strict = false
	}

	// Can be used to make some annotations stricter for code we can fix
	// (such as when we mark functions as deprecated).
	if strict {
		flags.Global.CFlags = append(flags.Global.CFlags, "-DANDROID_STRICT")
	}

	if compiler.hasSrcExt(".proto") {
		flags = protoFlags(ctx, flags, &compiler.Proto)
	}

	if compiler.hasSrcExt(".y") || compiler.hasSrcExt(".yy") {
		flags.Local.CommonFlags = append(flags.Local.CommonFlags,
			"-I"+android.PathForModuleGen(ctx, "yacc", ctx.ModuleDir()).String())
	}

	if compiler.hasSrcExt(".aidl") {
		flags.aidlFlags = append(flags.aidlFlags, compiler.Properties.Aidl.Flags...)
		if len(compiler.Properties.Aidl.Local_include_dirs) > 0 {
			localAidlIncludeDirs := android.PathsForModuleSrc(ctx, compiler.Properties.Aidl.Local_include_dirs)
			flags.aidlFlags = append(flags.aidlFlags, includeDirsToFlags(localAidlIncludeDirs))
		}
		if len(compiler.Properties.Aidl.Include_dirs) > 0 {
			rootAidlIncludeDirs := android.PathsForSource(ctx, compiler.Properties.Aidl.Include_dirs)
			flags.aidlFlags = append(flags.aidlFlags, includeDirsToFlags(rootAidlIncludeDirs))
		}

		if Bool(compiler.Properties.Aidl.Generate_traces) {
			flags.aidlFlags = append(flags.aidlFlags, "-t")
		}

		aidlMinSdkVersion := ctx.minSdkVersion()
		if aidlMinSdkVersion == "" {
			aidlMinSdkVersion = "platform_apis"
		}
		flags.aidlFlags = append(flags.aidlFlags, "--min_sdk_version="+aidlMinSdkVersion)

		flags.Local.CommonFlags = append(flags.Local.CommonFlags,
			"-I"+android.PathForModuleGen(ctx, "aidl").String())
	}

	if compiler.hasSrcExt(".rscript") || compiler.hasSrcExt(".fs") {
		flags = rsFlags(ctx, flags, &compiler.Properties)
	}

	if compiler.hasSrcExt(".sysprop") {
		flags.Local.CommonFlags = append(flags.Local.CommonFlags,
			"-I"+android.PathForModuleGen(ctx, "sysprop", "include").String())
	}

	if len(compiler.Properties.Srcs) > 0 {
		module := ctx.ModuleDir() + "/Android.bp:" + ctx.ModuleName()
		if inList("-Wno-error", flags.Local.CFlags) || inList("-Wno-error", flags.Local.CppFlags) {
			addToModuleList(ctx, modulesUsingWnoErrorKey, module)
		} else if !inList("-Werror", flags.Local.CFlags) && !inList("-Werror", flags.Local.CppFlags) {
			if warningsAreAllowed(ctx.ModuleDir()) {
				addToModuleList(ctx, modulesAddedWallKey, module)
				flags.Local.CFlags = append([]string{"-Wall"}, flags.Local.CFlags...)
			} else {
				flags.Local.CFlags = append([]string{"-Wall", "-Werror"}, flags.Local.CFlags...)
			}
		}
	}

	if Bool(compiler.Properties.Openmp) {
		flags.Local.CFlags = append(flags.Local.CFlags, "-fopenmp")
	}

	// Exclude directories from manual binder interface allowed list.
	//TODO(b/145621474): Move this check into IInterface.h when clang-tidy no longer uses absolute paths.
	if android.HasAnyPrefix(ctx.ModuleDir(), allowedManualInterfacePaths) {
		flags.Local.CFlags = append(flags.Local.CFlags, "-DDO_NOT_CHECK_MANUAL_BINDER_INTERFACES")
	}

	return flags
}

func (compiler *baseCompiler) hasSrcExt(ext string) bool {
	for _, src := range compiler.srcsBeforeGen {
		if src.Ext() == ext {
			return true
		}
	}
	for _, src := range compiler.Properties.Srcs {
		if filepath.Ext(src) == ext {
			return true
		}
	}
	for _, src := range compiler.Properties.OriginalSrcs {
		if filepath.Ext(src) == ext {
			return true
		}
	}

	return false
}

var invalidDefineCharRegex = regexp.MustCompile("[^a-zA-Z0-9_]")

// makeDefineString transforms a name of an APEX module into a value to be used as value for C define
// For example, com.android.foo => COM_ANDROID_FOO
func makeDefineString(name string) string {
	return invalidDefineCharRegex.ReplaceAllString(strings.ToUpper(name), "_")
}

var gnuToCReplacer = strings.NewReplacer("gnu", "c")

func ndkPathDeps(ctx ModuleContext) android.Paths {
	if ctx.Module().(*Module).IsSdkVariant() {
		// The NDK sysroot timestamp file depends on all the NDK sysroot header files
		// for compiling src to obj files.
		return android.Paths{getNdkHeadersTimestampFile(ctx)}
	}
	return nil
}

func (compiler *baseCompiler) compile(ctx ModuleContext, flags Flags, deps PathDeps) Objects {
	pathDeps := deps.GeneratedDeps
	pathDeps = append(pathDeps, ndkPathDeps(ctx)...)

	buildFlags := flagsToBuilderFlags(flags)

	srcs := append(android.Paths(nil), compiler.srcsBeforeGen...)

	srcs, genDeps, info := genSources(ctx, srcs, buildFlags)
	pathDeps = append(pathDeps, genDeps...)

	compiler.pathDeps = pathDeps
	compiler.generatedSourceInfo = info
	compiler.cFlagsDeps = flags.CFlagsDeps

	// Save src, buildFlags and context
	compiler.srcs = srcs

	// Compile files listed in c.Properties.Srcs into objects
	objs := compileObjs(ctx, buildFlags, "", srcs,
		android.PathsForModuleSrc(ctx, compiler.Properties.Tidy_disabled_srcs),
		android.PathsForModuleSrc(ctx, compiler.Properties.Tidy_timeout_srcs),
		pathDeps, compiler.cFlagsDeps)

	if ctx.Failed() {
		return Objects{}
	}

	return objs
}

// Compile a list of source files into objects a specified subdirectory
func compileObjs(ctx ModuleContext, flags builderFlags, subdir string,
	srcFiles, noTidySrcs, timeoutTidySrcs, pathDeps android.Paths, cFlagsDeps android.Paths) Objects {

	return transformSourceToObj(ctx, subdir, srcFiles, noTidySrcs, timeoutTidySrcs, flags, pathDeps, cFlagsDeps)
}

// Properties for rust_bindgen related to generating rust bindings.
// This exists here so these properties can be included in a cc_default
// which can be used in both cc and rust modules.
type RustBindgenClangProperties struct {
	// list of directories relative to the Blueprints file that will
	// be added to the include path using -I
	Local_include_dirs []string `android:"arch_variant,variant_prepend"`

	// list of static libraries that provide headers for this binding.
	Static_libs []string `android:"arch_variant,variant_prepend"`

	// list of shared libraries that provide headers for this binding.
	Shared_libs []string `android:"arch_variant"`

	// List of libraries which export include paths required for this module
	Header_libs []string `android:"arch_variant,variant_prepend"`

	// list of clang flags required to correctly interpret the headers.
	Cflags []string `android:"arch_variant"`

	// list of c++ specific clang flags required to correctly interpret the headers.
	// This is provided primarily to make sure cppflags defined in cc_defaults are pulled in.
	Cppflags []string `android:"arch_variant"`

	// C standard version to use. Can be a specific version (such as "gnu11"),
	// "experimental" (which will use draft versions like C1x when available),
	// or the empty string (which will use the default).
	//
	// If this is set, the file extension will be ignored and this will be used as the std version value. Setting this
	// to "default" will use the build system default version. This cannot be set at the same time as cpp_std.
	C_std *string

	// C++ standard version to use. Can be a specific version (such as
	// "gnu++11"), "experimental" (which will use draft versions like C++1z when
	// available), or the empty string (which will use the default).
	//
	// If this is set, the file extension will be ignored and this will be used as the std version value. Setting this
	// to "default" will use the build system default version. This cannot be set at the same time as c_std.
	Cpp_std *string

	//TODO(b/161141999) Add support for headers from cc_library_header modules.
}<|MERGE_RESOLUTION|>--- conflicted
+++ resolved
@@ -424,11 +424,11 @@
 		flags.Global.CommonFlags = append(flags.Global.CommonFlags, "-D__ANDROID_RECOVERY__")
 	}
 
-<<<<<<< HEAD
+	if ctx.inRecovery() || ctx.inRamdisk() || ctx.inVendorRamdisk() {
+		flags.Global.CommonFlags = append(flags.Global.CommonFlags, "-D__ANDROID_RAMDISK__")
+	}
+
 	if ctx.inRamdisk() {
-=======
-	if ctx.inRecovery() || ctx.inRamdisk() || ctx.inVendorRamdisk() {
->>>>>>> 7fd1f6e6
 		flags.Global.CommonFlags = append(flags.Global.CommonFlags, "-D__ANDROID_RAMDISK__")
 	}
 
