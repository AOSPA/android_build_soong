--- conflicted
+++ resolved
@@ -1929,22 +1929,14 @@
 // IsMixedBuildSupported returns true if the module should be analyzed by Bazel
 // in any of the --bazel-mode(s).
 func (c *Module) IsMixedBuildSupported(ctx android.BaseModuleContext) bool {
-<<<<<<< HEAD
-	if !allEnabledSanitizersSupportedByBazel(c) {
-=======
 	if !allEnabledSanitizersSupportedByBazel(ctx, c) {
->>>>>>> 6f709385
 		//TODO(b/278772861) support sanitizers in Bazel rules
 		return false
 	}
 	return c.bazelHandler != nil
 }
 
-<<<<<<< HEAD
-func allEnabledSanitizersSupportedByBazel(c *Module) bool {
-=======
 func allEnabledSanitizersSupportedByBazel(ctx android.BaseModuleContext, c *Module) bool {
->>>>>>> 6f709385
 	if c.sanitize == nil {
 		return true
 	}
@@ -1952,15 +1944,8 @@
 
 	unsupportedSanitizers := []*bool{
 		sanitizeProps.Safestack,
-<<<<<<< HEAD
-		sanitizeProps.Cfi,
 		sanitizeProps.Scudo,
 		BoolPtr(len(c.sanitize.Properties.Sanitize.Recover) > 0),
-		BoolPtr(c.sanitize.Properties.Sanitize.Blocklist != nil),
-=======
-		sanitizeProps.Scudo,
-		BoolPtr(len(c.sanitize.Properties.Sanitize.Recover) > 0),
->>>>>>> 6f709385
 	}
 	for _, san := range unsupportedSanitizers {
 		if Bool(san) {
@@ -1973,12 +1958,6 @@
 			// TODO(b/261058727): enable mixed builds for all modules with UBSan
 			// Currently we can only support ubsan when minimum runtime is used.
 			ubsanEnabled := Bool(sanitizeProps.Integer_overflow) || len(sanitizeProps.Misc_undefined) > 0
-<<<<<<< HEAD
-			if ubsanEnabled && !c.MinimalRuntimeNeeded() {
-				return false
-			}
-		} else if c.sanitize.isSanitizerEnabled(san) {
-=======
 			if !ubsanEnabled || c.MinimalRuntimeNeeded() {
 				continue
 			}
@@ -1990,7 +1969,6 @@
 			}
 		}
 		if c.sanitize.isSanitizerEnabled(san) {
->>>>>>> 6f709385
 			return false
 		}
 	}
