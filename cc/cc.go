// Copyright 2015 Google Inc. All rights reserved.
//
// Licensed under the Apache License, Version 2.0 (the "License");
// you may not use this file except in compliance with the License.
// You may obtain a copy of the License at
//
//     http://www.apache.org/licenses/LICENSE-2.0
//
// Unless required by applicable law or agreed to in writing, software
// distributed under the License is distributed on an "AS IS" BASIS,
// WITHOUT WARRANTIES OR CONDITIONS OF ANY KIND, either express or implied.
// See the License for the specific language governing permissions and
// limitations under the License.

package cc

// This file contains the module types for compiling C/C++ for Android, and converts the properties
// into the flags and filenames necessary to pass to the compiler.  The final creation of the rules
// is handled in builder.go

import (
	"fmt"
	"io"
	"strconv"
	"strings"

	"github.com/google/blueprint"
	"github.com/google/blueprint/proptools"

	"android/soong/android"
	"android/soong/cc/config"
	"android/soong/fuzz"
	"android/soong/genrule"
	"android/soong/snapshot"
)

func init() {
	RegisterCCBuildComponents(android.InitRegistrationContext)

	pctx.Import("android/soong/cc/config")
}

func RegisterCCBuildComponents(ctx android.RegistrationContext) {
	ctx.RegisterModuleType("cc_defaults", defaultsFactory)

	ctx.PreDepsMutators(func(ctx android.RegisterMutatorsContext) {
		ctx.BottomUp("sdk", sdkMutator).Parallel()
		ctx.BottomUp("vndk", VndkMutator).Parallel()
		ctx.BottomUp("link", LinkageMutator).Parallel()
		ctx.BottomUp("test_per_src", TestPerSrcMutator).Parallel()
		ctx.BottomUp("version_selector", versionSelectorMutator).Parallel()
		ctx.BottomUp("version", versionMutator).Parallel()
		ctx.BottomUp("begin", BeginMutator).Parallel()
		ctx.BottomUp("sysprop_cc", SyspropMutator).Parallel()
	})

	ctx.PostDepsMutators(func(ctx android.RegisterMutatorsContext) {
		for _, san := range Sanitizers {
			san.registerMutators(ctx)
		}

		ctx.TopDown("sanitize_runtime_deps", sanitizerRuntimeDepsMutator).Parallel()
		ctx.BottomUp("sanitize_runtime", sanitizerRuntimeMutator).Parallel()

		ctx.BottomUp("coverage", coverageMutator).Parallel()

		ctx.TopDown("afdo_deps", afdoDepsMutator)
		ctx.BottomUp("afdo", afdoMutator).Parallel()

		ctx.TopDown("lto_deps", ltoDepsMutator)
		ctx.BottomUp("lto", ltoMutator).Parallel()

		ctx.BottomUp("check_linktype", checkLinkTypeMutator).Parallel()
		ctx.TopDown("double_loadable", checkDoubleLoadableLibraries).Parallel()
	})

	ctx.FinalDepsMutators(func(ctx android.RegisterMutatorsContext) {
		// sabi mutator needs to be run after apex mutator finishes.
		ctx.TopDown("sabi_deps", sabiDepsMutator)
	})

	ctx.RegisterSingletonType("kythe_extract_all", kytheExtractAllFactory)
}

// Deps is a struct containing module names of dependencies, separated by the kind of dependency.
// Mutators should use `AddVariationDependencies` or its sibling methods to add actual dependency
// edges to these modules.
// This object is constructed in DepsMutator, by calling to various module delegates to set
// relevant fields. For example, `module.compiler.compilerDeps()` may append type-specific
// dependencies.
// This is then consumed by the same DepsMutator, which will call `ctx.AddVariationDependencies()`
// (or its sibling methods) to set real dependencies on the given modules.
type Deps struct {
	SharedLibs, LateSharedLibs                  []string
	StaticLibs, LateStaticLibs, WholeStaticLibs []string
	HeaderLibs                                  []string
	RuntimeLibs                                 []string

	// Used for data dependencies adjacent to tests
	DataLibs []string
	DataBins []string

	// Used by DepsMutator to pass system_shared_libs information to check_elf_file.py.
	SystemSharedLibs []string

	// If true, statically link the unwinder into native libraries/binaries.
	StaticUnwinderIfLegacy bool

	ReexportSharedLibHeaders, ReexportStaticLibHeaders, ReexportHeaderLibHeaders []string

	ObjFiles []string

	GeneratedSources []string
	GeneratedHeaders []string
	GeneratedDeps    []string

	ReexportGeneratedHeaders []string

	CrtBegin, CrtEnd []string

	// Used for host bionic
	DynamicLinker string

	// List of libs that need to be excluded for APEX variant
	ExcludeLibsForApex []string
}

// PathDeps is a struct containing file paths to dependencies of a module.
// It's constructed in depsToPath() by traversing the direct dependencies of the current module.
// It's used to construct flags for various build statements (such as for compiling and linking).
// It is then passed to module decorator functions responsible for registering build statements
// (such as `module.compiler.compile()`).`
type PathDeps struct {
	// Paths to .so files
	SharedLibs, EarlySharedLibs, LateSharedLibs android.Paths
	// Paths to the dependencies to use for .so files (.so.toc files)
	SharedLibsDeps, EarlySharedLibsDeps, LateSharedLibsDeps android.Paths
	// Paths to .a files
	StaticLibs, LateStaticLibs, WholeStaticLibs android.Paths

	// Transitive static library dependencies of static libraries for use in ordering.
	TranstiveStaticLibrariesForOrdering *android.DepSet

	// Paths to .o files
	Objs Objects
	// Paths to .o files in dependencies that provide them. Note that these lists
	// aren't complete since prebuilt modules don't provide the .o files.
	StaticLibObjs      Objects
	WholeStaticLibObjs Objects

	// Paths to .a files in prebuilts. Complements WholeStaticLibObjs to contain
	// the libs from all whole_static_lib dependencies.
	WholeStaticLibsFromPrebuilts android.Paths

	// Paths to generated source files
	GeneratedSources android.Paths
	GeneratedDeps    android.Paths

	Flags                      []string
	IncludeDirs                android.Paths
	SystemIncludeDirs          android.Paths
	ReexportedDirs             android.Paths
	ReexportedSystemDirs       android.Paths
	ReexportedFlags            []string
	ReexportedGeneratedHeaders android.Paths
	ReexportedDeps             android.Paths

	// Paths to crt*.o files
	CrtBegin, CrtEnd android.Paths

	// Path to the dynamic linker binary
	DynamicLinker android.OptionalPath

	// For Darwin builds, the path to the second architecture's output that should
	// be combined with this architectures's output into a FAT MachO file.
	DarwinSecondArchOutput android.OptionalPath
}

// LocalOrGlobalFlags contains flags that need to have values set globally by the build system or locally by the module
// tracked separately, in order to maintain the required ordering (most of the global flags need to go first on the
// command line so they can be overridden by the local module flags).
type LocalOrGlobalFlags struct {
	CommonFlags     []string // Flags that apply to C, C++, and assembly source files
	AsFlags         []string // Flags that apply to assembly source files
	YasmFlags       []string // Flags that apply to yasm assembly source files
	CFlags          []string // Flags that apply to C and C++ source files
	ToolingCFlags   []string // Flags that apply to C and C++ source files parsed by clang LibTooling tools
	ConlyFlags      []string // Flags that apply to C source files
	CppFlags        []string // Flags that apply to C++ source files
	ToolingCppFlags []string // Flags that apply to C++ source files parsed by clang LibTooling tools
	LdFlags         []string // Flags that apply to linker command lines
}

// Flags contains various types of command line flags (and settings) for use in building build
// statements related to C++.
type Flags struct {
	// Local flags (which individual modules are responsible for). These may override global flags.
	Local LocalOrGlobalFlags
	// Global flags (which build system or toolchain is responsible for).
	Global LocalOrGlobalFlags

	aidlFlags     []string // Flags that apply to aidl source files
	rsFlags       []string // Flags that apply to renderscript source files
	libFlags      []string // Flags to add libraries early to the link order
	extraLibFlags []string // Flags to add libraries late in the link order after LdFlags
	TidyFlags     []string // Flags that apply to clang-tidy
	SAbiFlags     []string // Flags that apply to header-abi-dumper

	// Global include flags that apply to C, C++, and assembly source files
	// These must be after any module include flags, which will be in CommonFlags.
	SystemIncludeFlags []string

<<<<<<< HEAD
	Toolchain    config.Toolchain
	Sdclang      bool
	Tidy         bool // True if clang-tidy is enabled.
	GcovCoverage bool // True if coverage files should be generated.
	SAbiDump     bool // True if header abi dumps should be generated.
	EmitXrefs    bool // If true, generate Ninja rules to generate emitXrefs input files for Kythe
=======
	Toolchain     config.Toolchain
	Tidy          bool // True if ninja .tidy rules should be generated.
	NeedTidyFiles bool // True if module link should depend on .tidy files
	GcovCoverage  bool // True if coverage files should be generated.
	SAbiDump      bool // True if header abi dumps should be generated.
	EmitXrefs     bool // If true, generate Ninja rules to generate emitXrefs input files for Kythe
>>>>>>> 6d0c0452

	// The instruction set required for clang ("arm" or "thumb").
	RequiredInstructionSet string
	// The target-device system path to the dynamic linker.
	DynamicLinker string

	CFlagsDeps  android.Paths // Files depended on by compiler flags
	LdFlagsDeps android.Paths // Files depended on by linker flags

	// True if .s files should be processed with the c preprocessor.
	AssemblerWithCpp bool

	proto            android.ProtoFlags
	protoC           bool // Whether to use C instead of C++
	protoOptionsFile bool // Whether to look for a .options file next to the .proto

	Yacc *YaccProperties
	Lex  *LexProperties
}

// Properties used to compile all C or C++ modules
type BaseProperties struct {
	// Deprecated. true is the default, false is invalid.
	Clang *bool `android:"arch_variant"`

	// compile module with SDLLVM instead of AOSP LLVM
	Sdclang *bool `android:"arch_variant"`

	// The API level that this module is built against. The APIs of this API level will be
	// visible at build time, but use of any APIs newer than min_sdk_version will render the
	// module unloadable on older devices.  In the future it will be possible to weakly-link new
	// APIs, making the behavior match Java: such modules will load on older devices, but
	// calling new APIs on devices that do not support them will result in a crash.
	//
	// This property has the same behavior as sdk_version does for Java modules. For those
	// familiar with Android Gradle, the property behaves similarly to how compileSdkVersion
	// does for Java code.
	//
	// In addition, setting this property causes two variants to be built, one for the platform
	// and one for apps.
	Sdk_version *string

	// Minimum OS API level supported by this C or C++ module. This property becomes the value
	// of the __ANDROID_API__ macro. When the C or C++ module is included in an APEX or an APK,
	// this property is also used to ensure that the min_sdk_version of the containing module is
	// not older (i.e. less) than this module's min_sdk_version. When not set, this property
	// defaults to the value of sdk_version.  When this is set to "apex_inherit", this tracks
	// min_sdk_version of the containing APEX. When the module
	// is not built for an APEX, "apex_inherit" defaults to sdk_version.
	Min_sdk_version *string

	// If true, always create an sdk variant and don't create a platform variant.
	Sdk_variant_only *bool

	AndroidMkSharedLibs       []string `blueprint:"mutated"`
	AndroidMkStaticLibs       []string `blueprint:"mutated"`
	AndroidMkRuntimeLibs      []string `blueprint:"mutated"`
	AndroidMkWholeStaticLibs  []string `blueprint:"mutated"`
	AndroidMkHeaderLibs       []string `blueprint:"mutated"`
	HideFromMake              bool     `blueprint:"mutated"`
	PreventInstall            bool     `blueprint:"mutated"`
	ApexesProvidingSharedLibs []string `blueprint:"mutated"`

	// Set by DepsMutator.
	AndroidMkSystemSharedLibs []string `blueprint:"mutated"`

	// The name of the image this module is built for, suffixed with a '.'
	ImageVariationPrefix string `blueprint:"mutated"`

	// The VNDK version this module is built against. If empty, the module is not
	// build against the VNDK.
	VndkVersion string `blueprint:"mutated"`

	// Suffix for the name of Android.mk entries generated by this module
	SubName string `blueprint:"mutated"`

	// *.logtags files, to combine together in order to generate the /system/etc/event-log-tags
	// file
	Logtags []string

	// Make this module available when building for ramdisk.
	Ramdisk_available *bool

	// Make this module available when building for vendor ramdisk.
	// On device without a dedicated recovery partition, the module is only
	// available after switching root into
	// /first_stage_ramdisk. To expose the module before switching root, install
	// the recovery variant instead.
	Vendor_ramdisk_available *bool

	// Make this module available when building for recovery
	Recovery_available *bool

	// Used by imageMutator, set by ImageMutatorBegin()
	CoreVariantNeeded          bool `blueprint:"mutated"`
	RamdiskVariantNeeded       bool `blueprint:"mutated"`
	VendorRamdiskVariantNeeded bool `blueprint:"mutated"`
	RecoveryVariantNeeded      bool `blueprint:"mutated"`

	// A list of variations for the "image" mutator of the form
	//<image name> '.' <version char>, for example, 'vendor.S'
	ExtraVersionedImageVariations []string `blueprint:"mutated"`

	// Allows this module to use non-APEX version of libraries. Useful
	// for building binaries that are started before APEXes are activated.
	Bootstrap *bool

	// Even if DeviceConfig().VndkUseCoreVariant() is set, this module must use vendor variant.
	// see soong/cc/config/vndk.go
	MustUseVendorVariant bool `blueprint:"mutated"`

	// Used by vendor snapshot to record dependencies from snapshot modules.
	SnapshotSharedLibs  []string `blueprint:"mutated"`
	SnapshotStaticLibs  []string `blueprint:"mutated"`
	SnapshotRuntimeLibs []string `blueprint:"mutated"`

	Installable *bool `android:"arch_variant"`

	// Set by factories of module types that can only be referenced from variants compiled against
	// the SDK.
	AlwaysSdk bool `blueprint:"mutated"`

	// Variant is an SDK variant created by sdkMutator
	IsSdkVariant bool `blueprint:"mutated"`
	// Set when both SDK and platform variants are exported to Make to trigger renaming the SDK
	// variant to have a ".sdk" suffix.
	SdkAndPlatformVariantVisibleToMake bool `blueprint:"mutated"`

	// Normally Soong uses the directory structure to decide which modules
	// should be included (framework) or excluded (non-framework) from the
	// different snapshots (vendor, recovery, etc.), but this property
	// allows a partner to exclude a module normally thought of as a
	// framework module from the vendor snapshot.
	Exclude_from_vendor_snapshot *bool

	// Normally Soong uses the directory structure to decide which modules
	// should be included (framework) or excluded (non-framework) from the
	// different snapshots (vendor, recovery, etc.), but this property
	// allows a partner to exclude a module normally thought of as a
	// framework module from the recovery snapshot.
	Exclude_from_recovery_snapshot *bool

	// Normally Soong uses the directory structure to decide which modules
	// should be included (framework) or excluded (non-framework) from the
	// different snapshots (vendor, recovery, etc.), but this property
	// allows a partner to exclude a module normally thought of as a
	// framework module from the ramdisk snapshot.
	Exclude_from_ramdisk_snapshot *bool

	// List of APEXes that this module has private access to for testing purpose. The module
	// can depend on libraries that are not exported by the APEXes and use private symbols
	// from the exported libraries.
	Test_for []string `android:"arch_variant"`

	Target struct {
		Platform struct {
			// List of modules required by the core variant.
			Required []string `android:"arch_variant"`

			// List of modules not required by the core variant.
			Exclude_required []string `android:"arch_variant"`
		} `android:"arch_variant"`

		Recovery struct {
			// List of modules required by the recovery variant.
			Required []string `android:"arch_variant"`

			// List of modules not required by the recovery variant.
			Exclude_required []string `android:"arch_variant"`
		} `android:"arch_variant"`
	} `android:"arch_variant"`
}

type VendorProperties struct {
	// whether this module should be allowed to be directly depended by other
	// modules with `vendor: true`, `proprietary: true`, or `vendor_available:true`.
	// If set to true, two variants will be built separately, one like
	// normal, and the other limited to the set of libraries and headers
	// that are exposed to /vendor modules.
	//
	// The vendor variant may be used with a different (newer) /system,
	// so it shouldn't have any unversioned runtime dependencies, or
	// make assumptions about the system that may not be true in the
	// future.
	//
	// If set to false, this module becomes inaccessible from /vendor modules.
	//
	// The modules with vndk: {enabled: true} must define 'vendor_available'
	// to 'true'.
	//
	// Nothing happens if BOARD_VNDK_VERSION isn't set in the BoardConfig.mk
	Vendor_available *bool

	// This is the same as the "vendor_available" except that the install path
	// of the vendor variant is /odm or /vendor/odm.
	// By replacing "vendor_available: true" with "odm_available: true", the
	// module will install its vendor variant to the /odm partition or /vendor/odm.
	// As the modules with "odm_available: true" still create the vendor variants,
	// they can link to the other vendor modules as the vendor_available modules do.
	// Also, the vendor modules can link to odm_available modules.
	//
	// It may not be used for VNDK modules.
	Odm_available *bool

	// whether this module should be allowed to be directly depended by other
	// modules with `product_specific: true` or `product_available: true`.
	// If set to true, an additional product variant will be built separately
	// that is limited to the set of libraries and headers that are exposed to
	// /product modules.
	//
	// The product variant may be used with a different (newer) /system,
	// so it shouldn't have any unversioned runtime dependencies, or
	// make assumptions about the system that may not be true in the
	// future.
	//
	// If set to false, this module becomes inaccessible from /product modules.
	//
	// Different from the 'vendor_available' property, the modules with
	// vndk: {enabled: true} don't have to define 'product_available'. The VNDK
	// library without 'product_available' may not be depended on by any other
	// modules that has product variants including the product available VNDKs.
	//
	// Nothing happens if BOARD_VNDK_VERSION isn't set in the BoardConfig.mk
	// and PRODUCT_PRODUCT_VNDK_VERSION isn't set.
	Product_available *bool

	// whether this module is capable of being loaded with other instance
	// (possibly an older version) of the same module in the same process.
	// Currently, a shared library that is a member of VNDK (vndk: {enabled: true})
	// can be double loaded in a vendor process if the library is also a
	// (direct and indirect) dependency of an LLNDK library. Such libraries must be
	// explicitly marked as `double_loadable: true` by the owner, or the dependency
	// from the LLNDK lib should be cut if the lib is not designed to be double loaded.
	Double_loadable *bool

	// IsLLNDK is set to true for the vendor variant of a cc_library module that has LLNDK stubs.
	IsLLNDK bool `blueprint:"mutated"`

	// IsVNDKUsingCoreVariant is true for VNDK modules if the global VndkUseCoreVariant option is
	// set and the module is not listed in VndkMustUseVendorVariantList.
	IsVNDKUsingCoreVariant bool `blueprint:"mutated"`

	// IsVNDKCore is set if a VNDK module does not set the vndk.support_system_process property.
	IsVNDKCore bool `blueprint:"mutated"`

	// IsVNDKSP is set if a VNDK module sets the vndk.support_system_process property.
	IsVNDKSP bool `blueprint:"mutated"`

	// IsVNDKPrivate is set if a VNDK module sets the vndk.private property or an LLNDK
	// module sets the llndk.private property.
	IsVNDKPrivate bool `blueprint:"mutated"`

	// IsVNDKProduct is set if a VNDK module sets the product_available property.
	IsVNDKProduct bool `blueprint:"mutated"`

	// IsVendorPublicLibrary is set for the core and product variants of a library that has
	// vendor_public_library stubs.
	IsVendorPublicLibrary bool `blueprint:"mutated"`
}

// ModuleContextIntf is an interface (on a module context helper) consisting of functions related
// to understanding  details about the type of the current module.
// For example, one might call these functions to determine whether the current module is a static
// library and/or is installed in vendor directories.
type ModuleContextIntf interface {
	static() bool
	staticBinary() bool
	testBinary() bool
	header() bool
	binary() bool
	object() bool
	toolchain() config.Toolchain
	canUseSdk() bool
	useSdk() bool
	sdkVersion() string
	minSdkVersion() string
	isSdkVariant() bool
	useVndk() bool
	isNdk(config android.Config) bool
	IsLlndk() bool
	IsLlndkPublic() bool
	isImplementationForLLNDKPublic() bool
	IsVndkPrivate() bool
	isVndk() bool
	isVndkSp() bool
	IsVndkExt() bool
	IsVendorPublicLibrary() bool
	inProduct() bool
	inVendor() bool
	inRamdisk() bool
	inVendorRamdisk() bool
	inRecovery() bool
	selectedStl() string
	baseModuleName() string
	getVndkExtendsModuleName() string
	isPgoCompile() bool
	isNDKStubLibrary() bool
	useClangLld(actx ModuleContext) bool
	isForPlatform() bool
	apexVariationName() string
	apexSdkVersion() android.ApiLevel
	bootstrap() bool
	mustUseVendorVariant() bool
	nativeCoverage() bool
	directlyInAnyApex() bool
	isPreventInstall() bool
	isCfiAssemblySupportEnabled() bool
	getSharedFlags() *SharedFlags
}

type SharedFlags struct {
	numSharedFlags int
	flagsMap       map[string]string
}

type ModuleContext interface {
	android.ModuleContext
	ModuleContextIntf
}

type BaseModuleContext interface {
	android.BaseModuleContext
	ModuleContextIntf
}

type DepsContext interface {
	android.BottomUpMutatorContext
	ModuleContextIntf
}

// feature represents additional (optional) steps to building cc-related modules, such as invocation
// of clang-tidy.
type feature interface {
	flags(ctx ModuleContext, flags Flags) Flags
	props() []interface{}
}

// compiler is the interface for a compiler helper object. Different module decorators may implement
// this helper differently. For example, compiling a `cc_library` may use a different build
// statement than building a `toolchain_library`.
type compiler interface {
	compilerInit(ctx BaseModuleContext)
	compilerDeps(ctx DepsContext, deps Deps) Deps
	compilerFlags(ctx ModuleContext, flags Flags, deps PathDeps) Flags
	compilerProps() []interface{}

	appendCflags([]string)
	appendAsflags([]string)
	compile(ctx ModuleContext, flags Flags, deps PathDeps) Objects
}

// linker is the interface for a linker decorator object. Individual module types can provide
// their own implementation for this decorator, and thus specify custom logic regarding build
// statements pertaining to linking.
type linker interface {
	linkerInit(ctx BaseModuleContext)
	linkerDeps(ctx DepsContext, deps Deps) Deps
	linkerFlags(ctx ModuleContext, flags Flags) Flags
	linkerProps() []interface{}
	useClangLld(actx ModuleContext) bool

	link(ctx ModuleContext, flags Flags, deps PathDeps, objs Objects) android.Path
	appendLdflags([]string)
	unstrippedOutputFilePath() android.Path

	nativeCoverage() bool
	coverageOutputFilePath() android.OptionalPath

	// Get the deps that have been explicitly specified in the properties.
	linkerSpecifiedDeps(specifiedDeps specifiedDeps) specifiedDeps
}

// specifiedDeps is a tuple struct representing dependencies of a linked binary owned by the linker.
type specifiedDeps struct {
	sharedLibs []string
	// Note nil and [] are semantically distinct. [] prevents linking against the defaults (usually
	// libc, libm, etc.)
	systemSharedLibs []string
}

// installer is the interface for an installer helper object. This helper is responsible for
// copying build outputs to the appropriate locations so that they may be installed on device.
type installer interface {
	installerProps() []interface{}
	install(ctx ModuleContext, path android.Path)
	everInstallable() bool
	inData() bool
	inSanitizerDir() bool
	hostToolPath() android.OptionalPath
	relativeInstallPath() string
	makeUninstallable(mod *Module)
	installInRoot() bool
}

type xref interface {
	XrefCcFiles() android.Paths
}

type libraryDependencyKind int

const (
	headerLibraryDependency = iota
	sharedLibraryDependency
	staticLibraryDependency
)

func (k libraryDependencyKind) String() string {
	switch k {
	case headerLibraryDependency:
		return "headerLibraryDependency"
	case sharedLibraryDependency:
		return "sharedLibraryDependency"
	case staticLibraryDependency:
		return "staticLibraryDependency"
	default:
		panic(fmt.Errorf("unknown libraryDependencyKind %d", k))
	}
}

type libraryDependencyOrder int

const (
	earlyLibraryDependency  = -1
	normalLibraryDependency = 0
	lateLibraryDependency   = 1
)

func (o libraryDependencyOrder) String() string {
	switch o {
	case earlyLibraryDependency:
		return "earlyLibraryDependency"
	case normalLibraryDependency:
		return "normalLibraryDependency"
	case lateLibraryDependency:
		return "lateLibraryDependency"
	default:
		panic(fmt.Errorf("unknown libraryDependencyOrder %d", o))
	}
}

// libraryDependencyTag is used to tag dependencies on libraries.  Unlike many dependency
// tags that have a set of predefined tag objects that are reused for each dependency, a
// libraryDependencyTag is designed to contain extra metadata and is constructed as needed.
// That means that comparing a libraryDependencyTag for equality will only be equal if all
// of the metadata is equal.  Most usages will want to type assert to libraryDependencyTag and
// then check individual metadata fields instead.
type libraryDependencyTag struct {
	blueprint.BaseDependencyTag

	// These are exported so that fmt.Printf("%#v") can call their String methods.
	Kind  libraryDependencyKind
	Order libraryDependencyOrder

	wholeStatic bool

	reexportFlags       bool
	explicitlyVersioned bool
	dataLib             bool
	ndk                 bool

	staticUnwinder bool

	makeSuffix string

	// Whether or not this dependency should skip the apex dependency check
	skipApexAllowedDependenciesCheck bool

	// Whether or not this dependency has to be followed for the apex variants
	excludeInApex bool
}

// header returns true if the libraryDependencyTag is tagging a header lib dependency.
func (d libraryDependencyTag) header() bool {
	return d.Kind == headerLibraryDependency
}

// shared returns true if the libraryDependencyTag is tagging a shared lib dependency.
func (d libraryDependencyTag) shared() bool {
	return d.Kind == sharedLibraryDependency
}

// shared returns true if the libraryDependencyTag is tagging a static lib dependency.
func (d libraryDependencyTag) static() bool {
	return d.Kind == staticLibraryDependency
}

func (d libraryDependencyTag) LicenseAnnotations() []android.LicenseAnnotation {
	if d.shared() {
		return []android.LicenseAnnotation{android.LicenseAnnotationSharedDependency}
	}
	return nil
}

var _ android.LicenseAnnotationsDependencyTag = libraryDependencyTag{}

// InstallDepNeeded returns true for shared libraries so that shared library dependencies of
// binaries or other shared libraries are installed as dependencies.
func (d libraryDependencyTag) InstallDepNeeded() bool {
	return d.shared()
}

var _ android.InstallNeededDependencyTag = libraryDependencyTag{}

// dependencyTag is used for tagging miscellaneous dependency types that don't fit into
// libraryDependencyTag.  Each tag object is created globally and reused for multiple
// dependencies (although since the object contains no references, assigning a tag to a
// variable and modifying it will not modify the original).  Users can compare the tag
// returned by ctx.OtherModuleDependencyTag against the global original
type dependencyTag struct {
	blueprint.BaseDependencyTag
	name string
}

// installDependencyTag is used for tagging miscellaneous dependency types that don't fit into
// libraryDependencyTag, but where the dependency needs to be installed when the parent is
// installed.
type installDependencyTag struct {
	blueprint.BaseDependencyTag
	android.InstallAlwaysNeededDependencyTag
	name string
}

var (
	genSourceDepTag       = dependencyTag{name: "gen source"}
	genHeaderDepTag       = dependencyTag{name: "gen header"}
	genHeaderExportDepTag = dependencyTag{name: "gen header export"}
	objDepTag             = dependencyTag{name: "obj"}
	dynamicLinkerDepTag   = installDependencyTag{name: "dynamic linker"}
	reuseObjTag           = dependencyTag{name: "reuse objects"}
	staticVariantTag      = dependencyTag{name: "static variant"}
	vndkExtDepTag         = dependencyTag{name: "vndk extends"}
	dataLibDepTag         = dependencyTag{name: "data lib"}
	dataBinDepTag         = dependencyTag{name: "data bin"}
	runtimeDepTag         = installDependencyTag{name: "runtime lib"}
	testPerSrcDepTag      = dependencyTag{name: "test_per_src"}
	stubImplDepTag        = dependencyTag{name: "stub_impl"}
)

func IsSharedDepTag(depTag blueprint.DependencyTag) bool {
	ccLibDepTag, ok := depTag.(libraryDependencyTag)
	return ok && ccLibDepTag.shared()
}

func IsStaticDepTag(depTag blueprint.DependencyTag) bool {
	ccLibDepTag, ok := depTag.(libraryDependencyTag)
	return ok && ccLibDepTag.static()
}

func IsHeaderDepTag(depTag blueprint.DependencyTag) bool {
	ccLibDepTag, ok := depTag.(libraryDependencyTag)
	return ok && ccLibDepTag.header()
}

func IsRuntimeDepTag(depTag blueprint.DependencyTag) bool {
	return depTag == runtimeDepTag
}

func IsTestPerSrcDepTag(depTag blueprint.DependencyTag) bool {
	ccDepTag, ok := depTag.(dependencyTag)
	return ok && ccDepTag == testPerSrcDepTag
}

// Module contains the properties and members used by all C/C++ module types, and implements
// the blueprint.Module interface.  It delegates to compiler, linker, and installer interfaces
// to construct the output file.  Behavior can be customized with a Customizer, or "decorator",
// interface.
//
// To define a C/C++ related module, construct a new Module object and point its delegates to
// type-specific structs. These delegates will be invoked to register module-specific build
// statements which may be unique to the module type. For example, module.compiler.compile() should
// be defined so as to register build statements which are responsible for compiling the module.
//
// Another example: to construct a cc_binary module, one can create a `cc.binaryDecorator` struct
// which implements the `linker` and `installer` interfaces, and points the `linker` and `installer`
// members of the cc.Module to this decorator. Thus, a cc_binary module has custom linker and
// installer logic.
type Module struct {
	fuzz.FuzzModule

	android.SdkBase
	android.BazelModuleBase

	VendorProperties VendorProperties
	Properties       BaseProperties

	// initialize before calling Init
	hod       android.HostOrDeviceSupported
	multilib  android.Multilib
	bazelable bool

	// Allowable SdkMemberTypes of this module type.
	sdkMemberTypes []android.SdkMemberType

	// decorator delegates, initialize before calling Init
	// these may contain module-specific implementations, and effectively allow for custom
	// type-specific logic. These members may reference different objects or the same object.
	// Functions of these decorators will be invoked to initialize and register type-specific
	// build statements.
	compiler     compiler
	linker       linker
	installer    installer
	bazelHandler android.BazelHandler

	features []feature
	stl      *stl
	sanitize *sanitize
	coverage *coverage
	sabi     *sabi
	vndkdep  *vndkdep
	lto      *lto
	afdo     *afdo
	pgo      *pgo

	library libraryInterface

	outputFile android.OptionalPath

	cachedToolchain config.Toolchain

	subAndroidMkOnce map[subAndroidMkProvider]bool

	// Flags used to compile this module
	flags Flags

	// Shared flags among build rules of this module
	sharedFlags SharedFlags

	// only non-nil when this is a shared library that reuses the objects of a static library
	staticAnalogue *StaticLibraryInfo

	makeLinkType string
	// Kythe (source file indexer) paths for this compilation module
	kytheFiles android.Paths
	// Object .o file output paths for this compilation module
	objFiles android.Paths
	// Tidy .tidy file output paths for this compilation module
	tidyFiles android.Paths

	// For apex variants, this is set as apex.min_sdk_version
	apexSdkVersion android.ApiLevel

	hideApexVariantFromMake bool
}

func (c *Module) AddJSONData(d *map[string]interface{}) {
	var hasAidl, hasLex, hasProto, hasRenderscript, hasSysprop, hasWinMsg, hasYacc bool
	if b, ok := c.compiler.(*baseCompiler); ok {
		hasAidl = b.hasSrcExt(".aidl")
		hasLex = b.hasSrcExt(".l") || b.hasSrcExt(".ll")
		hasProto = b.hasSrcExt(".proto")
		hasRenderscript = b.hasSrcExt(".rscript") || b.hasSrcExt(".fs")
		hasSysprop = b.hasSrcExt(".sysprop")
		hasWinMsg = b.hasSrcExt(".mc")
		hasYacc = b.hasSrcExt(".y") || b.hasSrcExt(".yy")
	}
	c.AndroidModuleBase().AddJSONData(d)
	(*d)["Cc"] = map[string]interface{}{
		"SdkVersion":             c.SdkVersion(),
		"MinSdkVersion":          c.MinSdkVersion(),
		"VndkVersion":            c.VndkVersion(),
		"ProductSpecific":        c.ProductSpecific(),
		"SocSpecific":            c.SocSpecific(),
		"DeviceSpecific":         c.DeviceSpecific(),
		"InProduct":              c.InProduct(),
		"InVendor":               c.InVendor(),
		"InRamdisk":              c.InRamdisk(),
		"InVendorRamdisk":        c.InVendorRamdisk(),
		"InRecovery":             c.InRecovery(),
		"VendorAvailable":        c.VendorAvailable(),
		"ProductAvailable":       c.ProductAvailable(),
		"RamdiskAvailable":       c.RamdiskAvailable(),
		"VendorRamdiskAvailable": c.VendorRamdiskAvailable(),
		"RecoveryAvailable":      c.RecoveryAvailable(),
		"OdmAvailable":           c.OdmAvailable(),
		"InstallInData":          c.InstallInData(),
		"InstallInRamdisk":       c.InstallInRamdisk(),
		"InstallInSanitizerDir":  c.InstallInSanitizerDir(),
		"InstallInVendorRamdisk": c.InstallInVendorRamdisk(),
		"InstallInRecovery":      c.InstallInRecovery(),
		"InstallInRoot":          c.InstallInRoot(),
		"IsVndk":                 c.IsVndk(),
		"IsVndkExt":              c.IsVndkExt(),
		"IsVndkPrivate":          c.IsVndkPrivate(),
		"IsVndkSp":               c.IsVndkSp(),
		"IsLlndk":                c.IsLlndk(),
		"IsLlndkPublic":          c.IsLlndkPublic(),
		"IsSnapshotLibrary":      c.IsSnapshotLibrary(),
		"IsSnapshotPrebuilt":     c.IsSnapshotPrebuilt(),
		"IsVendorPublicLibrary":  c.IsVendorPublicLibrary(),
		"ApexSdkVersion":         c.apexSdkVersion,
		"TestFor":                c.TestFor(),
		"AidlSrcs":               hasAidl,
		"LexSrcs":                hasLex,
		"ProtoSrcs":              hasProto,
		"RenderscriptSrcs":       hasRenderscript,
		"SyspropSrcs":            hasSysprop,
		"WinMsgSrcs":             hasWinMsg,
		"YaccSrsc":               hasYacc,
		"OnlyCSrcs":              !(hasAidl || hasLex || hasProto || hasRenderscript || hasSysprop || hasWinMsg || hasYacc),
	}
}

func (c *Module) SetPreventInstall() {
	c.Properties.PreventInstall = true
}

func (c *Module) SetHideFromMake() {
	c.Properties.HideFromMake = true
}

func (c *Module) HiddenFromMake() bool {
	return c.Properties.HideFromMake
}

func (c *Module) RequiredModuleNames() []string {
	required := android.CopyOf(c.ModuleBase.RequiredModuleNames())
	if c.ImageVariation().Variation == android.CoreVariation {
		required = append(required, c.Properties.Target.Platform.Required...)
		required = removeListFromList(required, c.Properties.Target.Platform.Exclude_required)
	} else if c.InRecovery() {
		required = append(required, c.Properties.Target.Recovery.Required...)
		required = removeListFromList(required, c.Properties.Target.Recovery.Exclude_required)
	}
	return android.FirstUniqueStrings(required)
}

func (c *Module) Toc() android.OptionalPath {
	if c.linker != nil {
		if library, ok := c.linker.(libraryInterface); ok {
			return library.toc()
		}
	}
	panic(fmt.Errorf("Toc() called on non-library module: %q", c.BaseModuleName()))
}

func (c *Module) ApiLevel() string {
	if c.linker != nil {
		if stub, ok := c.linker.(*stubDecorator); ok {
			return stub.apiLevel.String()
		}
	}
	panic(fmt.Errorf("ApiLevel() called on non-stub library module: %q", c.BaseModuleName()))
}

func (c *Module) Static() bool {
	if c.linker != nil {
		if library, ok := c.linker.(libraryInterface); ok {
			return library.static()
		}
	}
	panic(fmt.Errorf("Static() called on non-library module: %q", c.BaseModuleName()))
}

func (c *Module) Shared() bool {
	if c.linker != nil {
		if library, ok := c.linker.(libraryInterface); ok {
			return library.shared()
		}
	}
	panic(fmt.Errorf("Shared() called on non-library module: %q", c.BaseModuleName()))
}

func (c *Module) SelectedStl() string {
	if c.stl != nil {
		return c.stl.Properties.SelectedStl
	}
	return ""
}

func (c *Module) ToolchainLibrary() bool {
	if _, ok := c.linker.(*toolchainLibraryDecorator); ok {
		return true
	}
	return false
}

func (c *Module) NdkPrebuiltStl() bool {
	if _, ok := c.linker.(*ndkPrebuiltStlLinker); ok {
		return true
	}
	return false
}

func (c *Module) StubDecorator() bool {
	if _, ok := c.linker.(*stubDecorator); ok {
		return true
	}
	return false
}

func (c *Module) SdkVersion() string {
	return String(c.Properties.Sdk_version)
}

func (c *Module) MinSdkVersion() string {
	return String(c.Properties.Min_sdk_version)
}

func (c *Module) isCrt() bool {
	if linker, ok := c.linker.(*objectLinker); ok {
		return linker.isCrt()
	}
	return false
}

func (c *Module) SplitPerApiLevel() bool {
	return c.canUseSdk() && c.isCrt()
}

func (c *Module) AlwaysSdk() bool {
	return c.Properties.AlwaysSdk || Bool(c.Properties.Sdk_variant_only)
}

func (c *Module) CcLibrary() bool {
	if c.linker != nil {
		if _, ok := c.linker.(*libraryDecorator); ok {
			return true
		}
		if _, ok := c.linker.(*prebuiltLibraryLinker); ok {
			return true
		}
	}
	return false
}

func (c *Module) CcLibraryInterface() bool {
	if _, ok := c.linker.(libraryInterface); ok {
		return true
	}
	return false
}

func (c *Module) NonCcVariants() bool {
	return false
}

func (c *Module) SetStatic() {
	if c.linker != nil {
		if library, ok := c.linker.(libraryInterface); ok {
			library.setStatic()
			return
		}
	}
	panic(fmt.Errorf("SetStatic called on non-library module: %q", c.BaseModuleName()))
}

func (c *Module) SetShared() {
	if c.linker != nil {
		if library, ok := c.linker.(libraryInterface); ok {
			library.setShared()
			return
		}
	}
	panic(fmt.Errorf("SetShared called on non-library module: %q", c.BaseModuleName()))
}

func (c *Module) BuildStaticVariant() bool {
	if c.linker != nil {
		if library, ok := c.linker.(libraryInterface); ok {
			return library.buildStatic()
		}
	}
	panic(fmt.Errorf("BuildStaticVariant called on non-library module: %q", c.BaseModuleName()))
}

func (c *Module) BuildSharedVariant() bool {
	if c.linker != nil {
		if library, ok := c.linker.(libraryInterface); ok {
			return library.buildShared()
		}
	}
	panic(fmt.Errorf("BuildSharedVariant called on non-library module: %q", c.BaseModuleName()))
}

func (c *Module) Module() android.Module {
	return c
}

func (c *Module) OutputFile() android.OptionalPath {
	return c.outputFile
}

func (c *Module) CoverageFiles() android.Paths {
	if c.linker != nil {
		if library, ok := c.linker.(libraryInterface); ok {
			return library.objs().coverageFiles
		}
	}
	panic(fmt.Errorf("CoverageFiles called on non-library module: %q", c.BaseModuleName()))
}

var _ LinkableInterface = (*Module)(nil)

func (c *Module) UnstrippedOutputFile() android.Path {
	if c.linker != nil {
		return c.linker.unstrippedOutputFilePath()
	}
	return nil
}

func (c *Module) CoverageOutputFile() android.OptionalPath {
	if c.linker != nil {
		return c.linker.coverageOutputFilePath()
	}
	return android.OptionalPath{}
}

func (c *Module) RelativeInstallPath() string {
	if c.installer != nil {
		return c.installer.relativeInstallPath()
	}
	return ""
}

func (c *Module) VndkVersion() string {
	return c.Properties.VndkVersion
}

func (c *Module) Init() android.Module {
	c.AddProperties(&c.Properties, &c.VendorProperties)
	if c.compiler != nil {
		c.AddProperties(c.compiler.compilerProps()...)
	}
	if c.linker != nil {
		c.AddProperties(c.linker.linkerProps()...)
	}
	if c.installer != nil {
		c.AddProperties(c.installer.installerProps()...)
	}
	if c.stl != nil {
		c.AddProperties(c.stl.props()...)
	}
	if c.sanitize != nil {
		c.AddProperties(c.sanitize.props()...)
	}
	if c.coverage != nil {
		c.AddProperties(c.coverage.props()...)
	}
	if c.sabi != nil {
		c.AddProperties(c.sabi.props()...)
	}
	if c.vndkdep != nil {
		c.AddProperties(c.vndkdep.props()...)
	}
	if c.lto != nil {
		c.AddProperties(c.lto.props()...)
	}
	if c.afdo != nil {
		c.AddProperties(c.afdo.props()...)
	}
	if c.pgo != nil {
		c.AddProperties(c.pgo.props()...)
	}
	for _, feature := range c.features {
		c.AddProperties(feature.props()...)
	}

	android.InitAndroidArchModule(c, c.hod, c.multilib)
	if c.bazelable {
		android.InitBazelModule(c)
	}
	android.InitApexModule(c)
	android.InitSdkAwareModule(c)
	android.InitDefaultableModule(c)

	return c
}

func (c *Module) UseVndk() bool {
	return c.Properties.VndkVersion != ""
}

func (c *Module) canUseSdk() bool {
	return c.Os() == android.Android && c.Target().NativeBridge == android.NativeBridgeDisabled &&
		!c.UseVndk() && !c.InRamdisk() && !c.InRecovery() && !c.InVendorRamdisk()
}

func (c *Module) UseSdk() bool {
	if c.canUseSdk() {
		return String(c.Properties.Sdk_version) != ""
	}
	return false
}

func (c *Module) isCoverageVariant() bool {
	return c.coverage.Properties.IsCoverageVariant
}

func (c *Module) IsNdk(config android.Config) bool {
	return inList(c.BaseModuleName(), *getNDKKnownLibs(config))
}

func (c *Module) IsLlndk() bool {
	return c.VendorProperties.IsLLNDK
}

func (c *Module) IsLlndkPublic() bool {
	return c.VendorProperties.IsLLNDK && !c.VendorProperties.IsVNDKPrivate
}

func (m *Module) NeedsLlndkVariants() bool {
	lib := moduleLibraryInterface(m)
	return lib != nil && (lib.hasLLNDKStubs() || lib.hasLLNDKHeaders())
}

func (m *Module) NeedsVendorPublicLibraryVariants() bool {
	lib := moduleLibraryInterface(m)
	return lib != nil && (lib.hasVendorPublicLibrary())
}

// IsVendorPublicLibrary returns true for vendor public libraries.
func (c *Module) IsVendorPublicLibrary() bool {
	return c.VendorProperties.IsVendorPublicLibrary
}

func (c *Module) HasLlndkStubs() bool {
	lib := moduleLibraryInterface(c)
	return lib != nil && lib.hasLLNDKStubs()
}

func (c *Module) StubsVersion() string {
	if lib, ok := c.linker.(versionedInterface); ok {
		return lib.stubsVersion()
	}
	panic(fmt.Errorf("StubsVersion called on non-versioned module: %q", c.BaseModuleName()))
}

// isImplementationForLLNDKPublic returns true for any variant of a cc_library that has LLNDK stubs
// and does not set llndk.vendor_available: false.
func (c *Module) isImplementationForLLNDKPublic() bool {
	library, _ := c.library.(*libraryDecorator)
	return library != nil && library.hasLLNDKStubs() &&
		!Bool(library.Properties.Llndk.Private)
}

// Returns true for LLNDK-private, VNDK-SP-private, and VNDK-core-private.
func (c *Module) IsVndkPrivate() bool {
	// Check if VNDK-core-private or VNDK-SP-private
	if c.IsVndk() {
		return Bool(c.vndkdep.Properties.Vndk.Private)
	}

	// Check if LLNDK-private
	if library, ok := c.library.(*libraryDecorator); ok && c.IsLlndk() {
		return Bool(library.Properties.Llndk.Private)
	}

	return false
}

func (c *Module) IsVndk() bool {
	if vndkdep := c.vndkdep; vndkdep != nil {
		return vndkdep.isVndk()
	}
	return false
}

func (c *Module) isPgoCompile() bool {
	if pgo := c.pgo; pgo != nil {
		return pgo.Properties.PgoCompile
	}
	return false
}

func (c *Module) isNDKStubLibrary() bool {
	if _, ok := c.compiler.(*stubDecorator); ok {
		return true
	}
	return false
}

func (c *Module) IsVndkSp() bool {
	if vndkdep := c.vndkdep; vndkdep != nil {
		return vndkdep.isVndkSp()
	}
	return false
}

func (c *Module) IsVndkExt() bool {
	if vndkdep := c.vndkdep; vndkdep != nil {
		return vndkdep.isVndkExt()
	}
	return false
}

func (c *Module) SubName() string {
	return c.Properties.SubName
}

func (c *Module) MustUseVendorVariant() bool {
	return c.IsVndkSp() || c.Properties.MustUseVendorVariant
}

func (c *Module) getVndkExtendsModuleName() string {
	if vndkdep := c.vndkdep; vndkdep != nil {
		return vndkdep.getVndkExtendsModuleName()
	}
	return ""
}

func (c *Module) IsStubs() bool {
	if lib := c.library; lib != nil {
		return lib.buildStubs()
	}
	return false
}

func (c *Module) HasStubsVariants() bool {
	if lib := c.library; lib != nil {
		return lib.hasStubsVariants()
	}
	return false
}

// If this is a stubs library, ImplementationModuleName returns the name of the module that contains
// the implementation.  If it is an implementation library it returns its own name.
func (c *Module) ImplementationModuleName(ctx android.BaseModuleContext) string {
	name := ctx.OtherModuleName(c)
	if versioned, ok := c.linker.(versionedInterface); ok {
		name = versioned.implementationModuleName(name)
	}
	return name
}

// Similar to ImplementationModuleName, but uses the Make variant of the module
// name as base name, for use in AndroidMk output. E.g. for a prebuilt module
// where the Soong name is prebuilt_foo, this returns foo (which works in Make
// under the premise that the prebuilt module overrides its source counterpart
// if it is exposed to Make).
func (c *Module) ImplementationModuleNameForMake(ctx android.BaseModuleContext) string {
	name := c.BaseModuleName()
	if versioned, ok := c.linker.(versionedInterface); ok {
		name = versioned.implementationModuleName(name)
	}
	return name
}

func (c *Module) Bootstrap() bool {
	return Bool(c.Properties.Bootstrap)
}

func (c *Module) nativeCoverage() bool {
	// Bug: http://b/137883967 - native-bridge modules do not currently work with coverage
	if c.Target().NativeBridge == android.NativeBridgeEnabled {
		return false
	}
	return c.linker != nil && c.linker.nativeCoverage()
}

func (c *Module) IsSnapshotPrebuilt() bool {
	if p, ok := c.linker.(SnapshotInterface); ok {
		return p.IsSnapshotPrebuilt()
	}
	return false
}

func (c *Module) ExcludeFromVendorSnapshot() bool {
	return Bool(c.Properties.Exclude_from_vendor_snapshot)
}

func (c *Module) ExcludeFromRecoverySnapshot() bool {
	return Bool(c.Properties.Exclude_from_recovery_snapshot)
}

func (c *Module) ExcludeFromRamdiskSnapshot() bool {
	return Bool(c.Properties.Exclude_from_ramdisk_snapshot)
}

func isBionic(name string) bool {
	switch name {
	case "libc", "libm", "libdl", "libdl_android", "linker", "linkerconfig":
		return true
	}
	return false
}

func InstallToBootstrap(name string, config android.Config) bool {
	if name == "libclang_rt.hwasan-aarch64-android" {
		return true
	}
	return isBionic(name)
}

func (c *Module) XrefCcFiles() android.Paths {
	return c.kytheFiles
}

func (c *Module) isCfiAssemblySupportEnabled() bool {
	return c.sanitize != nil &&
		Bool(c.sanitize.Properties.Sanitize.Config.Cfi_assembly_support)
}

func (c *Module) InstallInRoot() bool {
	return c.installer != nil && c.installer.installInRoot()
}

type baseModuleContext struct {
	android.BaseModuleContext
	moduleContextImpl
}

type depsContext struct {
	android.BottomUpMutatorContext
	moduleContextImpl
}

type moduleContext struct {
	android.ModuleContext
	moduleContextImpl
}

type moduleContextImpl struct {
	mod *Module
	ctx BaseModuleContext
}

func (ctx *moduleContextImpl) toolchain() config.Toolchain {
	return ctx.mod.toolchain(ctx.ctx)
}

func (ctx *moduleContextImpl) static() bool {
	return ctx.mod.static()
}

func (ctx *moduleContextImpl) staticBinary() bool {
	return ctx.mod.staticBinary()
}

func (ctx *moduleContextImpl) testBinary() bool {
	return ctx.mod.testBinary()
}

func (ctx *moduleContextImpl) header() bool {
	return ctx.mod.Header()
}

func (ctx *moduleContextImpl) binary() bool {
	return ctx.mod.Binary()
}

func (ctx *moduleContextImpl) object() bool {
	return ctx.mod.Object()
}

func (ctx *moduleContextImpl) canUseSdk() bool {
	return ctx.mod.canUseSdk()
}

func (ctx *moduleContextImpl) useSdk() bool {
	return ctx.mod.UseSdk()
}

func (ctx *moduleContextImpl) sdkVersion() string {
	if ctx.ctx.Device() {
		if ctx.useVndk() {
			vndkVer := ctx.mod.VndkVersion()
			if inList(vndkVer, ctx.ctx.Config().PlatformVersionActiveCodenames()) {
				return "current"
			}
			return vndkVer
		}
		return String(ctx.mod.Properties.Sdk_version)
	}
	return ""
}

func (ctx *moduleContextImpl) minSdkVersion() string {
	ver := ctx.mod.MinSdkVersion()
	if ver == "apex_inherit" && !ctx.isForPlatform() {
		ver = ctx.apexSdkVersion().String()
	}
	if ver == "apex_inherit" || ver == "" {
		ver = ctx.sdkVersion()
	}
	// For crt objects, the meaning of min_sdk_version is very different from other types of
	// module. For them, min_sdk_version defines the oldest version that the build system will
	// create versioned variants for. For example, if min_sdk_version is 16, then sdk variant of
	// the crt object has local variants of 16, 17, ..., up to the latest version. sdk_version
	// and min_sdk_version properties of the variants are set to the corresponding version
	// numbers. However, the non-sdk variant (for apex or platform) of the crt object is left
	// untouched.  min_sdk_version: 16 doesn't actually mean that the non-sdk variant has to
	// support such an old version. The version is set to the later version in case when the
	// non-sdk variant is for the platform, or the min_sdk_version of the containing APEX if
	// it's for an APEX.
	if ctx.mod.isCrt() && !ctx.isSdkVariant() {
		if ctx.isForPlatform() {
			ver = strconv.Itoa(android.FutureApiLevelInt)
		} else { // for apex
			ver = ctx.apexSdkVersion().String()
			if ver == "" { // in case when min_sdk_version was not set by the APEX
				ver = ctx.sdkVersion()
			}
		}
	}

	// Also make sure that minSdkVersion is not greater than sdkVersion, if they are both numbers
	sdkVersionInt, err := strconv.Atoi(ctx.sdkVersion())
	minSdkVersionInt, err2 := strconv.Atoi(ver)
	if err == nil && err2 == nil {
		if sdkVersionInt < minSdkVersionInt {
			return strconv.Itoa(sdkVersionInt)
		}
	}
	return ver
}

func (ctx *moduleContextImpl) isSdkVariant() bool {
	return ctx.mod.IsSdkVariant()
}

func (ctx *moduleContextImpl) useVndk() bool {
	return ctx.mod.UseVndk()
}

func (ctx *moduleContextImpl) isNdk(config android.Config) bool {
	return ctx.mod.IsNdk(config)
}

func (ctx *moduleContextImpl) IsLlndk() bool {
	return ctx.mod.IsLlndk()
}

func (ctx *moduleContextImpl) IsLlndkPublic() bool {
	return ctx.mod.IsLlndkPublic()
}

func (ctx *moduleContextImpl) isImplementationForLLNDKPublic() bool {
	return ctx.mod.isImplementationForLLNDKPublic()
}

func (ctx *moduleContextImpl) IsVndkPrivate() bool {
	return ctx.mod.IsVndkPrivate()
}

func (ctx *moduleContextImpl) isVndk() bool {
	return ctx.mod.IsVndk()
}

func (ctx *moduleContextImpl) isPgoCompile() bool {
	return ctx.mod.isPgoCompile()
}

func (ctx *moduleContextImpl) isNDKStubLibrary() bool {
	return ctx.mod.isNDKStubLibrary()
}

func (ctx *moduleContextImpl) isVndkSp() bool {
	return ctx.mod.IsVndkSp()
}

func (ctx *moduleContextImpl) IsVndkExt() bool {
	return ctx.mod.IsVndkExt()
}

func (ctx *moduleContextImpl) IsVendorPublicLibrary() bool {
	return ctx.mod.IsVendorPublicLibrary()
}

func (ctx *moduleContextImpl) mustUseVendorVariant() bool {
	return ctx.mod.MustUseVendorVariant()
}

func (ctx *moduleContextImpl) selectedStl() string {
	if stl := ctx.mod.stl; stl != nil {
		return stl.Properties.SelectedStl
	}
	return ""
}

func (ctx *moduleContextImpl) useClangLld(actx ModuleContext) bool {
	return ctx.mod.linker.useClangLld(actx)
}

func (ctx *moduleContextImpl) baseModuleName() string {
	return ctx.mod.ModuleBase.BaseModuleName()
}

func (ctx *moduleContextImpl) getVndkExtendsModuleName() string {
	return ctx.mod.getVndkExtendsModuleName()
}

func (ctx *moduleContextImpl) isForPlatform() bool {
	return ctx.ctx.Provider(android.ApexInfoProvider).(android.ApexInfo).IsForPlatform()
}

func (ctx *moduleContextImpl) apexVariationName() string {
	return ctx.ctx.Provider(android.ApexInfoProvider).(android.ApexInfo).ApexVariationName
}

func (ctx *moduleContextImpl) apexSdkVersion() android.ApiLevel {
	return ctx.mod.apexSdkVersion
}

func (ctx *moduleContextImpl) bootstrap() bool {
	return ctx.mod.Bootstrap()
}

func (ctx *moduleContextImpl) nativeCoverage() bool {
	return ctx.mod.nativeCoverage()
}

func (ctx *moduleContextImpl) directlyInAnyApex() bool {
	return ctx.mod.DirectlyInAnyApex()
}

func (ctx *moduleContextImpl) isPreventInstall() bool {
	return ctx.mod.Properties.PreventInstall
}

func (ctx *moduleContextImpl) getSharedFlags() *SharedFlags {
	shared := &ctx.mod.sharedFlags
	if shared.flagsMap == nil {
		shared.numSharedFlags = 0
		shared.flagsMap = make(map[string]string)
	}
	return shared
}

func (ctx *moduleContextImpl) isCfiAssemblySupportEnabled() bool {
	return ctx.mod.isCfiAssemblySupportEnabled()
}

func newBaseModule(hod android.HostOrDeviceSupported, multilib android.Multilib) *Module {
	return &Module{
		hod:      hod,
		multilib: multilib,
	}
}

func newModule(hod android.HostOrDeviceSupported, multilib android.Multilib) *Module {
	module := newBaseModule(hod, multilib)
	module.features = []feature{
		&tidyFeature{},
	}
	module.stl = &stl{}
	module.sanitize = &sanitize{}
	module.coverage = &coverage{}
	module.sabi = &sabi{}
	module.vndkdep = &vndkdep{}
	module.lto = &lto{}
	module.afdo = &afdo{}
	module.pgo = &pgo{}
	return module
}

func (c *Module) Prebuilt() *android.Prebuilt {
	if p, ok := c.linker.(prebuiltLinkerInterface); ok {
		return p.prebuilt()
	}
	return nil
}

func (c *Module) IsPrebuilt() bool {
	return c.Prebuilt() != nil
}

func (c *Module) Name() string {
	name := c.ModuleBase.Name()
	if p, ok := c.linker.(interface {
		Name(string) string
	}); ok {
		name = p.Name(name)
	}
	return name
}

func (c *Module) Symlinks() []string {
	if p, ok := c.installer.(interface {
		symlinkList() []string
	}); ok {
		return p.symlinkList()
	}
	return nil
}

func (c *Module) IsTestPerSrcAllTestsVariation() bool {
	test, ok := c.linker.(testPerSrc)
	return ok && test.isAllTestsVariation()
}

func (c *Module) DataPaths() []android.DataPath {
	if p, ok := c.installer.(interface {
		dataPaths() []android.DataPath
	}); ok {
		return p.dataPaths()
	}
	return nil
}

func (c *Module) getNameSuffixWithVndkVersion(ctx android.ModuleContext) string {
	// Returns the name suffix for product and vendor variants. If the VNDK version is not
	// "current", it will append the VNDK version to the name suffix.
	var vndkVersion string
	var nameSuffix string
	if c.InProduct() {
		if c.ProductSpecific() {
			// If the module is product specific with 'product_specific: true',
			// do not add a name suffix because it is a base module.
			return ""
		}
		vndkVersion = ctx.DeviceConfig().ProductVndkVersion()
		nameSuffix = ProductSuffix
	} else {
		vndkVersion = ctx.DeviceConfig().VndkVersion()
		nameSuffix = VendorSuffix
	}
	if vndkVersion == "current" {
		vndkVersion = ctx.DeviceConfig().PlatformVndkVersion()
	}
	if c.Properties.VndkVersion != vndkVersion && c.Properties.VndkVersion != "" {
		// add version suffix only if the module is using different vndk version than the
		// version in product or vendor partition.
		nameSuffix += "." + c.Properties.VndkVersion
	}
	return nameSuffix
}

func (c *Module) setSubnameProperty(actx android.ModuleContext) {
	c.Properties.SubName = ""

	if c.Target().NativeBridge == android.NativeBridgeEnabled {
		c.Properties.SubName += NativeBridgeSuffix
	}

	llndk := c.IsLlndk()
	if llndk || (c.UseVndk() && c.HasNonSystemVariants()) {
		// .vendor.{version} suffix is added for vendor variant or .product.{version} suffix is
		// added for product variant only when we have vendor and product variants with core
		// variant. The suffix is not added for vendor-only or product-only module.
		c.Properties.SubName += c.getNameSuffixWithVndkVersion(actx)
	} else if c.IsVendorPublicLibrary() {
		c.Properties.SubName += vendorPublicLibrarySuffix
	} else if _, ok := c.linker.(*vndkPrebuiltLibraryDecorator); ok {
		// .vendor suffix is added for backward compatibility with VNDK snapshot whose names with
		// such suffixes are already hard-coded in prebuilts/vndk/.../Android.bp.
		c.Properties.SubName += VendorSuffix
	} else if c.InRamdisk() && !c.OnlyInRamdisk() {
		c.Properties.SubName += RamdiskSuffix
	} else if c.InVendorRamdisk() && !c.OnlyInVendorRamdisk() {
		c.Properties.SubName += VendorRamdiskSuffix
	} else if c.InRecovery() && !c.OnlyInRecovery() {
		c.Properties.SubName += RecoverySuffix
	} else if c.IsSdkVariant() && (c.Properties.SdkAndPlatformVariantVisibleToMake || c.SplitPerApiLevel()) {
		c.Properties.SubName += sdkSuffix
		if c.SplitPerApiLevel() {
			c.Properties.SubName += "." + c.SdkVersion()
		}
	}
}

// Returns true if Bazel was successfully used for the analysis of this module.
func (c *Module) maybeGenerateBazelActions(actx android.ModuleContext) bool {
	var bazelModuleLabel string
	if actx.ModuleType() == "cc_library" && c.static() {
		// cc_library is a special case in bp2build; two targets are generated -- one for each
		// of the shared and static variants. The shared variant keeps the module name, but the
		// static variant uses a different suffixed name.
		bazelModuleLabel = bazelLabelForStaticModule(actx, c)
	} else {
		bazelModuleLabel = c.GetBazelLabel(actx, c)
	}
	bazelActionsUsed := false
	// Mixed builds mode is disabled for modules outside of device OS.
	// TODO(b/200841190): Support non-device OS in mixed builds.
	if c.MixedBuildsEnabled(actx) && c.bazelHandler != nil {
		bazelActionsUsed = c.bazelHandler.GenerateBazelBuildActions(actx, bazelModuleLabel)
	}
	return bazelActionsUsed
}

func (c *Module) GenerateAndroidBuildActions(actx android.ModuleContext) {
	// TODO(cparsons): Any logic in this method occurring prior to querying Bazel should be
	// requested from Bazel instead.

	// Handle the case of a test module split by `test_per_src` mutator.
	//
	// The `test_per_src` mutator adds an extra variation named "", depending on all the other
	// `test_per_src` variations of the test module. Set `outputFile` to an empty path for this
	// module and return early, as this module does not produce an output file per se.
	if c.IsTestPerSrcAllTestsVariation() {
		c.outputFile = android.OptionalPath{}
		return
	}

	c.setSubnameProperty(actx)
	apexInfo := actx.Provider(android.ApexInfoProvider).(android.ApexInfo)
	if !apexInfo.IsForPlatform() {
		c.hideApexVariantFromMake = true
	}

	c.makeLinkType = GetMakeLinkType(actx, c)

	ctx := &moduleContext{
		ModuleContext: actx,
		moduleContextImpl: moduleContextImpl{
			mod: c,
		},
	}
	ctx.ctx = ctx

	if c.maybeGenerateBazelActions(actx) {
		c.maybeInstall(ctx, apexInfo)
		return
	}

	deps := c.depsToPaths(ctx)
	if ctx.Failed() {
		return
	}

	if c.Properties.Clang != nil && *c.Properties.Clang == false {
		ctx.PropertyErrorf("clang", "false (GCC) is no longer supported")
	}

	flags := Flags{
		Toolchain: c.toolchain(ctx),
		EmitXrefs: ctx.Config().EmitXrefRules(),
		Sdclang:   c.sdclang(ctx),
	}
	if c.compiler != nil {
		flags = c.compiler.compilerFlags(ctx, flags, deps)
	}
	if c.linker != nil {
		flags = c.linker.linkerFlags(ctx, flags)
	}
	if c.stl != nil {
		flags = c.stl.flags(ctx, flags)
	}
	if c.sanitize != nil {
		flags = c.sanitize.flags(ctx, flags)
	}
	if c.coverage != nil {
		flags, deps = c.coverage.flags(ctx, flags, deps)
	}
	if c.lto != nil {
		flags = c.lto.flags(ctx, flags)
	}
	if c.afdo != nil {
		flags = c.afdo.flags(ctx, flags)
	}
	if c.pgo != nil {
		flags = c.pgo.flags(ctx, flags)
	}
	for _, feature := range c.features {
		flags = feature.flags(ctx, flags)
	}
	if ctx.Failed() {
		return
	}

	flags.Local.CFlags, _ = filterList(flags.Local.CFlags, config.IllegalFlags)
	flags.Local.CppFlags, _ = filterList(flags.Local.CppFlags, config.IllegalFlags)
	flags.Local.ConlyFlags, _ = filterList(flags.Local.ConlyFlags, config.IllegalFlags)

	flags.Local.CommonFlags = append(flags.Local.CommonFlags, deps.Flags...)

	for _, dir := range deps.IncludeDirs {
		flags.Local.CommonFlags = append(flags.Local.CommonFlags, "-I"+dir.String())
	}
	for _, dir := range deps.SystemIncludeDirs {
		flags.Local.CommonFlags = append(flags.Local.CommonFlags, "-isystem "+dir.String())
	}

	c.flags = flags
	// We need access to all the flags seen by a source file.
	if c.sabi != nil {
		flags = c.sabi.flags(ctx, flags)
	}

	flags.AssemblerWithCpp = inList("-xassembler-with-cpp", flags.Local.AsFlags)

	var objs Objects
	if c.compiler != nil {
		objs = c.compiler.compile(ctx, flags, deps)
		if ctx.Failed() {
			return
		}
		c.kytheFiles = objs.kytheFiles
		c.objFiles = objs.objFiles
		c.tidyFiles = objs.tidyFiles
	}

	if c.linker != nil {
		outputFile := c.linker.link(ctx, flags, deps, objs)
		if ctx.Failed() {
			return
		}
		c.outputFile = android.OptionalPathForPath(outputFile)

		c.maybeUnhideFromMake()

		// glob exported headers for snapshot, if BOARD_VNDK_VERSION is current or
		// RECOVERY_SNAPSHOT_VERSION is current or RAMDISK_SNAPSHOT_VERSION is current.
		if i, ok := c.linker.(snapshotLibraryInterface); ok {
			if ShouldCollectHeadersForSnapshot(ctx, c, apexInfo) {
				i.collectHeadersForSnapshot(ctx)
			}
		}
	}

	c.maybeInstall(ctx, apexInfo)
}

func (c *Module) maybeUnhideFromMake() {
	// If a lib is directly included in any of the APEXes or is not available to the
	// platform (which is often the case when the stub is provided as a prebuilt),
	// unhide the stubs variant having the latest version gets visible to make. In
	// addition, the non-stubs variant is renamed to <libname>.bootstrap. This is to
	// force anything in the make world to link against the stubs library.  (unless it
	// is explicitly referenced via .bootstrap suffix or the module is marked with
	// 'bootstrap: true').
	if c.HasStubsVariants() && c.NotInPlatform() && !c.InRamdisk() &&
		!c.InRecovery() && !c.UseVndk() && !c.static() && !c.isCoverageVariant() &&
		c.IsStubs() && !c.InVendorRamdisk() {
		c.Properties.HideFromMake = false // unhide
		// Note: this is still non-installable
	}
}

func (c *Module) maybeInstall(ctx ModuleContext, apexInfo android.ApexInfo) {
	if !proptools.BoolDefault(c.Installable(), true) {
		// If the module has been specifically configure to not be installed then
		// hide from make as otherwise it will break when running inside make
		// as the output path to install will not be specified. Not all uninstallable
		// modules can be hidden from make as some are needed for resolving make side
		// dependencies.
		c.HideFromMake()
	} else if !installable(c, apexInfo) {
		c.SkipInstall()
	}

	// Still call c.installer.install though, the installs will be stored as PackageSpecs
	// to allow using the outputs in a genrule.
	if c.installer != nil && c.outputFile.Valid() {
		c.installer.install(ctx, c.outputFile.Path())
		if ctx.Failed() {
			return
		}
	}
}

func (c *Module) toolchain(ctx android.BaseModuleContext) config.Toolchain {
	if c.cachedToolchain == nil {
		c.cachedToolchain = config.FindToolchainWithContext(ctx)
	}
	return c.cachedToolchain
}

func (c *Module) begin(ctx BaseModuleContext) {
	if c.compiler != nil {
		c.compiler.compilerInit(ctx)
	}
	if c.linker != nil {
		c.linker.linkerInit(ctx)
	}
	if c.stl != nil {
		c.stl.begin(ctx)
	}
	if c.sanitize != nil {
		c.sanitize.begin(ctx)
	}
	if c.coverage != nil {
		c.coverage.begin(ctx)
	}
	if c.lto != nil {
		c.lto.begin(ctx)
	}
	if c.afdo != nil {
		c.afdo.begin(ctx)
	}
	if c.pgo != nil {
		c.pgo.begin(ctx)
	}
	if ctx.useSdk() && c.IsSdkVariant() {
		version, err := nativeApiLevelFromUser(ctx, ctx.sdkVersion())
		if err != nil {
			ctx.PropertyErrorf("sdk_version", err.Error())
			c.Properties.Sdk_version = nil
		} else {
			c.Properties.Sdk_version = StringPtr(version.String())
		}
	}
}

func (c *Module) deps(ctx DepsContext) Deps {
	deps := Deps{}

	if c.compiler != nil {
		deps = c.compiler.compilerDeps(ctx, deps)
	}
	if c.linker != nil {
		deps = c.linker.linkerDeps(ctx, deps)
	}
	if c.stl != nil {
		deps = c.stl.deps(ctx, deps)
	}
	if c.coverage != nil {
		deps = c.coverage.deps(ctx, deps)
	}

	deps.WholeStaticLibs = android.LastUniqueStrings(deps.WholeStaticLibs)
	deps.StaticLibs = android.LastUniqueStrings(deps.StaticLibs)
	deps.LateStaticLibs = android.LastUniqueStrings(deps.LateStaticLibs)
	deps.SharedLibs = android.LastUniqueStrings(deps.SharedLibs)
	deps.LateSharedLibs = android.LastUniqueStrings(deps.LateSharedLibs)
	deps.HeaderLibs = android.LastUniqueStrings(deps.HeaderLibs)
	deps.RuntimeLibs = android.LastUniqueStrings(deps.RuntimeLibs)

	// In Bazel conversion mode, we dependency and build validations will occur in Bazel, so there is
	// no need to do so in Soong.
	if ctx.BazelConversionMode() {
		return deps
	}

	for _, lib := range deps.ReexportSharedLibHeaders {
		if !inList(lib, deps.SharedLibs) {
			ctx.PropertyErrorf("export_shared_lib_headers", "Shared library not in shared_libs: '%s'", lib)
		}
	}

	for _, lib := range deps.ReexportStaticLibHeaders {
		if !inList(lib, deps.StaticLibs) && !inList(lib, deps.WholeStaticLibs) {
			ctx.PropertyErrorf("export_static_lib_headers", "Static library not in static_libs or whole_static_libs: '%s'", lib)
		}
	}

	for _, lib := range deps.ReexportHeaderLibHeaders {
		if !inList(lib, deps.HeaderLibs) {
			ctx.PropertyErrorf("export_header_lib_headers", "Header library not in header_libs: '%s'", lib)
		}
	}

	for _, gen := range deps.ReexportGeneratedHeaders {
		if !inList(gen, deps.GeneratedHeaders) {
			ctx.PropertyErrorf("export_generated_headers", "Generated header module not in generated_headers: '%s'", gen)
		}
	}

	return deps
}

func (c *Module) beginMutator(actx android.BottomUpMutatorContext) {
	ctx := &baseModuleContext{
		BaseModuleContext: actx,
		moduleContextImpl: moduleContextImpl{
			mod: c,
		},
	}
	ctx.ctx = ctx

	c.begin(ctx)
}

// Split name#version into name and version
func StubsLibNameAndVersion(name string) (string, string) {
	if sharp := strings.LastIndex(name, "#"); sharp != -1 && sharp != len(name)-1 {
		version := name[sharp+1:]
		libname := name[:sharp]
		return libname, version
	}
	return name, ""
}

func GetCrtVariations(ctx android.BottomUpMutatorContext,
	m LinkableInterface) []blueprint.Variation {
	if ctx.Os() != android.Android {
		return nil
	}
	if m.UseSdk() {
		// Choose the CRT that best satisfies the min_sdk_version requirement of this module
		minSdkVersion := m.MinSdkVersion()
		if minSdkVersion == "" || minSdkVersion == "apex_inherit" {
			minSdkVersion = m.SdkVersion()
		}
		apiLevel, err := android.ApiLevelFromUser(ctx, minSdkVersion)
		if err != nil {
			ctx.PropertyErrorf("min_sdk_version", err.Error())
		}
		return []blueprint.Variation{
			{Mutator: "sdk", Variation: "sdk"},
			{Mutator: "version", Variation: apiLevel.String()},
		}
	}
	return []blueprint.Variation{
		{Mutator: "sdk", Variation: ""},
	}
}

func AddSharedLibDependenciesWithVersions(ctx android.BottomUpMutatorContext, mod LinkableInterface,
	variations []blueprint.Variation, depTag blueprint.DependencyTag, name, version string, far bool) {

	variations = append([]blueprint.Variation(nil), variations...)

	if version != "" && CanBeOrLinkAgainstVersionVariants(mod) {
		// Version is explicitly specified. i.e. libFoo#30
		variations = append(variations, blueprint.Variation{Mutator: "version", Variation: version})
		if tag, ok := depTag.(libraryDependencyTag); ok {
			tag.explicitlyVersioned = true
		} else {
			panic(fmt.Errorf("Unexpected dependency tag: %T", depTag))
		}
	}

	if far {
		ctx.AddFarVariationDependencies(variations, depTag, name)
	} else {
		ctx.AddVariationDependencies(variations, depTag, name)
	}
}

func GetSnapshot(c LinkableInterface, snapshotInfo **SnapshotInfo, actx android.BottomUpMutatorContext) SnapshotInfo {
	// Only device modules with BOARD_VNDK_VERSION uses snapshot.  Others use the zero value of
	// SnapshotInfo, which provides no mappings.
	if *snapshotInfo == nil && c.Device() {
		// Only retrieve the snapshot on demand in order to avoid circular dependencies
		// between the modules in the snapshot and the snapshot itself.
		var snapshotModule []blueprint.Module
		if c.InVendor() && c.VndkVersion() == actx.DeviceConfig().VndkVersion() {
			snapshotModule = actx.AddVariationDependencies(nil, nil, "vendor_snapshot")
		} else if recoverySnapshotVersion := actx.DeviceConfig().RecoverySnapshotVersion(); recoverySnapshotVersion != "current" && recoverySnapshotVersion != "" && c.InRecovery() {
			snapshotModule = actx.AddVariationDependencies(nil, nil, "recovery_snapshot")
		}
		if len(snapshotModule) > 0 && snapshotModule[0] != nil {
			snapshot := actx.OtherModuleProvider(snapshotModule[0], SnapshotInfoProvider).(SnapshotInfo)
			*snapshotInfo = &snapshot
			// republish the snapshot for use in later mutators on this module
			actx.SetProvider(SnapshotInfoProvider, snapshot)
		}
	}
	if *snapshotInfo == nil {
		*snapshotInfo = &SnapshotInfo{}
	}
	return **snapshotInfo
}

func RewriteSnapshotLib(lib string, snapshotMap map[string]string) string {
	if snapshot, ok := snapshotMap[lib]; ok {
		return snapshot
	}

	return lib
}

// RewriteLibs takes a list of names of shared libraries and scans it for three types
// of names:
//
// 1. Name of an NDK library that refers to a prebuilt module.
//    For each of these, it adds the name of the prebuilt module (which will be in
//    prebuilts/ndk) to the list of nonvariant libs.
// 2. Name of an NDK library that refers to an ndk_library module.
//    For each of these, it adds the name of the ndk_library module to the list of
//    variant libs.
// 3. Anything else (so anything that isn't an NDK library).
//    It adds these to the nonvariantLibs list.
//
// The caller can then know to add the variantLibs dependencies differently from the
// nonvariantLibs
func RewriteLibs(c LinkableInterface, snapshotInfo **SnapshotInfo, actx android.BottomUpMutatorContext, config android.Config, list []string) (nonvariantLibs []string, variantLibs []string) {
	variantLibs = []string{}

	nonvariantLibs = []string{}
	for _, entry := range list {
		// strip #version suffix out
		name, _ := StubsLibNameAndVersion(entry)
		if c.InRecovery() {
			nonvariantLibs = append(nonvariantLibs, RewriteSnapshotLib(entry, GetSnapshot(c, snapshotInfo, actx).SharedLibs))
		} else if c.UseSdk() && inList(name, *getNDKKnownLibs(config)) {
			variantLibs = append(variantLibs, name+ndkLibrarySuffix)
		} else if c.UseVndk() {
			nonvariantLibs = append(nonvariantLibs, RewriteSnapshotLib(entry, GetSnapshot(c, snapshotInfo, actx).SharedLibs))
		} else {
			// put name#version back
			nonvariantLibs = append(nonvariantLibs, entry)
		}
	}
	return nonvariantLibs, variantLibs
}

func (c *Module) DepsMutator(actx android.BottomUpMutatorContext) {
	if !c.Enabled() {
		return
	}

	ctx := &depsContext{
		BottomUpMutatorContext: actx,
		moduleContextImpl: moduleContextImpl{
			mod: c,
		},
	}
	ctx.ctx = ctx

	deps := c.deps(ctx)

	c.Properties.AndroidMkSystemSharedLibs = deps.SystemSharedLibs

	var snapshotInfo *SnapshotInfo

	variantNdkLibs := []string{}
	variantLateNdkLibs := []string{}
	if ctx.Os() == android.Android {
		deps.SharedLibs, variantNdkLibs = RewriteLibs(c, &snapshotInfo, actx, ctx.Config(), deps.SharedLibs)
		deps.LateSharedLibs, variantLateNdkLibs = RewriteLibs(c, &snapshotInfo, actx, ctx.Config(), deps.LateSharedLibs)
		deps.ReexportSharedLibHeaders, _ = RewriteLibs(c, &snapshotInfo, actx, ctx.Config(), deps.ReexportSharedLibHeaders)

		for idx, lib := range deps.RuntimeLibs {
			deps.RuntimeLibs[idx] = RewriteSnapshotLib(lib, GetSnapshot(c, &snapshotInfo, actx).SharedLibs)
		}
	}

	for _, lib := range deps.HeaderLibs {
		depTag := libraryDependencyTag{Kind: headerLibraryDependency}
		if inList(lib, deps.ReexportHeaderLibHeaders) {
			depTag.reexportFlags = true
		}

		lib = RewriteSnapshotLib(lib, GetSnapshot(c, &snapshotInfo, actx).HeaderLibs)

		if c.IsStubs() {
			actx.AddFarVariationDependencies(append(ctx.Target().Variations(), c.ImageVariation()),
				depTag, lib)
		} else {
			actx.AddVariationDependencies(nil, depTag, lib)
		}
	}

	if c.isNDKStubLibrary() {
		// NDK stubs depend on their implementation because the ABI dumps are
		// generated from the implementation library.
		actx.AddFarVariationDependencies(append(ctx.Target().Variations(),
			c.ImageVariation(),
			blueprint.Variation{Mutator: "link", Variation: "shared"},
		), stubImplementation, c.BaseModuleName())
	}

	// sysprop_library has to support both C++ and Java. So sysprop_library internally creates one
	// C++ implementation library and one Java implementation library. When a module links against
	// sysprop_library, the C++ implementation library has to be linked. syspropImplLibraries is a
	// map from sysprop_library to implementation library; it will be used in whole_static_libs,
	// static_libs, and shared_libs.
	syspropImplLibraries := syspropImplLibraries(actx.Config())

	for _, lib := range deps.WholeStaticLibs {
		depTag := libraryDependencyTag{Kind: staticLibraryDependency, wholeStatic: true, reexportFlags: true}
		if impl, ok := syspropImplLibraries[lib]; ok {
			lib = impl
		}

		lib = RewriteSnapshotLib(lib, GetSnapshot(c, &snapshotInfo, actx).StaticLibs)

		actx.AddVariationDependencies([]blueprint.Variation{
			{Mutator: "link", Variation: "static"},
		}, depTag, lib)
	}

	for _, lib := range deps.StaticLibs {
		depTag := libraryDependencyTag{Kind: staticLibraryDependency}
		if inList(lib, deps.ReexportStaticLibHeaders) {
			depTag.reexportFlags = true
		}
		if inList(lib, deps.ExcludeLibsForApex) {
			depTag.excludeInApex = true
		}

		if impl, ok := syspropImplLibraries[lib]; ok {
			lib = impl
		}

		lib = RewriteSnapshotLib(lib, GetSnapshot(c, &snapshotInfo, actx).StaticLibs)

		actx.AddVariationDependencies([]blueprint.Variation{
			{Mutator: "link", Variation: "static"},
		}, depTag, lib)
	}

	// staticUnwinderDep is treated as staticDep for Q apexes
	// so that native libraries/binaries are linked with static unwinder
	// because Q libc doesn't have unwinder APIs
	if deps.StaticUnwinderIfLegacy {
		depTag := libraryDependencyTag{Kind: staticLibraryDependency, staticUnwinder: true}
		actx.AddVariationDependencies([]blueprint.Variation{
			{Mutator: "link", Variation: "static"},
		}, depTag, RewriteSnapshotLib(staticUnwinder(actx), GetSnapshot(c, &snapshotInfo, actx).StaticLibs))
	}

	// shared lib names without the #version suffix
	var sharedLibNames []string

	for _, lib := range deps.SharedLibs {
		depTag := libraryDependencyTag{Kind: sharedLibraryDependency}
		if inList(lib, deps.ReexportSharedLibHeaders) {
			depTag.reexportFlags = true
		}
		if inList(lib, deps.ExcludeLibsForApex) {
			depTag.excludeInApex = true
		}

		if impl, ok := syspropImplLibraries[lib]; ok {
			lib = impl
		}

		name, version := StubsLibNameAndVersion(lib)
		sharedLibNames = append(sharedLibNames, name)

		variations := []blueprint.Variation{
			{Mutator: "link", Variation: "shared"},
		}
		AddSharedLibDependenciesWithVersions(ctx, c, variations, depTag, name, version, false)
	}

	for _, lib := range deps.LateStaticLibs {
		depTag := libraryDependencyTag{Kind: staticLibraryDependency, Order: lateLibraryDependency}
		actx.AddVariationDependencies([]blueprint.Variation{
			{Mutator: "link", Variation: "static"},
		}, depTag, RewriteSnapshotLib(lib, GetSnapshot(c, &snapshotInfo, actx).StaticLibs))
	}

	for _, lib := range deps.LateSharedLibs {
		if inList(lib, sharedLibNames) {
			// This is to handle the case that some of the late shared libs (libc, libdl, libm, ...)
			// are added also to SharedLibs with version (e.g., libc#10). If not skipped, we will be
			// linking against both the stubs lib and the non-stubs lib at the same time.
			continue
		}
		depTag := libraryDependencyTag{Kind: sharedLibraryDependency, Order: lateLibraryDependency}
		variations := []blueprint.Variation{
			{Mutator: "link", Variation: "shared"},
		}
		AddSharedLibDependenciesWithVersions(ctx, c, variations, depTag, lib, "", false)
	}

	actx.AddVariationDependencies([]blueprint.Variation{
		{Mutator: "link", Variation: "shared"},
	}, dataLibDepTag, deps.DataLibs...)

	actx.AddVariationDependencies(nil, dataBinDepTag, deps.DataBins...)

	actx.AddVariationDependencies([]blueprint.Variation{
		{Mutator: "link", Variation: "shared"},
	}, runtimeDepTag, deps.RuntimeLibs...)

	actx.AddDependency(c, genSourceDepTag, deps.GeneratedSources...)

	for _, gen := range deps.GeneratedHeaders {
		depTag := genHeaderDepTag
		if inList(gen, deps.ReexportGeneratedHeaders) {
			depTag = genHeaderExportDepTag
		}
		actx.AddDependency(c, depTag, gen)
	}

	crtVariations := GetCrtVariations(ctx, c)
	actx.AddVariationDependencies(crtVariations, objDepTag, deps.ObjFiles...)
	for _, crt := range deps.CrtBegin {
		actx.AddVariationDependencies(crtVariations, CrtBeginDepTag,
			RewriteSnapshotLib(crt, GetSnapshot(c, &snapshotInfo, actx).Objects))
	}
	for _, crt := range deps.CrtEnd {
		actx.AddVariationDependencies(crtVariations, CrtEndDepTag,
			RewriteSnapshotLib(crt, GetSnapshot(c, &snapshotInfo, actx).Objects))
	}
	if deps.DynamicLinker != "" {
		actx.AddDependency(c, dynamicLinkerDepTag, deps.DynamicLinker)
	}

	version := ctx.sdkVersion()

	ndkStubDepTag := libraryDependencyTag{Kind: sharedLibraryDependency, ndk: true, makeSuffix: "." + version}
	actx.AddVariationDependencies([]blueprint.Variation{
		{Mutator: "version", Variation: version},
		{Mutator: "link", Variation: "shared"},
	}, ndkStubDepTag, variantNdkLibs...)

	ndkLateStubDepTag := libraryDependencyTag{Kind: sharedLibraryDependency, Order: lateLibraryDependency, ndk: true, makeSuffix: "." + version}
	actx.AddVariationDependencies([]blueprint.Variation{
		{Mutator: "version", Variation: version},
		{Mutator: "link", Variation: "shared"},
	}, ndkLateStubDepTag, variantLateNdkLibs...)

	if vndkdep := c.vndkdep; vndkdep != nil {
		if vndkdep.isVndkExt() {
			actx.AddVariationDependencies([]blueprint.Variation{
				c.ImageVariation(),
				{Mutator: "link", Variation: "shared"},
			}, vndkExtDepTag, RewriteSnapshotLib(vndkdep.getVndkExtendsModuleName(), GetSnapshot(c, &snapshotInfo, actx).SharedLibs))
		}
	}
}

func BeginMutator(ctx android.BottomUpMutatorContext) {
	if c, ok := ctx.Module().(*Module); ok && c.Enabled() {
		c.beginMutator(ctx)
	}
}

// Whether a module can link to another module, taking into
// account NDK linking.
func checkLinkType(ctx android.BaseModuleContext, from LinkableInterface, to LinkableInterface,
	tag blueprint.DependencyTag) {

	switch t := tag.(type) {
	case dependencyTag:
		if t != vndkExtDepTag {
			return
		}
	case libraryDependencyTag:
	default:
		return
	}

	if from.Target().Os != android.Android {
		// Host code is not restricted
		return
	}

	// VNDK is cc.Module supported only for now.
	if ccFrom, ok := from.(*Module); ok && from.UseVndk() {
		// Though allowed dependency is limited by the image mutator,
		// each vendor and product module needs to check link-type
		// for VNDK.
		if ccTo, ok := to.(*Module); ok {
			if ccFrom.vndkdep != nil {
				ccFrom.vndkdep.vndkCheckLinkType(ctx, ccTo, tag)
			}
		} else if _, ok := to.(LinkableInterface); !ok {
			ctx.ModuleErrorf("Attempting to link VNDK cc.Module with unsupported module type")
		}
		return
	}
	if from.SdkVersion() == "" {
		// Platform code can link to anything
		return
	}
	if from.InRamdisk() {
		// Ramdisk code is not NDK
		return
	}
	if from.InVendorRamdisk() {
		// Vendor ramdisk code is not NDK
		return
	}
	if from.InRecovery() {
		// Recovery code is not NDK
		return
	}
	if c, ok := to.(*Module); ok {
		if c.ToolchainLibrary() {
			// These are always allowed
			return
		}
		if c.NdkPrebuiltStl() {
			// These are allowed, but they don't set sdk_version
			return
		}
		if c.StubDecorator() {
			// These aren't real libraries, but are the stub shared libraries that are included in
			// the NDK.
			return
		}
	}

	if strings.HasPrefix(ctx.ModuleName(), "libclang_rt.") && to.Module().Name() == "libc++" {
		// Bug: http://b/121358700 - Allow libclang_rt.* shared libraries (with sdk_version)
		// to link to libc++ (non-NDK and without sdk_version).
		return
	}

	if to.SdkVersion() == "" {
		// NDK code linking to platform code is never okay.
		ctx.ModuleErrorf("depends on non-NDK-built library %q",
			ctx.OtherModuleName(to.Module()))
		return
	}

	// At this point we know we have two NDK libraries, but we need to
	// check that we're not linking against anything built against a higher
	// API level, as it is only valid to link against older or equivalent
	// APIs.

	// Current can link against anything.
	if from.SdkVersion() != "current" {
		// Otherwise we need to check.
		if to.SdkVersion() == "current" {
			// Current can't be linked against by anything else.
			ctx.ModuleErrorf("links %q built against newer API version %q",
				ctx.OtherModuleName(to.Module()), "current")
		} else {
			fromApi, err := strconv.Atoi(from.SdkVersion())
			if err != nil {
				ctx.PropertyErrorf("sdk_version",
					"Invalid sdk_version value (must be int or current): %q",
					from.SdkVersion())
			}
			toApi, err := strconv.Atoi(to.SdkVersion())
			if err != nil {
				ctx.PropertyErrorf("sdk_version",
					"Invalid sdk_version value (must be int or current): %q",
					to.SdkVersion())
			}

			if toApi > fromApi {
				ctx.ModuleErrorf("links %q built against newer API version %q",
					ctx.OtherModuleName(to.Module()), to.SdkVersion())
			}
		}
	}

	// Also check that the two STL choices are compatible.
	fromStl := from.SelectedStl()
	toStl := to.SelectedStl()
	if fromStl == "" || toStl == "" {
		// Libraries that don't use the STL are unrestricted.
	} else if fromStl == "ndk_system" || toStl == "ndk_system" {
		// We can be permissive with the system "STL" since it is only the C++
		// ABI layer, but in the future we should make sure that everyone is
		// using either libc++ or nothing.
	} else if getNdkStlFamily(from) != getNdkStlFamily(to) {
		ctx.ModuleErrorf("uses %q and depends on %q which uses incompatible %q",
			from.SelectedStl(), ctx.OtherModuleName(to.Module()),
			to.SelectedStl())
	}
}

func checkLinkTypeMutator(ctx android.BottomUpMutatorContext) {
	if c, ok := ctx.Module().(*Module); ok {
		ctx.VisitDirectDeps(func(dep android.Module) {
			depTag := ctx.OtherModuleDependencyTag(dep)
			ccDep, ok := dep.(LinkableInterface)
			if ok {
				checkLinkType(ctx, c, ccDep, depTag)
			}
		})
	}
}

// Tests whether the dependent library is okay to be double loaded inside a single process.
// If a library has a vendor variant and is a (transitive) dependency of an LLNDK library,
// it is subject to be double loaded. Such lib should be explicitly marked as double_loadable: true
// or as vndk-sp (vndk: { enabled: true, support_system_process: true}).
func checkDoubleLoadableLibraries(ctx android.TopDownMutatorContext) {
	check := func(child, parent android.Module) bool {
		to, ok := child.(*Module)
		if !ok {
			return false
		}

		if lib, ok := to.linker.(*libraryDecorator); !ok || !lib.shared() {
			return false
		}

		// These dependencies are not excercised at runtime. Tracking these will give us
		// false negative, so skip.
		depTag := ctx.OtherModuleDependencyTag(child)
		if IsHeaderDepTag(depTag) {
			return false
		}
		if depTag == staticVariantTag {
			return false
		}
		if depTag == stubImplDepTag {
			return false
		}

		// Even if target lib has no vendor variant, keep checking dependency
		// graph in case it depends on vendor_available or product_available
		// but not double_loadable transtively.
		if !to.HasNonSystemVariants() {
			return true
		}

		// The happy path. Keep tracking dependencies until we hit a non double-loadable
		// one.
		if Bool(to.VendorProperties.Double_loadable) {
			return true
		}

		if to.IsVndkSp() || to.IsLlndk() {
			return false
		}

		ctx.ModuleErrorf("links a library %q which is not LL-NDK, "+
			"VNDK-SP, or explicitly marked as 'double_loadable:true'. "+
			"Dependency list: %s", ctx.OtherModuleName(to), ctx.GetPathString(false))
		return false
	}
	if module, ok := ctx.Module().(*Module); ok {
		if lib, ok := module.linker.(*libraryDecorator); ok && lib.shared() {
			if lib.hasLLNDKStubs() {
				ctx.WalkDeps(check)
			}
		}
	}
}

func (c *Module) sdclang(ctx BaseModuleContext) bool {
	sdclang := Bool(c.Properties.Sdclang)

	// SDLLVM is not for host build
	if ctx.Host() || config.ForceSDClangOff {
		return false
	}

	if c.Properties.Sdclang == nil && config.SDClang {
		return true
	}

	return sdclang
}

// Convert dependencies to paths.  Returns a PathDeps containing paths
func (c *Module) depsToPaths(ctx android.ModuleContext) PathDeps {
	var depPaths PathDeps

	var directStaticDeps []StaticLibraryInfo
	var directSharedDeps []SharedLibraryInfo

	reexportExporter := func(exporter FlagExporterInfo) {
		depPaths.ReexportedDirs = append(depPaths.ReexportedDirs, exporter.IncludeDirs...)
		depPaths.ReexportedSystemDirs = append(depPaths.ReexportedSystemDirs, exporter.SystemIncludeDirs...)
		depPaths.ReexportedFlags = append(depPaths.ReexportedFlags, exporter.Flags...)
		depPaths.ReexportedDeps = append(depPaths.ReexportedDeps, exporter.Deps...)
		depPaths.ReexportedGeneratedHeaders = append(depPaths.ReexportedGeneratedHeaders, exporter.GeneratedHeaders...)
	}

	// For the dependency from platform to apex, use the latest stubs
	c.apexSdkVersion = android.FutureApiLevel
	apexInfo := ctx.Provider(android.ApexInfoProvider).(android.ApexInfo)
	if !apexInfo.IsForPlatform() {
		c.apexSdkVersion = apexInfo.MinSdkVersion
	}

	if android.InList("hwaddress", ctx.Config().SanitizeDevice()) {
		// In hwasan build, we override apexSdkVersion to the FutureApiLevel(10000)
		// so that even Q(29/Android10) apexes could use the dynamic unwinder by linking the newer stubs(e.g libc(R+)).
		// (b/144430859)
		c.apexSdkVersion = android.FutureApiLevel
	}

	ctx.VisitDirectDeps(func(dep android.Module) {
		depName := ctx.OtherModuleName(dep)
		depTag := ctx.OtherModuleDependencyTag(dep)

		if depTag == android.DarwinUniversalVariantTag {
			depPaths.DarwinSecondArchOutput = dep.(*Module).OutputFile()
			return
		}

		ccDep, ok := dep.(LinkableInterface)
		if !ok {

			// handling for a few module types that aren't cc Module but that are also supported
			switch depTag {
			case genSourceDepTag:
				if genRule, ok := dep.(genrule.SourceFileGenerator); ok {
					depPaths.GeneratedSources = append(depPaths.GeneratedSources,
						genRule.GeneratedSourceFiles()...)
				} else {
					ctx.ModuleErrorf("module %q is not a gensrcs or genrule", depName)
				}
				// Support exported headers from a generated_sources dependency
				fallthrough
			case genHeaderDepTag, genHeaderExportDepTag:
				if genRule, ok := dep.(genrule.SourceFileGenerator); ok {
					depPaths.GeneratedDeps = append(depPaths.GeneratedDeps,
						genRule.GeneratedDeps()...)
					dirs := genRule.GeneratedHeaderDirs()
					depPaths.IncludeDirs = append(depPaths.IncludeDirs, dirs...)
					if depTag == genHeaderExportDepTag {
						depPaths.ReexportedDirs = append(depPaths.ReexportedDirs, dirs...)
						depPaths.ReexportedGeneratedHeaders = append(depPaths.ReexportedGeneratedHeaders,
							genRule.GeneratedSourceFiles()...)
						depPaths.ReexportedDeps = append(depPaths.ReexportedDeps, genRule.GeneratedDeps()...)
						// Add these re-exported flags to help header-abi-dumper to infer the abi exported by a library.
						c.sabi.Properties.ReexportedIncludes = append(c.sabi.Properties.ReexportedIncludes, dirs.Strings()...)

					}
				} else {
					ctx.ModuleErrorf("module %q is not a genrule", depName)
				}
			case CrtBeginDepTag:
				depPaths.CrtBegin = append(depPaths.CrtBegin, android.OutputFileForModule(ctx, dep, ""))
			case CrtEndDepTag:
				depPaths.CrtEnd = append(depPaths.CrtEnd, android.OutputFileForModule(ctx, dep, ""))
			}
			return
		}

		if depTag == android.ProtoPluginDepTag {
			return
		}

		if dep.Target().Os != ctx.Os() {
			ctx.ModuleErrorf("OS mismatch between %q and %q", ctx.ModuleName(), depName)
			return
		}
		if dep.Target().Arch.ArchType != ctx.Arch().ArchType {
			ctx.ModuleErrorf("Arch mismatch between %q(%v) and %q(%v)",
				ctx.ModuleName(), ctx.Arch().ArchType, depName, dep.Target().Arch.ArchType)
			return
		}

		if depTag == reuseObjTag {
			// Skip reused objects for stub libraries, they use their own stub object file instead.
			// The reuseObjTag dependency still exists because the LinkageMutator runs before the
			// version mutator, so the stubs variant is created from the shared variant that
			// already has the reuseObjTag dependency on the static variant.
			if !c.library.buildStubs() {
				staticAnalogue := ctx.OtherModuleProvider(dep, StaticLibraryInfoProvider).(StaticLibraryInfo)
				objs := staticAnalogue.ReuseObjects
				depPaths.Objs = depPaths.Objs.Append(objs)
				depExporterInfo := ctx.OtherModuleProvider(dep, FlagExporterInfoProvider).(FlagExporterInfo)
				reexportExporter(depExporterInfo)
			}
			return
		}

		linkFile := ccDep.OutputFile()

		if libDepTag, ok := depTag.(libraryDependencyTag); ok {
			// Only use static unwinder for legacy (min_sdk_version = 29) apexes (b/144430859)
			if libDepTag.staticUnwinder && c.apexSdkVersion.GreaterThan(android.SdkVersion_Android10) {
				return
			}

			if !apexInfo.IsForPlatform() && libDepTag.excludeInApex {
				return
			}

			depExporterInfo := ctx.OtherModuleProvider(dep, FlagExporterInfoProvider).(FlagExporterInfo)

			var ptr *android.Paths
			var depPtr *android.Paths

			depFile := android.OptionalPath{}

			switch {
			case libDepTag.header():
				if !ctx.OtherModuleHasProvider(dep, HeaderLibraryInfoProvider) {
					if !ctx.Config().AllowMissingDependencies() {
						ctx.ModuleErrorf("module %q is not a header library", depName)
					} else {
						ctx.AddMissingDependencies([]string{depName})
					}
					return
				}
			case libDepTag.shared():
				if !ctx.OtherModuleHasProvider(dep, SharedLibraryInfoProvider) {
					if !ctx.Config().AllowMissingDependencies() {
						ctx.ModuleErrorf("module %q is not a shared library", depName)
					} else {
						ctx.AddMissingDependencies([]string{depName})
					}
					return
				}

				sharedLibraryInfo, returnedDepExporterInfo := ChooseStubOrImpl(ctx, dep)
				depExporterInfo = returnedDepExporterInfo

				// Stubs lib doesn't link to the shared lib dependencies. Don't set
				// linkFile, depFile, and ptr.
				if c.IsStubs() {
					break
				}

				linkFile = android.OptionalPathForPath(sharedLibraryInfo.SharedLibrary)
				depFile = sharedLibraryInfo.TableOfContents

				ptr = &depPaths.SharedLibs
				switch libDepTag.Order {
				case earlyLibraryDependency:
					ptr = &depPaths.EarlySharedLibs
					depPtr = &depPaths.EarlySharedLibsDeps
				case normalLibraryDependency:
					ptr = &depPaths.SharedLibs
					depPtr = &depPaths.SharedLibsDeps
					directSharedDeps = append(directSharedDeps, sharedLibraryInfo)
				case lateLibraryDependency:
					ptr = &depPaths.LateSharedLibs
					depPtr = &depPaths.LateSharedLibsDeps
				default:
					panic(fmt.Errorf("unexpected library dependency order %d", libDepTag.Order))
				}
			case libDepTag.static():
				if !ctx.OtherModuleHasProvider(dep, StaticLibraryInfoProvider) {
					if !ctx.Config().AllowMissingDependencies() {
						ctx.ModuleErrorf("module %q is not a static library", depName)
					} else {
						ctx.AddMissingDependencies([]string{depName})
					}
					return
				}

				// Stubs lib doesn't link to the static lib dependencies. Don't set
				// linkFile, depFile, and ptr.
				if c.IsStubs() {
					break
				}

				staticLibraryInfo := ctx.OtherModuleProvider(dep, StaticLibraryInfoProvider).(StaticLibraryInfo)
				linkFile = android.OptionalPathForPath(staticLibraryInfo.StaticLibrary)
				if libDepTag.wholeStatic {
					ptr = &depPaths.WholeStaticLibs
					if len(staticLibraryInfo.Objects.objFiles) > 0 {
						depPaths.WholeStaticLibObjs = depPaths.WholeStaticLibObjs.Append(staticLibraryInfo.Objects)
					} else {
						// This case normally catches prebuilt static
						// libraries, but it can also occur when
						// AllowMissingDependencies is on and the
						// dependencies has no sources of its own
						// but has a whole_static_libs dependency
						// on a missing library.  We want to depend
						// on the .a file so that there is something
						// in the dependency tree that contains the
						// error rule for the missing transitive
						// dependency.
						depPaths.WholeStaticLibsFromPrebuilts = append(depPaths.WholeStaticLibsFromPrebuilts, linkFile.Path())
					}
				} else {
					switch libDepTag.Order {
					case earlyLibraryDependency:
						panic(fmt.Errorf("early static libs not suppported"))
					case normalLibraryDependency:
						// static dependencies will be handled separately so they can be ordered
						// using transitive dependencies.
						ptr = nil
						directStaticDeps = append(directStaticDeps, staticLibraryInfo)
					case lateLibraryDependency:
						ptr = &depPaths.LateStaticLibs
					default:
						panic(fmt.Errorf("unexpected library dependency order %d", libDepTag.Order))
					}
				}
			}

			if libDepTag.static() && !libDepTag.wholeStatic {
				if !ccDep.CcLibraryInterface() || !ccDep.Static() {
					ctx.ModuleErrorf("module %q not a static library", depName)
					return
				}

				// When combining coverage files for shared libraries and executables, coverage files
				// in static libraries act as if they were whole static libraries. The same goes for
				// source based Abi dump files.
				if c, ok := ccDep.(*Module); ok {
					staticLib := c.linker.(libraryInterface)
					depPaths.StaticLibObjs.coverageFiles = append(depPaths.StaticLibObjs.coverageFiles,
						staticLib.objs().coverageFiles...)
					depPaths.StaticLibObjs.sAbiDumpFiles = append(depPaths.StaticLibObjs.sAbiDumpFiles,
						staticLib.objs().sAbiDumpFiles...)
				} else {
					// Handle non-CC modules here
					depPaths.StaticLibObjs.coverageFiles = append(depPaths.StaticLibObjs.coverageFiles,
						ccDep.CoverageFiles()...)
				}
			}

			if ptr != nil {
				if !linkFile.Valid() {
					if !ctx.Config().AllowMissingDependencies() {
						ctx.ModuleErrorf("module %q missing output file", depName)
					} else {
						ctx.AddMissingDependencies([]string{depName})
					}
					return
				}
				*ptr = append(*ptr, linkFile.Path())
			}

			if depPtr != nil {
				dep := depFile
				if !dep.Valid() {
					dep = linkFile
				}
				*depPtr = append(*depPtr, dep.Path())
			}

			depPaths.IncludeDirs = append(depPaths.IncludeDirs, depExporterInfo.IncludeDirs...)
			depPaths.SystemIncludeDirs = append(depPaths.SystemIncludeDirs, depExporterInfo.SystemIncludeDirs...)
			depPaths.GeneratedDeps = append(depPaths.GeneratedDeps, depExporterInfo.Deps...)
			depPaths.Flags = append(depPaths.Flags, depExporterInfo.Flags...)

			if libDepTag.reexportFlags {
				reexportExporter(depExporterInfo)
				// Add these re-exported flags to help header-abi-dumper to infer the abi exported by a library.
				// Re-exported shared library headers must be included as well since they can help us with type information
				// about template instantiations (instantiated from their headers).
				// -isystem headers are not included since for bionic libraries, abi-filtering is taken care of by version
				// scripts.
				c.sabi.Properties.ReexportedIncludes = append(
					c.sabi.Properties.ReexportedIncludes, depExporterInfo.IncludeDirs.Strings()...)
			}

			makeLibName := MakeLibName(ctx, c, ccDep, depName) + libDepTag.makeSuffix
			switch {
			case libDepTag.header():
				c.Properties.AndroidMkHeaderLibs = append(
					c.Properties.AndroidMkHeaderLibs, makeLibName)
			case libDepTag.shared():
				if lib := moduleLibraryInterface(dep); lib != nil {
					if lib.buildStubs() && dep.(android.ApexModule).InAnyApex() {
						// Add the dependency to the APEX(es) providing the library so that
						// m <module> can trigger building the APEXes as well.
						depApexInfo := ctx.OtherModuleProvider(dep, android.ApexInfoProvider).(android.ApexInfo)
						for _, an := range depApexInfo.InApexVariants {
							c.Properties.ApexesProvidingSharedLibs = append(
								c.Properties.ApexesProvidingSharedLibs, an)
						}
					}
				}

				// Note: the order of libs in this list is not important because
				// they merely serve as Make dependencies and do not affect this lib itself.
				c.Properties.AndroidMkSharedLibs = append(
					c.Properties.AndroidMkSharedLibs, makeLibName)
				// Record BaseLibName for snapshots.
				c.Properties.SnapshotSharedLibs = append(c.Properties.SnapshotSharedLibs, BaseLibName(depName))
			case libDepTag.static():
				if libDepTag.wholeStatic {
					c.Properties.AndroidMkWholeStaticLibs = append(
						c.Properties.AndroidMkWholeStaticLibs, makeLibName)
				} else {
					c.Properties.AndroidMkStaticLibs = append(
						c.Properties.AndroidMkStaticLibs, makeLibName)
				}
				// Record BaseLibName for snapshots.
				c.Properties.SnapshotStaticLibs = append(c.Properties.SnapshotStaticLibs, BaseLibName(depName))
			}
		} else if !c.IsStubs() {
			// Stubs lib doesn't link to the runtime lib, object, crt, etc. dependencies.

			switch depTag {
			case runtimeDepTag:
				c.Properties.AndroidMkRuntimeLibs = append(
					c.Properties.AndroidMkRuntimeLibs, MakeLibName(ctx, c, ccDep, depName)+libDepTag.makeSuffix)
				// Record BaseLibName for snapshots.
				c.Properties.SnapshotRuntimeLibs = append(c.Properties.SnapshotRuntimeLibs, BaseLibName(depName))
			case objDepTag:
				depPaths.Objs.objFiles = append(depPaths.Objs.objFiles, linkFile.Path())
			case CrtBeginDepTag:
				depPaths.CrtBegin = append(depPaths.CrtBegin, linkFile.Path())
			case CrtEndDepTag:
				depPaths.CrtEnd = append(depPaths.CrtEnd, linkFile.Path())
			case dynamicLinkerDepTag:
				depPaths.DynamicLinker = linkFile
			}
		}
	})

	// use the ordered dependencies as this module's dependencies
	orderedStaticPaths, transitiveStaticLibs := orderStaticModuleDeps(directStaticDeps, directSharedDeps)
	depPaths.TranstiveStaticLibrariesForOrdering = transitiveStaticLibs
	depPaths.StaticLibs = append(depPaths.StaticLibs, orderedStaticPaths...)

	// Dedup exported flags from dependencies
	depPaths.Flags = android.FirstUniqueStrings(depPaths.Flags)
	depPaths.IncludeDirs = android.FirstUniquePaths(depPaths.IncludeDirs)
	depPaths.SystemIncludeDirs = android.FirstUniquePaths(depPaths.SystemIncludeDirs)
	depPaths.GeneratedDeps = android.FirstUniquePaths(depPaths.GeneratedDeps)
	depPaths.ReexportedDirs = android.FirstUniquePaths(depPaths.ReexportedDirs)
	depPaths.ReexportedSystemDirs = android.FirstUniquePaths(depPaths.ReexportedSystemDirs)
	depPaths.ReexportedFlags = android.FirstUniqueStrings(depPaths.ReexportedFlags)
	depPaths.ReexportedDeps = android.FirstUniquePaths(depPaths.ReexportedDeps)
	depPaths.ReexportedGeneratedHeaders = android.FirstUniquePaths(depPaths.ReexportedGeneratedHeaders)

	if c.sabi != nil {
		c.sabi.Properties.ReexportedIncludes = android.FirstUniqueStrings(c.sabi.Properties.ReexportedIncludes)
	}

	return depPaths
}

// ChooseStubOrImpl determines whether a given dependency should be redirected to the stub variant
// of the dependency or not, and returns the SharedLibraryInfo and FlagExporterInfo for the right
// dependency. The stub variant is selected when the dependency crosses a boundary where each side
// has different level of updatability. For example, if a library foo in an APEX depends on a
// library bar which provides stable interface and exists in the platform, foo uses the stub variant
// of bar. If bar doesn't provide a stable interface (i.e. buildStubs() == false) or is in the
// same APEX as foo, the non-stub variant of bar is used.
func ChooseStubOrImpl(ctx android.ModuleContext, dep android.Module) (SharedLibraryInfo, FlagExporterInfo) {
	depName := ctx.OtherModuleName(dep)
	depTag := ctx.OtherModuleDependencyTag(dep)
	libDepTag, ok := depTag.(libraryDependencyTag)
	if !ok || !libDepTag.shared() {
		panic(fmt.Errorf("Unexpected dependency tag: %T", depTag))
	}

	thisModule, ok := ctx.Module().(android.ApexModule)
	if !ok {
		panic(fmt.Errorf("Not an APEX module: %q", ctx.ModuleName()))
	}

	useVndk := false
	bootstrap := false
	if linkable, ok := ctx.Module().(LinkableInterface); !ok {
		panic(fmt.Errorf("Not a Linkable module: %q", ctx.ModuleName()))
	} else {
		useVndk = linkable.UseVndk()
		bootstrap = linkable.Bootstrap()
	}

	sharedLibraryInfo := ctx.OtherModuleProvider(dep, SharedLibraryInfoProvider).(SharedLibraryInfo)
	depExporterInfo := ctx.OtherModuleProvider(dep, FlagExporterInfoProvider).(FlagExporterInfo)
	sharedLibraryStubsInfo := ctx.OtherModuleProvider(dep, SharedLibraryStubsProvider).(SharedLibraryStubsInfo)
	apexInfo := ctx.Provider(android.ApexInfoProvider).(android.ApexInfo)

	if !libDepTag.explicitlyVersioned && len(sharedLibraryStubsInfo.SharedStubLibraries) > 0 {
		useStubs := false

		if lib := moduleLibraryInterface(dep); lib.buildStubs() && useVndk { // LLNDK
			if !apexInfo.IsForPlatform() {
				// For platform libraries, use current version of LLNDK
				// If this is for use_vendor apex we will apply the same rules
				// of apex sdk enforcement below to choose right version.
				useStubs = true
			}
		} else if apexInfo.IsForPlatform() || apexInfo.UsePlatformApis {
			// If not building for APEX or the containing APEX allows the use of
			// platform APIs, use stubs only when it is from an APEX (and not from
			// platform) However, for host, ramdisk, vendor_ramdisk, recovery or
			// bootstrap modules, always link to non-stub variant
			useStubs = dep.(android.ApexModule).NotInPlatform() && !bootstrap
			if useStubs {
				// Another exception: if this module is a test for an APEX, then
				// it is linked with the non-stub variant of a module in the APEX
				// as if this is part of the APEX.
				testFor := ctx.Provider(android.ApexTestForInfoProvider).(android.ApexTestForInfo)
				for _, apexContents := range testFor.ApexContents {
					if apexContents.DirectlyInApex(depName) {
						useStubs = false
						break
					}
				}
			}
			if useStubs {
				// Yet another exception: If this module and the dependency are
				// available to the same APEXes then skip stubs between their
				// platform variants. This complements the test_for case above,
				// which avoids the stubs on a direct APEX library dependency, by
				// avoiding stubs for indirect test dependencies as well.
				//
				// TODO(b/183882457): This doesn't work if the two libraries have
				// only partially overlapping apex_available. For that test_for
				// modules would need to be split into APEX variants and resolved
				// separately for each APEX they have access to.
				if android.AvailableToSameApexes(thisModule, dep.(android.ApexModule)) {
					useStubs = false
				}
			}
		} else {
			// If building for APEX, use stubs when the parent is in any APEX that
			// the child is not in.
			useStubs = !android.DirectlyInAllApexes(apexInfo, depName)
		}

		// when to use (unspecified) stubs, use the latest one.
		if useStubs {
			stubs := sharedLibraryStubsInfo.SharedStubLibraries
			toUse := stubs[len(stubs)-1]
			sharedLibraryInfo = toUse.SharedLibraryInfo
			depExporterInfo = toUse.FlagExporterInfo
		}
	}
	return sharedLibraryInfo, depExporterInfo
}

// orderStaticModuleDeps rearranges the order of the static library dependencies of the module
// to match the topological order of the dependency tree, including any static analogues of
// direct shared libraries.  It returns the ordered static dependencies, and an android.DepSet
// of the transitive dependencies.
func orderStaticModuleDeps(staticDeps []StaticLibraryInfo, sharedDeps []SharedLibraryInfo) (ordered android.Paths, transitive *android.DepSet) {
	transitiveStaticLibsBuilder := android.NewDepSetBuilder(android.TOPOLOGICAL)
	var staticPaths android.Paths
	for _, staticDep := range staticDeps {
		staticPaths = append(staticPaths, staticDep.StaticLibrary)
		transitiveStaticLibsBuilder.Transitive(staticDep.TransitiveStaticLibrariesForOrdering)
	}
	for _, sharedDep := range sharedDeps {
		if sharedDep.TransitiveStaticLibrariesForOrdering != nil {
			transitiveStaticLibsBuilder.Transitive(sharedDep.TransitiveStaticLibrariesForOrdering)
		}
	}
	transitiveStaticLibs := transitiveStaticLibsBuilder.Build()

	orderedTransitiveStaticLibs := transitiveStaticLibs.ToList()

	// reorder the dependencies based on transitive dependencies
	staticPaths = android.FirstUniquePaths(staticPaths)
	_, orderedStaticPaths := android.FilterPathList(orderedTransitiveStaticLibs, staticPaths)

	if len(orderedStaticPaths) != len(staticPaths) {
		missing, _ := android.FilterPathList(staticPaths, orderedStaticPaths)
		panic(fmt.Errorf("expected %d ordered static paths , got %d, missing %q %q %q", len(staticPaths), len(orderedStaticPaths), missing, orderedStaticPaths, staticPaths))
	}

	return orderedStaticPaths, transitiveStaticLibs
}

// BaseLibName trims known prefixes and suffixes
func BaseLibName(depName string) string {
	libName := strings.TrimSuffix(depName, llndkLibrarySuffix)
	libName = strings.TrimSuffix(libName, vendorPublicLibrarySuffix)
	libName = android.RemoveOptionalPrebuiltPrefix(libName)
	return libName
}

func MakeLibName(ctx android.ModuleContext, c LinkableInterface, ccDep LinkableInterface, depName string) string {
	libName := BaseLibName(depName)
	ccDepModule, _ := ccDep.(*Module)
	isLLndk := ccDepModule != nil && ccDepModule.IsLlndk()
	nonSystemVariantsExist := ccDep.HasNonSystemVariants() || isLLndk

	if ccDepModule != nil {
		// TODO(ivanlozano) Support snapshots for Rust-produced C library variants.
		// Use base module name for snapshots when exporting to Makefile.
		if snapshotPrebuilt, ok := ccDepModule.linker.(SnapshotInterface); ok {
			baseName := ccDepModule.BaseModuleName()

			return baseName + snapshotPrebuilt.SnapshotAndroidMkSuffix()
		}
	}

	if ctx.DeviceConfig().VndkUseCoreVariant() && ccDep.IsVndk() && !ccDep.MustUseVendorVariant() &&
		!c.InRamdisk() && !c.InVendorRamdisk() && !c.InRecovery() {
		// The vendor module is a no-vendor-variant VNDK library.  Depend on the
		// core module instead.
		return libName
	} else if ccDep.UseVndk() && nonSystemVariantsExist {
		// The vendor and product modules in Make will have been renamed to not conflict with the
		// core module, so update the dependency name here accordingly.
		return libName + ccDep.SubName()
	} else if ccDep.InRamdisk() && !ccDep.OnlyInRamdisk() {
		return libName + RamdiskSuffix
	} else if ccDep.InVendorRamdisk() && !ccDep.OnlyInVendorRamdisk() {
		return libName + VendorRamdiskSuffix
	} else if ccDep.InRecovery() && !ccDep.OnlyInRecovery() {
		return libName + RecoverySuffix
	} else if ccDep.Target().NativeBridge == android.NativeBridgeEnabled {
		return libName + NativeBridgeSuffix
	} else {
		return libName
	}
}

func (c *Module) InstallInData() bool {
	if c.installer == nil {
		return false
	}
	return c.installer.inData()
}

func (c *Module) InstallInSanitizerDir() bool {
	if c.installer == nil {
		return false
	}
	if c.sanitize != nil && c.sanitize.inSanitizerDir() {
		return true
	}
	return c.installer.inSanitizerDir()
}

func (c *Module) InstallInRamdisk() bool {
	return c.InRamdisk()
}

func (c *Module) InstallInVendorRamdisk() bool {
	return c.InVendorRamdisk()
}

func (c *Module) InstallInRecovery() bool {
	return c.InRecovery()
}

func (c *Module) MakeUninstallable() {
	if c.installer == nil {
		c.ModuleBase.MakeUninstallable()
		return
	}
	c.installer.makeUninstallable(c)
}

func (c *Module) HostToolPath() android.OptionalPath {
	if c.installer == nil {
		return android.OptionalPath{}
	}
	return c.installer.hostToolPath()
}

func (c *Module) IntermPathForModuleOut() android.OptionalPath {
	return c.outputFile
}

func (c *Module) OutputFiles(tag string) (android.Paths, error) {
	switch tag {
	case "":
		if c.outputFile.Valid() {
			return android.Paths{c.outputFile.Path()}, nil
		}
		return android.Paths{}, nil
	default:
		return nil, fmt.Errorf("unsupported module reference tag %q", tag)
	}
}

func (c *Module) static() bool {
	if static, ok := c.linker.(interface {
		static() bool
	}); ok {
		return static.static()
	}
	return false
}

func (c *Module) staticBinary() bool {
	if static, ok := c.linker.(interface {
		staticBinary() bool
	}); ok {
		return static.staticBinary()
	}
	return false
}

func (c *Module) testBinary() bool {
	if test, ok := c.linker.(interface {
		testBinary() bool
	}); ok {
		return test.testBinary()
	}
	return false
}

func (c *Module) benchmarkBinary() bool {
	if b, ok := c.linker.(interface {
		benchmarkBinary() bool
	}); ok {
		return b.benchmarkBinary()
	}
	return false
}

func (c *Module) fuzzBinary() bool {
	if f, ok := c.linker.(interface {
		fuzzBinary() bool
	}); ok {
		return f.fuzzBinary()
	}
	return false
}

// Header returns true if the module is a header-only variant. (See cc/library.go header()).
func (c *Module) Header() bool {
	if h, ok := c.linker.(interface {
		header() bool
	}); ok {
		return h.header()
	}
	return false
}

func (c *Module) Binary() bool {
	if b, ok := c.linker.(interface {
		binary() bool
	}); ok {
		return b.binary()
	}
	return false
}

func (c *Module) StaticExecutable() bool {
	if b, ok := c.linker.(*binaryDecorator); ok {
		return b.static()
	}
	return false
}

func (c *Module) Object() bool {
	if o, ok := c.linker.(interface {
		object() bool
	}); ok {
		return o.object()
	}
	return false
}

func GetMakeLinkType(actx android.ModuleContext, c LinkableInterface) string {
	if c.UseVndk() {
		if c.IsLlndk() {
			if !c.IsLlndkPublic() {
				return "native:vndk_private"
			}
			return "native:vndk"
		}
		if c.IsVndk() && !c.IsVndkExt() {
			if c.IsVndkPrivate() {
				return "native:vndk_private"
			}
			return "native:vndk"
		}
		if c.InProduct() {
			return "native:product"
		}
		return "native:vendor"
	} else if c.InRamdisk() {
		return "native:ramdisk"
	} else if c.InVendorRamdisk() {
		return "native:vendor_ramdisk"
	} else if c.InRecovery() {
		return "native:recovery"
	} else if c.Target().Os == android.Android && c.SdkVersion() != "" {
		return "native:ndk:none:none"
		// TODO(b/114741097): use the correct ndk stl once build errors have been fixed
		//family, link := getNdkStlFamilyAndLinkType(c)
		//return fmt.Sprintf("native:ndk:%s:%s", family, link)
	} else if actx.DeviceConfig().VndkUseCoreVariant() && !c.MustUseVendorVariant() {
		return "native:platform_vndk"
	} else {
		return "native:platform"
	}
}

// Overrides ApexModule.IsInstallabeToApex()
// Only shared/runtime libraries and "test_per_src" tests are installable to APEX.
func (c *Module) IsInstallableToApex() bool {
	if lib := c.library; lib != nil {
		// Stub libs and prebuilt libs in a versioned SDK are not
		// installable to APEX even though they are shared libs.
		return lib.shared() && !lib.buildStubs() && c.ContainingSdk().Unversioned()
	} else if _, ok := c.linker.(testPerSrc); ok {
		return true
	}
	return false
}

func (c *Module) AvailableFor(what string) bool {
	if linker, ok := c.linker.(interface {
		availableFor(string) bool
	}); ok {
		return c.ApexModuleBase.AvailableFor(what) || linker.availableFor(what)
	} else {
		return c.ApexModuleBase.AvailableFor(what)
	}
}

func (c *Module) TestFor() []string {
	return c.Properties.Test_for
}

func (c *Module) EverInstallable() bool {
	return c.installer != nil &&
		// Check to see whether the module is actually ever installable.
		c.installer.everInstallable()
}

func (c *Module) PreventInstall() bool {
	return c.Properties.PreventInstall
}

func (c *Module) Installable() *bool {
	if c.library != nil {
		if i := c.library.installable(); i != nil {
			return i
		}
	}
	return c.Properties.Installable
}

func installable(c LinkableInterface, apexInfo android.ApexInfo) bool {
	ret := c.EverInstallable() &&
		// Check to see whether the module has been configured to not be installed.
		proptools.BoolDefault(c.Installable(), true) &&
		!c.PreventInstall() && c.OutputFile().Valid()

	// The platform variant doesn't need further condition. Apex variants however might not
	// be installable because it will likely to be included in the APEX and won't appear
	// in the system partition.
	if apexInfo.IsForPlatform() {
		return ret
	}

	// Special case for modules that are configured to be installed to /data, which includes
	// test modules. For these modules, both APEX and non-APEX variants are considered as
	// installable. This is because even the APEX variants won't be included in the APEX, but
	// will anyway be installed to /data/*.
	// See b/146995717
	if c.InstallInData() {
		return ret
	}

	return false
}

func (c *Module) AndroidMkWriteAdditionalDependenciesForSourceAbiDiff(w io.Writer) {
	if c.linker != nil {
		if library, ok := c.linker.(*libraryDecorator); ok {
			library.androidMkWriteAdditionalDependenciesForSourceAbiDiff(w)
		}
	}
}

var _ android.ApexModule = (*Module)(nil)

// Implements android.ApexModule
func (c *Module) DepIsInSameApex(ctx android.BaseModuleContext, dep android.Module) bool {
	depTag := ctx.OtherModuleDependencyTag(dep)
	libDepTag, isLibDepTag := depTag.(libraryDependencyTag)

	if cc, ok := dep.(*Module); ok {
		if cc.HasStubsVariants() {
			if isLibDepTag && libDepTag.shared() {
				// dynamic dep to a stubs lib crosses APEX boundary
				return false
			}
			if IsRuntimeDepTag(depTag) {
				// runtime dep to a stubs lib also crosses APEX boundary
				return false
			}
		}
		if cc.IsLlndk() {
			return false
		}
		if isLibDepTag && c.static() && libDepTag.shared() {
			// shared_lib dependency from a static lib is considered as crossing
			// the APEX boundary because the dependency doesn't actually is
			// linked; the dependency is used only during the compilation phase.
			return false
		}

		if isLibDepTag && libDepTag.excludeInApex {
			return false
		}
	}
	if depTag == stubImplDepTag {
		// We don't track from an implementation library to its stubs.
		return false
	}
	if depTag == staticVariantTag {
		// This dependency is for optimization (reuse *.o from the static lib). It doesn't
		// actually mean that the static lib (and its dependencies) are copied into the
		// APEX.
		return false
	}
	return true
}

// Implements android.ApexModule
func (c *Module) ShouldSupportSdkVersion(ctx android.BaseModuleContext,
	sdkVersion android.ApiLevel) error {
	// We ignore libclang_rt.* prebuilt libs since they declare sdk_version: 14(b/121358700)
	if strings.HasPrefix(ctx.OtherModuleName(c), "libclang_rt") {
		return nil
	}
	// b/154569636: set min_sdk_version correctly for toolchain_libraries
	if c.ToolchainLibrary() {
		return nil
	}
	// We don't check for prebuilt modules
	if _, ok := c.linker.(prebuiltLinkerInterface); ok {
		return nil
	}
	minSdkVersion := c.MinSdkVersion()
	if minSdkVersion == "apex_inherit" {
		return nil
	}
	if minSdkVersion == "" {
		// JNI libs within APK-in-APEX fall into here
		// Those are okay to set sdk_version instead
		// We don't have to check if this is a SDK variant because
		// non-SDK variant resets sdk_version, which works too.
		minSdkVersion = c.SdkVersion()
	}
	if minSdkVersion == "" {
		return fmt.Errorf("neither min_sdk_version nor sdk_version specificed")
	}
	// Not using nativeApiLevelFromUser because the context here is not
	// necessarily a native context.
	ver, err := android.ApiLevelFromUser(ctx, minSdkVersion)
	if err != nil {
		return err
	}

	if ver.GreaterThan(sdkVersion) {
		return fmt.Errorf("newer SDK(%v)", ver)
	}
	return nil
}

// Implements android.ApexModule
func (c *Module) AlwaysRequiresPlatformApexVariant() bool {
	// stub libraries and native bridge libraries are always available to platform
	return c.IsStubs() || c.Target().NativeBridge == android.NativeBridgeEnabled
}

var _ snapshot.RelativeInstallPath = (*Module)(nil)

// ConvertWithBp2build converts Module to Bazel for bp2build.
func (c *Module) ConvertWithBp2build(ctx android.TopDownMutatorContext) {
	prebuilt := c.IsPrebuilt()
	if c.Binary() {
		if !prebuilt {
			binaryBp2build(ctx, c, ctx.ModuleType())
		}
	} else if c.Object() {
		if !prebuilt {
			objectBp2Build(ctx, c)
		}
	} else if c.CcLibrary() {
		static := false
		shared := false
		if library, ok := c.linker.(*libraryDecorator); ok {
			static = library.MutatedProperties.BuildStatic
			shared = library.MutatedProperties.BuildShared
		} else if library, ok := c.linker.(*prebuiltLibraryLinker); ok {
			static = library.MutatedProperties.BuildStatic
			shared = library.MutatedProperties.BuildShared
		}

		if static && shared {
			if !prebuilt {
				libraryBp2Build(ctx, c)
			}
		} else if !static && !shared {
			libraryHeadersBp2Build(ctx, c)
		} else if static {
			if prebuilt {
				prebuiltLibraryStaticBp2Build(ctx, c)
			} else {
				sharedOrStaticLibraryBp2Build(ctx, c, true)
			}
		} else if shared {
			if prebuilt {
				prebuiltLibrarySharedBp2Build(ctx, c)
			} else {
				sharedOrStaticLibraryBp2Build(ctx, c, false)
			}
		}
	}
}

//
// Defaults
//
type Defaults struct {
	android.ModuleBase
	android.DefaultsModuleBase
	android.ApexModuleBase
}

// cc_defaults provides a set of properties that can be inherited by other cc
// modules. A module can use the properties from a cc_defaults using
// `defaults: ["<:default_module_name>"]`. Properties of both modules are
// merged (when possible) by prepending the default module's values to the
// depending module's values.
func defaultsFactory() android.Module {
	return DefaultsFactory()
}

func DefaultsFactory(props ...interface{}) android.Module {
	module := &Defaults{}

	module.AddProperties(props...)
	module.AddProperties(
		&BaseProperties{},
		&VendorProperties{},
		&BaseCompilerProperties{},
		&BaseLinkerProperties{},
		&ObjectLinkerProperties{},
		&LibraryProperties{},
		&StaticProperties{},
		&SharedProperties{},
		&FlagExporterProperties{},
		&BinaryLinkerProperties{},
		&TestProperties{},
		&TestBinaryProperties{},
		&BenchmarkProperties{},
		&fuzz.FuzzProperties{},
		&StlProperties{},
		&SanitizeProperties{},
		&StripProperties{},
		&InstallerProperties{},
		&TidyProperties{},
		&CoverageProperties{},
		&SAbiProperties{},
		&VndkProperties{},
		&LTOProperties{},
		&AfdoProperties{},
		&PgoProperties{},
		&android.ProtoProperties{},
		// RustBindgenProperties is included here so that cc_defaults can be used for rust_bindgen modules.
		&RustBindgenClangProperties{},
		&prebuiltLinkerProperties{},
	)

	android.InitDefaultsModule(module)

	return module
}

func (c *Module) IsSdkVariant() bool {
	return c.Properties.IsSdkVariant
}

func kytheExtractAllFactory() android.Singleton {
	return &kytheExtractAllSingleton{}
}

type kytheExtractAllSingleton struct {
}

func (ks *kytheExtractAllSingleton) GenerateBuildActions(ctx android.SingletonContext) {
	var xrefTargets android.Paths
	ctx.VisitAllModules(func(module android.Module) {
		if ccModule, ok := module.(xref); ok {
			xrefTargets = append(xrefTargets, ccModule.XrefCcFiles()...)
		}
	})
	// TODO(asmundak): Perhaps emit a rule to output a warning if there were no xrefTargets
	if len(xrefTargets) > 0 {
		ctx.Phony("xref_cxx", xrefTargets...)
	}
}

var Bool = proptools.Bool
var BoolDefault = proptools.BoolDefault
var BoolPtr = proptools.BoolPtr
var String = proptools.String
var StringPtr = proptools.StringPtr<|MERGE_RESOLUTION|>--- conflicted
+++ resolved
@@ -210,21 +210,13 @@
 	// These must be after any module include flags, which will be in CommonFlags.
 	SystemIncludeFlags []string
 
-<<<<<<< HEAD
 	Toolchain    config.Toolchain
 	Sdclang      bool
 	Tidy         bool // True if clang-tidy is enabled.
+	NeedTidyFiles bool // True if module link should depend on .tidy files
 	GcovCoverage bool // True if coverage files should be generated.
 	SAbiDump     bool // True if header abi dumps should be generated.
 	EmitXrefs    bool // If true, generate Ninja rules to generate emitXrefs input files for Kythe
-=======
-	Toolchain     config.Toolchain
-	Tidy          bool // True if ninja .tidy rules should be generated.
-	NeedTidyFiles bool // True if module link should depend on .tidy files
-	GcovCoverage  bool // True if coverage files should be generated.
-	SAbiDump      bool // True if header abi dumps should be generated.
-	EmitXrefs     bool // If true, generate Ninja rules to generate emitXrefs input files for Kythe
->>>>>>> 6d0c0452
 
 	// The instruction set required for clang ("arm" or "thumb").
 	RequiredInstructionSet string
