--- conflicted
+++ resolved
@@ -19,10 +19,7 @@
 // is handled in builder.go
 
 import (
-<<<<<<< HEAD
-=======
 	"fmt"
->>>>>>> 0d0e4bb4
 	"io"
 	"strconv"
 	"strings"
@@ -277,11 +274,7 @@
 	isVndkSp() bool
 	isVndkExt() bool
 	inRecovery() bool
-<<<<<<< HEAD
-	shouldCreateVndkSourceAbiDump(config android.Config) bool
-=======
 	shouldCreateSourceAbiDump() bool
->>>>>>> 0d0e4bb4
 	selectedStl() string
 	baseModuleName() string
 	getVndkExtendsModuleName() string
@@ -461,11 +454,8 @@
 	staticVariant *Module
 
 	makeLinkType string
-<<<<<<< HEAD
-=======
 	// Kythe (source file indexer) paths for this compilation module
 	kytheFiles android.Paths
->>>>>>> 0d0e4bb4
 }
 
 func (c *Module) OutputFile() android.OptionalPath {
@@ -699,13 +689,10 @@
 	return isBionic(name)
 }
 
-<<<<<<< HEAD
-=======
 func (c *Module) XrefCcFiles() android.Paths {
 	return c.kytheFiles
 }
 
->>>>>>> 0d0e4bb4
 type baseModuleContext struct {
 	android.BaseModuleContext
 	moduleContextImpl
@@ -821,11 +808,7 @@
 }
 
 // Check whether ABI dumps should be created for this module.
-<<<<<<< HEAD
-func (ctx *moduleContextImpl) shouldCreateVndkSourceAbiDump(config android.Config) bool {
-=======
 func (ctx *moduleContextImpl) shouldCreateSourceAbiDump() bool {
->>>>>>> 0d0e4bb4
 	if ctx.ctx.Config().IsEnvTrue("SKIP_ABI_CHECKS") {
 		return false
 	}
@@ -847,22 +830,9 @@
 		// APEX variants do not need ABI dumps.
 		return false
 	}
-<<<<<<< HEAD
-	if ctx.isNdk() {
-		return true
-	}
-	if ctx.isLlndkPublic(config) {
-		return true
-	}
-	if ctx.useVndk() && ctx.isVndk() && !ctx.isVndkPrivate(config) {
-		// Return true if this is VNDK-core, VNDK-SP, or VNDK-Ext and this is not
-		// VNDK-private.
-		return true
-=======
 	if ctx.isStubs() {
 		// Stubs do not need ABI dumps.
 		return false
->>>>>>> 0d0e4bb4
 	}
 	return true
 }
@@ -1015,8 +985,6 @@
 }
 
 func (c *Module) GenerateAndroidBuildActions(actx android.ModuleContext) {
-<<<<<<< HEAD
-=======
 	// Handle the case of a test module split by `test_per_src` mutator.
 	//
 	// The `test_per_src` mutator adds an extra variation named "", depending on all the other
@@ -1027,7 +995,6 @@
 		return
 	}
 
->>>>>>> 0d0e4bb4
 	c.makeLinkType = c.getMakeLinkType(actx)
 
 	ctx := &moduleContext{
@@ -1049,11 +1016,8 @@
 
 	flags := Flags{
 		Toolchain: c.toolchain(ctx),
-<<<<<<< HEAD
+		EmitXrefs: ctx.Config().EmitXrefRules(),
 		Sdclang:   c.sdclang(ctx),
-=======
-		EmitXrefs: ctx.Config().EmitXrefRules(),
->>>>>>> 0d0e4bb4
 	}
 	if c.compiler != nil {
 		flags = c.compiler.compilerFlags(ctx, flags, deps)
@@ -1705,8 +1669,6 @@
 	llndkLibraries := llndkLibraries(ctx.Config())
 	vendorPublicLibraries := vendorPublicLibraries(ctx.Config())
 
-<<<<<<< HEAD
-=======
 	reexportExporter := func(exporter exportedFlagsProducer) {
 		depPaths.ReexportedDirs = append(depPaths.ReexportedDirs, exporter.exportedDirs()...)
 		depPaths.ReexportedSystemDirs = append(depPaths.ReexportedSystemDirs, exporter.exportedSystemDirs()...)
@@ -1714,7 +1676,6 @@
 		depPaths.ReexportedDeps = append(depPaths.ReexportedDeps, exporter.exportedDeps()...)
 	}
 
->>>>>>> 0d0e4bb4
 	ctx.VisitDirectDeps(func(dep android.Module) {
 		depName := ctx.OtherModuleName(dep)
 		depTag := ctx.OtherModuleDependencyTag(dep)
@@ -2097,8 +2058,6 @@
 	return false
 }
 
-<<<<<<< HEAD
-=======
 func (c *Module) header() bool {
 	if h, ok := c.linker.(interface {
 		header() bool
@@ -2108,7 +2067,6 @@
 	return false
 }
 
->>>>>>> 0d0e4bb4
 func (c *Module) getMakeLinkType(actx android.ModuleContext) string {
 	name := actx.ModuleName()
 	if c.useVndk() {
@@ -2117,7 +2075,6 @@
 				return "native:vndk"
 			}
 			return "native:vndk_private"
-<<<<<<< HEAD
 		}
 		if c.isVndk() && !c.isVndkExt() {
 			if Bool(c.VendorProperties.Vendor_available) {
@@ -2125,15 +2082,6 @@
 			}
 			return "native:vndk_private"
 		}
-=======
-		}
-		if c.isVndk() && !c.isVndkExt() {
-			if Bool(c.VendorProperties.Vendor_available) {
-				return "native:vndk"
-			}
-			return "native:vndk_private"
-		}
->>>>>>> 0d0e4bb4
 		return "native:vendor"
 	} else if c.inRecovery() {
 		return "native:recovery"
@@ -2182,14 +2130,6 @@
 		panic(err)
 	}
 	dpInfo.Srcs = append(dpInfo.Srcs, outputFiles.Strings()...)
-}
-
-func (c *Module) AndroidMkWriteAdditionalDependenciesForSourceAbiDiff(w io.Writer) {
-	if c.linker != nil {
-		if library, ok := c.linker.(*libraryDecorator); ok {
-			library.androidMkWriteAdditionalDependenciesForSourceAbiDiff(w)
-		}
-	}
 }
 
 func (c *Module) AndroidMkWriteAdditionalDependenciesForSourceAbiDiff(w io.Writer) {
