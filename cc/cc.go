--- conflicted
+++ resolved
@@ -286,15 +286,13 @@
 	// Deprecated. true is the default, false is invalid.
 	Clang *bool `android:"arch_variant"`
 
-<<<<<<< HEAD
 	// compile module with SDLLVM instead of AOSP LLVM
 	Sdclang *bool `android:"arch_variant"`
-=======
+
 	// Aggresively trade performance for smaller binary size.
 	// This should only be used for on-device binaries that are rarely executed and not
 	// performance critical.
 	Optimize_for_size *bool `android:"arch_variant"`
->>>>>>> f8df32e2
 
 	// The API level that this module is built against. The APIs of this API level will be
 	// visible at build time, but use of any APIs newer than min_sdk_version will render the
