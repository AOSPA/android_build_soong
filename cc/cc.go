// Copyright 2015 Google Inc. All rights reserved.
//
// Licensed under the Apache License, Version 2.0 (the "License");
// you may not use this file except in compliance with the License.
// You may obtain a copy of the License at
//
//     http://www.apache.org/licenses/LICENSE-2.0
//
// Unless required by applicable law or agreed to in writing, software
// distributed under the License is distributed on an "AS IS" BASIS,
// WITHOUT WARRANTIES OR CONDITIONS OF ANY KIND, either express or implied.
// See the License for the specific language governing permissions and
// limitations under the License.

package cc

// This file contains the module types for compiling C/C++ for Android, and converts the properties
// into the flags and filenames necessary to pass to the compiler.  The final creation of the rules
// is handled in builder.go

import (
	"fmt"
	"io"
	"strconv"
	"strings"

	"github.com/google/blueprint"
	"github.com/google/blueprint/proptools"

	"android/soong/android"
	"android/soong/cc/config"
	"android/soong/fuzz"
	"android/soong/genrule"
	"android/soong/multitree"
	"android/soong/snapshot"
)

func init() {
	RegisterCCBuildComponents(android.InitRegistrationContext)

	pctx.Import("android/soong/cc/config")
}

func RegisterCCBuildComponents(ctx android.RegistrationContext) {
	ctx.RegisterModuleType("cc_defaults", defaultsFactory)

	ctx.PreDepsMutators(func(ctx android.RegisterMutatorsContext) {
		ctx.BottomUp("sdk", sdkMutator).Parallel()
		ctx.BottomUp("vndk", VndkMutator).Parallel()
		ctx.BottomUp("link", LinkageMutator).Parallel()
		ctx.BottomUp("test_per_src", TestPerSrcMutator).Parallel()
		ctx.BottomUp("version", versionMutator).Parallel()
		ctx.BottomUp("begin", BeginMutator).Parallel()
		ctx.BottomUp("sysprop_cc", SyspropMutator).Parallel()
	})

	ctx.PostDepsMutators(func(ctx android.RegisterMutatorsContext) {
		for _, san := range Sanitizers {
			san.registerMutators(ctx)
		}

		ctx.TopDown("sanitize_runtime_deps", sanitizerRuntimeDepsMutator).Parallel()
		ctx.BottomUp("sanitize_runtime", sanitizerRuntimeMutator).Parallel()

		ctx.TopDown("fuzz_deps", fuzzMutatorDeps)

		ctx.BottomUp("coverage", coverageMutator).Parallel()

		ctx.TopDown("afdo_deps", afdoDepsMutator)
		ctx.BottomUp("afdo", afdoMutator).Parallel()

		ctx.TopDown("lto_deps", ltoDepsMutator)
		ctx.BottomUp("lto", ltoMutator).Parallel()

		ctx.BottomUp("check_linktype", checkLinkTypeMutator).Parallel()
		ctx.TopDown("double_loadable", checkDoubleLoadableLibraries).Parallel()
	})

	ctx.FinalDepsMutators(func(ctx android.RegisterMutatorsContext) {
		// sabi mutator needs to be run after apex mutator finishes.
		ctx.TopDown("sabi_deps", sabiDepsMutator)
	})

	ctx.RegisterSingletonType("kythe_extract_all", kytheExtractAllFactory)
}

// Deps is a struct containing module names of dependencies, separated by the kind of dependency.
// Mutators should use `AddVariationDependencies` or its sibling methods to add actual dependency
// edges to these modules.
// This object is constructed in DepsMutator, by calling to various module delegates to set
// relevant fields. For example, `module.compiler.compilerDeps()` may append type-specific
// dependencies.
// This is then consumed by the same DepsMutator, which will call `ctx.AddVariationDependencies()`
// (or its sibling methods) to set real dependencies on the given modules.
type Deps struct {
	SharedLibs, LateSharedLibs                  []string
	StaticLibs, LateStaticLibs, WholeStaticLibs []string
	HeaderLibs                                  []string
	RuntimeLibs                                 []string

	// UnexportedStaticLibs are static libraries that are also passed to -Wl,--exclude-libs= to
	// prevent automatically exporting symbols.
	UnexportedStaticLibs []string

	// Used for data dependencies adjacent to tests
	DataLibs []string
	DataBins []string

	// Used by DepsMutator to pass system_shared_libs information to check_elf_file.py.
	SystemSharedLibs []string

	// If true, statically link the unwinder into native libraries/binaries.
	StaticUnwinderIfLegacy bool

	ReexportSharedLibHeaders, ReexportStaticLibHeaders, ReexportHeaderLibHeaders []string

	ObjFiles []string

	GeneratedSources []string
	GeneratedHeaders []string
	GeneratedDeps    []string

	ReexportGeneratedHeaders []string

	CrtBegin, CrtEnd []string

	// Used for host bionic
	DynamicLinker string

	// List of libs that need to be excluded for APEX variant
	ExcludeLibsForApex []string
}

// PathDeps is a struct containing file paths to dependencies of a module.
// It's constructed in depsToPath() by traversing the direct dependencies of the current module.
// It's used to construct flags for various build statements (such as for compiling and linking).
// It is then passed to module decorator functions responsible for registering build statements
// (such as `module.compiler.compile()`).`
type PathDeps struct {
	// Paths to .so files
	SharedLibs, EarlySharedLibs, LateSharedLibs android.Paths
	// Paths to the dependencies to use for .so files (.so.toc files)
	SharedLibsDeps, EarlySharedLibsDeps, LateSharedLibsDeps android.Paths
	// Paths to .a files
	StaticLibs, LateStaticLibs, WholeStaticLibs android.Paths

	// Transitive static library dependencies of static libraries for use in ordering.
	TranstiveStaticLibrariesForOrdering *android.DepSet

	// Paths to .o files
	Objs Objects
	// Paths to .o files in dependencies that provide them. Note that these lists
	// aren't complete since prebuilt modules don't provide the .o files.
	StaticLibObjs      Objects
	WholeStaticLibObjs Objects

	// Paths to .a files in prebuilts. Complements WholeStaticLibObjs to contain
	// the libs from all whole_static_lib dependencies.
	WholeStaticLibsFromPrebuilts android.Paths

	// Paths to generated source files
	GeneratedSources android.Paths
	GeneratedDeps    android.Paths

	Flags                      []string
	LdFlags                    []string
	IncludeDirs                android.Paths
	SystemIncludeDirs          android.Paths
	ReexportedDirs             android.Paths
	ReexportedSystemDirs       android.Paths
	ReexportedFlags            []string
	ReexportedGeneratedHeaders android.Paths
	ReexportedDeps             android.Paths

	// Paths to crt*.o files
	CrtBegin, CrtEnd android.Paths

	// Path to the dynamic linker binary
	DynamicLinker android.OptionalPath

	// For Darwin builds, the path to the second architecture's output that should
	// be combined with this architectures's output into a FAT MachO file.
	DarwinSecondArchOutput android.OptionalPath
}

// LocalOrGlobalFlags contains flags that need to have values set globally by the build system or locally by the module
// tracked separately, in order to maintain the required ordering (most of the global flags need to go first on the
// command line so they can be overridden by the local module flags).
type LocalOrGlobalFlags struct {
	CommonFlags     []string // Flags that apply to C, C++, and assembly source files
	AsFlags         []string // Flags that apply to assembly source files
	YasmFlags       []string // Flags that apply to yasm assembly source files
	CFlags          []string // Flags that apply to C and C++ source files
	ToolingCFlags   []string // Flags that apply to C and C++ source files parsed by clang LibTooling tools
	ConlyFlags      []string // Flags that apply to C source files
	CppFlags        []string // Flags that apply to C++ source files
	ToolingCppFlags []string // Flags that apply to C++ source files parsed by clang LibTooling tools
	LdFlags         []string // Flags that apply to linker command lines
}

// Flags contains various types of command line flags (and settings) for use in building build
// statements related to C++.
type Flags struct {
	// Local flags (which individual modules are responsible for). These may override global flags.
	Local LocalOrGlobalFlags
	// Global flags (which build system or toolchain is responsible for).
	Global LocalOrGlobalFlags

	aidlFlags     []string // Flags that apply to aidl source files
	rsFlags       []string // Flags that apply to renderscript source files
	libFlags      []string // Flags to add libraries early to the link order
	extraLibFlags []string // Flags to add libraries late in the link order after LdFlags
	TidyFlags     []string // Flags that apply to clang-tidy
	SAbiFlags     []string // Flags that apply to header-abi-dumper

	// Global include flags that apply to C, C++, and assembly source files
	// These must be after any module include flags, which will be in CommonFlags.
	SystemIncludeFlags []string

	Toolchain    config.Toolchain
	Sdclang      bool
	Tidy         bool // True if clang-tidy is enabled.
	NeedTidyFiles bool // True if module link should depend on .tidy files
	GcovCoverage bool // True if coverage files should be generated.
	SAbiDump     bool // True if header abi dumps should be generated.
	EmitXrefs    bool // If true, generate Ninja rules to generate emitXrefs input files for Kythe

	// The instruction set required for clang ("arm" or "thumb").
	RequiredInstructionSet string
	// The target-device system path to the dynamic linker.
	DynamicLinker string

	CFlagsDeps  android.Paths // Files depended on by compiler flags
	LdFlagsDeps android.Paths // Files depended on by linker flags

	// True if .s files should be processed with the c preprocessor.
	AssemblerWithCpp bool

	proto            android.ProtoFlags
	protoC           bool // Whether to use C instead of C++
	protoOptionsFile bool // Whether to look for a .options file next to the .proto

	Yacc *YaccProperties
	Lex  *LexProperties
}

// Properties used to compile all C or C++ modules
type BaseProperties struct {
	// Deprecated. true is the default, false is invalid.
	Clang *bool `android:"arch_variant"`

	// compile module with SDLLVM instead of AOSP LLVM
	Sdclang *bool `android:"arch_variant"`

	// The API level that this module is built against. The APIs of this API level will be
	// visible at build time, but use of any APIs newer than min_sdk_version will render the
	// module unloadable on older devices.  In the future it will be possible to weakly-link new
	// APIs, making the behavior match Java: such modules will load on older devices, but
	// calling new APIs on devices that do not support them will result in a crash.
	//
	// This property has the same behavior as sdk_version does for Java modules. For those
	// familiar with Android Gradle, the property behaves similarly to how compileSdkVersion
	// does for Java code.
	//
	// In addition, setting this property causes two variants to be built, one for the platform
	// and one for apps.
	Sdk_version *string

	// Minimum OS API level supported by this C or C++ module. This property becomes the value
	// of the __ANDROID_API__ macro. When the C or C++ module is included in an APEX or an APK,
	// this property is also used to ensure that the min_sdk_version of the containing module is
	// not older (i.e. less) than this module's min_sdk_version. When not set, this property
	// defaults to the value of sdk_version.  When this is set to "apex_inherit", this tracks
	// min_sdk_version of the containing APEX. When the module
	// is not built for an APEX, "apex_inherit" defaults to sdk_version.
	Min_sdk_version *string

	// If true, always create an sdk variant and don't create a platform variant.
	Sdk_variant_only *bool

	AndroidMkSharedLibs       []string `blueprint:"mutated"`
	AndroidMkStaticLibs       []string `blueprint:"mutated"`
	AndroidMkRuntimeLibs      []string `blueprint:"mutated"`
	AndroidMkWholeStaticLibs  []string `blueprint:"mutated"`
	AndroidMkHeaderLibs       []string `blueprint:"mutated"`
	HideFromMake              bool     `blueprint:"mutated"`
	PreventInstall            bool     `blueprint:"mutated"`
	ApexesProvidingSharedLibs []string `blueprint:"mutated"`

	// Set by DepsMutator.
	AndroidMkSystemSharedLibs []string `blueprint:"mutated"`

	// The name of the image this module is built for, suffixed with a '.'
	ImageVariationPrefix string `blueprint:"mutated"`

	// The VNDK version this module is built against. If empty, the module is not
	// build against the VNDK.
	VndkVersion string `blueprint:"mutated"`

	// Suffix for the name of Android.mk entries generated by this module
	SubName string `blueprint:"mutated"`

	// *.logtags files, to combine together in order to generate the /system/etc/event-log-tags
	// file
	Logtags []string

	// Make this module available when building for ramdisk.
	Ramdisk_available *bool

	// Make this module available when building for vendor ramdisk.
	// On device without a dedicated recovery partition, the module is only
	// available after switching root into
	// /first_stage_ramdisk. To expose the module before switching root, install
	// the recovery variant instead.
	Vendor_ramdisk_available *bool

	// Make this module available when building for recovery
	Recovery_available *bool

	// Used by imageMutator, set by ImageMutatorBegin()
	CoreVariantNeeded          bool `blueprint:"mutated"`
	RamdiskVariantNeeded       bool `blueprint:"mutated"`
	VendorRamdiskVariantNeeded bool `blueprint:"mutated"`
	RecoveryVariantNeeded      bool `blueprint:"mutated"`

	// A list of variations for the "image" mutator of the form
	//<image name> '.' <version char>, for example, 'vendor.S'
	ExtraVersionedImageVariations []string `blueprint:"mutated"`

	// Allows this module to use non-APEX version of libraries. Useful
	// for building binaries that are started before APEXes are activated.
	Bootstrap *bool

	// Even if DeviceConfig().VndkUseCoreVariant() is set, this module must use vendor variant.
	// see soong/cc/config/vndk.go
	MustUseVendorVariant bool `blueprint:"mutated"`

	// Used by vendor snapshot to record dependencies from snapshot modules.
	SnapshotSharedLibs  []string `blueprint:"mutated"`
	SnapshotStaticLibs  []string `blueprint:"mutated"`
	SnapshotRuntimeLibs []string `blueprint:"mutated"`

	Installable *bool `android:"arch_variant"`

	// Set by factories of module types that can only be referenced from variants compiled against
	// the SDK.
	AlwaysSdk bool `blueprint:"mutated"`

	// Variant is an SDK variant created by sdkMutator
	IsSdkVariant bool `blueprint:"mutated"`
	// Set when both SDK and platform variants are exported to Make to trigger renaming the SDK
	// variant to have a ".sdk" suffix.
	SdkAndPlatformVariantVisibleToMake bool `blueprint:"mutated"`

	// Normally Soong uses the directory structure to decide which modules
	// should be included (framework) or excluded (non-framework) from the
	// different snapshots (vendor, recovery, etc.), but this property
	// allows a partner to exclude a module normally thought of as a
	// framework module from the vendor snapshot.
	Exclude_from_vendor_snapshot *bool

	// Normally Soong uses the directory structure to decide which modules
	// should be included (framework) or excluded (non-framework) from the
	// different snapshots (vendor, recovery, etc.), but this property
	// allows a partner to exclude a module normally thought of as a
	// framework module from the recovery snapshot.
	Exclude_from_recovery_snapshot *bool

	// Normally Soong uses the directory structure to decide which modules
	// should be included (framework) or excluded (non-framework) from the
	// different snapshots (vendor, recovery, etc.), but this property
	// allows a partner to exclude a module normally thought of as a
	// framework module from the ramdisk snapshot.
	Exclude_from_ramdisk_snapshot *bool

	// List of APEXes that this module has private access to for testing purpose. The module
	// can depend on libraries that are not exported by the APEXes and use private symbols
	// from the exported libraries.
	Test_for []string `android:"arch_variant"`

	Target struct {
		Platform struct {
			// List of modules required by the core variant.
			Required []string `android:"arch_variant"`

			// List of modules not required by the core variant.
			Exclude_required []string `android:"arch_variant"`
		} `android:"arch_variant"`

		Recovery struct {
			// List of modules required by the recovery variant.
			Required []string `android:"arch_variant"`

			// List of modules not required by the recovery variant.
			Exclude_required []string `android:"arch_variant"`
		} `android:"arch_variant"`
	} `android:"arch_variant"`
}

type VendorProperties struct {
	// whether this module should be allowed to be directly depended by other
	// modules with `vendor: true`, `proprietary: true`, or `vendor_available:true`.
	// If set to true, two variants will be built separately, one like
	// normal, and the other limited to the set of libraries and headers
	// that are exposed to /vendor modules.
	//
	// The vendor variant may be used with a different (newer) /system,
	// so it shouldn't have any unversioned runtime dependencies, or
	// make assumptions about the system that may not be true in the
	// future.
	//
	// If set to false, this module becomes inaccessible from /vendor modules.
	//
	// The modules with vndk: {enabled: true} must define 'vendor_available'
	// to 'true'.
	//
	// Nothing happens if BOARD_VNDK_VERSION isn't set in the BoardConfig.mk
	Vendor_available *bool

	// This is the same as the "vendor_available" except that the install path
	// of the vendor variant is /odm or /vendor/odm.
	// By replacing "vendor_available: true" with "odm_available: true", the
	// module will install its vendor variant to the /odm partition or /vendor/odm.
	// As the modules with "odm_available: true" still create the vendor variants,
	// they can link to the other vendor modules as the vendor_available modules do.
	// Also, the vendor modules can link to odm_available modules.
	//
	// It may not be used for VNDK modules.
	Odm_available *bool

	// whether this module should be allowed to be directly depended by other
	// modules with `product_specific: true` or `product_available: true`.
	// If set to true, an additional product variant will be built separately
	// that is limited to the set of libraries and headers that are exposed to
	// /product modules.
	//
	// The product variant may be used with a different (newer) /system,
	// so it shouldn't have any unversioned runtime dependencies, or
	// make assumptions about the system that may not be true in the
	// future.
	//
	// If set to false, this module becomes inaccessible from /product modules.
	//
	// Different from the 'vendor_available' property, the modules with
	// vndk: {enabled: true} don't have to define 'product_available'. The VNDK
	// library without 'product_available' may not be depended on by any other
	// modules that has product variants including the product available VNDKs.
	//
	// Nothing happens if BOARD_VNDK_VERSION isn't set in the BoardConfig.mk
	// and PRODUCT_PRODUCT_VNDK_VERSION isn't set.
	Product_available *bool

	// whether this module is capable of being loaded with other instance
	// (possibly an older version) of the same module in the same process.
	// Currently, a shared library that is a member of VNDK (vndk: {enabled: true})
	// can be double loaded in a vendor process if the library is also a
	// (direct and indirect) dependency of an LLNDK library. Such libraries must be
	// explicitly marked as `double_loadable: true` by the owner, or the dependency
	// from the LLNDK lib should be cut if the lib is not designed to be double loaded.
	Double_loadable *bool

	// IsLLNDK is set to true for the vendor variant of a cc_library module that has LLNDK stubs.
	IsLLNDK bool `blueprint:"mutated"`

	// IsVNDKUsingCoreVariant is true for VNDK modules if the global VndkUseCoreVariant option is
	// set and the module is not listed in VndkMustUseVendorVariantList.
	IsVNDKUsingCoreVariant bool `blueprint:"mutated"`

	// IsVNDKCore is set if a VNDK module does not set the vndk.support_system_process property.
	IsVNDKCore bool `blueprint:"mutated"`

	// IsVNDKSP is set if a VNDK module sets the vndk.support_system_process property.
	IsVNDKSP bool `blueprint:"mutated"`

	// IsVNDKPrivate is set if a VNDK module sets the vndk.private property or an LLNDK
	// module sets the llndk.private property.
	IsVNDKPrivate bool `blueprint:"mutated"`

	// IsVNDKProduct is set if a VNDK module sets the product_available property.
	IsVNDKProduct bool `blueprint:"mutated"`

	// IsVendorPublicLibrary is set for the core and product variants of a library that has
	// vendor_public_library stubs.
	IsVendorPublicLibrary bool `blueprint:"mutated"`
}

// ModuleContextIntf is an interface (on a module context helper) consisting of functions related
// to understanding  details about the type of the current module.
// For example, one might call these functions to determine whether the current module is a static
// library and/or is installed in vendor directories.
type ModuleContextIntf interface {
	static() bool
	staticBinary() bool
	testBinary() bool
	header() bool
	binary() bool
	object() bool
	toolchain() config.Toolchain
	canUseSdk() bool
	useSdk() bool
	sdkVersion() string
	minSdkVersion() string
	isSdkVariant() bool
	useVndk() bool
	isNdk(config android.Config) bool
	IsLlndk() bool
	IsLlndkPublic() bool
	isImplementationForLLNDKPublic() bool
	IsVndkPrivate() bool
	isVndk() bool
	isVndkSp() bool
	IsVndkExt() bool
	IsVendorPublicLibrary() bool
	inProduct() bool
	inVendor() bool
	inRamdisk() bool
	inVendorRamdisk() bool
	inRecovery() bool
	selectedStl() string
	baseModuleName() string
	getVndkExtendsModuleName() string
	isAfdoCompile() bool
	isPgoCompile() bool
	isCfi() bool
	isNDKStubLibrary() bool
	useClangLld(actx ModuleContext) bool
	isForPlatform() bool
	apexVariationName() string
	apexSdkVersion() android.ApiLevel
	bootstrap() bool
	mustUseVendorVariant() bool
	nativeCoverage() bool
	directlyInAnyApex() bool
	isPreventInstall() bool
	isCfiAssemblySupportEnabled() bool
	getSharedFlags() *SharedFlags
}

type SharedFlags struct {
	numSharedFlags int
	flagsMap       map[string]string
}

type ModuleContext interface {
	android.ModuleContext
	ModuleContextIntf
}

type BaseModuleContext interface {
	android.BaseModuleContext
	ModuleContextIntf
}

type DepsContext interface {
	android.BottomUpMutatorContext
	ModuleContextIntf
}

// feature represents additional (optional) steps to building cc-related modules, such as invocation
// of clang-tidy.
type feature interface {
	flags(ctx ModuleContext, flags Flags) Flags
	props() []interface{}
}

// compiler is the interface for a compiler helper object. Different module decorators may implement
// this helper differently.
type compiler interface {
	compilerInit(ctx BaseModuleContext)
	compilerDeps(ctx DepsContext, deps Deps) Deps
	compilerFlags(ctx ModuleContext, flags Flags, deps PathDeps) Flags
	compilerProps() []interface{}

	appendCflags([]string)
	appendAsflags([]string)
	compile(ctx ModuleContext, flags Flags, deps PathDeps) Objects
}

// linker is the interface for a linker decorator object. Individual module types can provide
// their own implementation for this decorator, and thus specify custom logic regarding build
// statements pertaining to linking.
type linker interface {
	linkerInit(ctx BaseModuleContext)
	linkerDeps(ctx DepsContext, deps Deps) Deps
	linkerFlags(ctx ModuleContext, flags Flags) Flags
	linkerProps() []interface{}
	useClangLld(actx ModuleContext) bool

	link(ctx ModuleContext, flags Flags, deps PathDeps, objs Objects) android.Path
	appendLdflags([]string)
	unstrippedOutputFilePath() android.Path

	nativeCoverage() bool
	coverageOutputFilePath() android.OptionalPath

	// Get the deps that have been explicitly specified in the properties.
	linkerSpecifiedDeps(specifiedDeps specifiedDeps) specifiedDeps
}

// specifiedDeps is a tuple struct representing dependencies of a linked binary owned by the linker.
type specifiedDeps struct {
	sharedLibs []string
	// Note nil and [] are semantically distinct. [] prevents linking against the defaults (usually
	// libc, libm, etc.)
	systemSharedLibs []string
}

// installer is the interface for an installer helper object. This helper is responsible for
// copying build outputs to the appropriate locations so that they may be installed on device.
type installer interface {
	installerProps() []interface{}
	install(ctx ModuleContext, path android.Path)
	everInstallable() bool
	inData() bool
	inSanitizerDir() bool
	hostToolPath() android.OptionalPath
	relativeInstallPath() string
	makeUninstallable(mod *Module)
	installInRoot() bool
}

type xref interface {
	XrefCcFiles() android.Paths
}

type libraryDependencyKind int

const (
	headerLibraryDependency = iota
	sharedLibraryDependency
	staticLibraryDependency
)

func (k libraryDependencyKind) String() string {
	switch k {
	case headerLibraryDependency:
		return "headerLibraryDependency"
	case sharedLibraryDependency:
		return "sharedLibraryDependency"
	case staticLibraryDependency:
		return "staticLibraryDependency"
	default:
		panic(fmt.Errorf("unknown libraryDependencyKind %d", k))
	}
}

type libraryDependencyOrder int

const (
	earlyLibraryDependency  = -1
	normalLibraryDependency = 0
	lateLibraryDependency   = 1
)

func (o libraryDependencyOrder) String() string {
	switch o {
	case earlyLibraryDependency:
		return "earlyLibraryDependency"
	case normalLibraryDependency:
		return "normalLibraryDependency"
	case lateLibraryDependency:
		return "lateLibraryDependency"
	default:
		panic(fmt.Errorf("unknown libraryDependencyOrder %d", o))
	}
}

// libraryDependencyTag is used to tag dependencies on libraries.  Unlike many dependency
// tags that have a set of predefined tag objects that are reused for each dependency, a
// libraryDependencyTag is designed to contain extra metadata and is constructed as needed.
// That means that comparing a libraryDependencyTag for equality will only be equal if all
// of the metadata is equal.  Most usages will want to type assert to libraryDependencyTag and
// then check individual metadata fields instead.
type libraryDependencyTag struct {
	blueprint.BaseDependencyTag

	// These are exported so that fmt.Printf("%#v") can call their String methods.
	Kind  libraryDependencyKind
	Order libraryDependencyOrder

	wholeStatic bool

	reexportFlags       bool
	explicitlyVersioned bool
	dataLib             bool
	ndk                 bool

	staticUnwinder bool

	makeSuffix string

	// Whether or not this dependency should skip the apex dependency check
	skipApexAllowedDependenciesCheck bool

	// Whether or not this dependency has to be followed for the apex variants
	excludeInApex bool

	// If true, don't automatically export symbols from the static library into a shared library.
	unexportedSymbols bool
}

// header returns true if the libraryDependencyTag is tagging a header lib dependency.
func (d libraryDependencyTag) header() bool {
	return d.Kind == headerLibraryDependency
}

// shared returns true if the libraryDependencyTag is tagging a shared lib dependency.
func (d libraryDependencyTag) shared() bool {
	return d.Kind == sharedLibraryDependency
}

// shared returns true if the libraryDependencyTag is tagging a static lib dependency.
func (d libraryDependencyTag) static() bool {
	return d.Kind == staticLibraryDependency
}

func (d libraryDependencyTag) LicenseAnnotations() []android.LicenseAnnotation {
	if d.shared() {
		return []android.LicenseAnnotation{android.LicenseAnnotationSharedDependency}
	}
	return nil
}

var _ android.LicenseAnnotationsDependencyTag = libraryDependencyTag{}

// InstallDepNeeded returns true for shared libraries so that shared library dependencies of
// binaries or other shared libraries are installed as dependencies.
func (d libraryDependencyTag) InstallDepNeeded() bool {
	return d.shared()
}

var _ android.InstallNeededDependencyTag = libraryDependencyTag{}

// dependencyTag is used for tagging miscellaneous dependency types that don't fit into
// libraryDependencyTag.  Each tag object is created globally and reused for multiple
// dependencies (although since the object contains no references, assigning a tag to a
// variable and modifying it will not modify the original).  Users can compare the tag
// returned by ctx.OtherModuleDependencyTag against the global original
type dependencyTag struct {
	blueprint.BaseDependencyTag
	name string
}

// installDependencyTag is used for tagging miscellaneous dependency types that don't fit into
// libraryDependencyTag, but where the dependency needs to be installed when the parent is
// installed.
type installDependencyTag struct {
	blueprint.BaseDependencyTag
	android.InstallAlwaysNeededDependencyTag
	name string
}

var (
	genSourceDepTag       = dependencyTag{name: "gen source"}
	genHeaderDepTag       = dependencyTag{name: "gen header"}
	genHeaderExportDepTag = dependencyTag{name: "gen header export"}
	objDepTag             = dependencyTag{name: "obj"}
	dynamicLinkerDepTag   = installDependencyTag{name: "dynamic linker"}
	reuseObjTag           = dependencyTag{name: "reuse objects"}
	staticVariantTag      = dependencyTag{name: "static variant"}
	vndkExtDepTag         = dependencyTag{name: "vndk extends"}
	dataLibDepTag         = dependencyTag{name: "data lib"}
	dataBinDepTag         = dependencyTag{name: "data bin"}
	runtimeDepTag         = installDependencyTag{name: "runtime lib"}
	testPerSrcDepTag      = dependencyTag{name: "test_per_src"}
	stubImplDepTag        = dependencyTag{name: "stub_impl"}
	JniFuzzLibTag         = dependencyTag{name: "jni_fuzz_lib_tag"}
)

func IsSharedDepTag(depTag blueprint.DependencyTag) bool {
	ccLibDepTag, ok := depTag.(libraryDependencyTag)
	return ok && ccLibDepTag.shared()
}

func IsStaticDepTag(depTag blueprint.DependencyTag) bool {
	ccLibDepTag, ok := depTag.(libraryDependencyTag)
	return ok && ccLibDepTag.static()
}

func IsHeaderDepTag(depTag blueprint.DependencyTag) bool {
	ccLibDepTag, ok := depTag.(libraryDependencyTag)
	return ok && ccLibDepTag.header()
}

func IsRuntimeDepTag(depTag blueprint.DependencyTag) bool {
	return depTag == runtimeDepTag
}

func IsTestPerSrcDepTag(depTag blueprint.DependencyTag) bool {
	ccDepTag, ok := depTag.(dependencyTag)
	return ok && ccDepTag == testPerSrcDepTag
}

// bazelHandler is the interface for a helper object related to deferring to Bazel for
// processing a cc module (during Bazel mixed builds). Individual module types should define
// their own bazel handler if they support being handled by Bazel.
type BazelHandler interface {
	// QueueBazelCall invokes request-queueing functions on the BazelContext
	//so that these requests are handled when Bazel's cquery is invoked.
	QueueBazelCall(ctx android.BaseModuleContext, label string)

	// ProcessBazelQueryResponse uses information retrieved from Bazel to set properties
	// on the current module with given label.
	ProcessBazelQueryResponse(ctx android.ModuleContext, label string)
}

// Module contains the properties and members used by all C/C++ module types, and implements
// the blueprint.Module interface.  It delegates to compiler, linker, and installer interfaces
// to construct the output file.  Behavior can be customized with a Customizer, or "decorator",
// interface.
//
// To define a C/C++ related module, construct a new Module object and point its delegates to
// type-specific structs. These delegates will be invoked to register module-specific build
// statements which may be unique to the module type. For example, module.compiler.compile() should
// be defined so as to register build statements which are responsible for compiling the module.
//
// Another example: to construct a cc_binary module, one can create a `cc.binaryDecorator` struct
// which implements the `linker` and `installer` interfaces, and points the `linker` and `installer`
// members of the cc.Module to this decorator. Thus, a cc_binary module has custom linker and
// installer logic.
type Module struct {
	fuzz.FuzzModule

	android.SdkBase
	android.BazelModuleBase

	VendorProperties VendorProperties
	Properties       BaseProperties

	// initialize before calling Init
	hod       android.HostOrDeviceSupported
	multilib  android.Multilib
	bazelable bool

	// Allowable SdkMemberTypes of this module type.
	sdkMemberTypes []android.SdkMemberType

	// decorator delegates, initialize before calling Init
	// these may contain module-specific implementations, and effectively allow for custom
	// type-specific logic. These members may reference different objects or the same object.
	// Functions of these decorators will be invoked to initialize and register type-specific
	// build statements.
	compiler     compiler
	linker       linker
	installer    installer
	bazelHandler BazelHandler

	features []feature
	stl      *stl
	sanitize *sanitize
	coverage *coverage
	fuzzer   *fuzzer
	sabi     *sabi
	vndkdep  *vndkdep
	lto      *lto
	afdo     *afdo
	pgo      *pgo

	library libraryInterface

	outputFile android.OptionalPath

	cachedToolchain config.Toolchain

	subAndroidMkOnce map[subAndroidMkProvider]bool

	// Flags used to compile this module
	flags Flags

	// Shared flags among build rules of this module
	sharedFlags SharedFlags

	// only non-nil when this is a shared library that reuses the objects of a static library
	staticAnalogue *StaticLibraryInfo

	makeLinkType string
	// Kythe (source file indexer) paths for this compilation module
	kytheFiles android.Paths
	// Object .o file output paths for this compilation module
	objFiles android.Paths
	// Tidy .tidy file output paths for this compilation module
	tidyFiles android.Paths

	// For apex variants, this is set as apex.min_sdk_version
	apexSdkVersion android.ApiLevel

	hideApexVariantFromMake bool
}

func (c *Module) AddJSONData(d *map[string]interface{}) {
	var hasAidl, hasLex, hasProto, hasRenderscript, hasSysprop, hasWinMsg, hasYacc bool
	if b, ok := c.compiler.(*baseCompiler); ok {
		hasAidl = b.hasSrcExt(".aidl")
		hasLex = b.hasSrcExt(".l") || b.hasSrcExt(".ll")
		hasProto = b.hasSrcExt(".proto")
		hasRenderscript = b.hasSrcExt(".rscript") || b.hasSrcExt(".fs")
		hasSysprop = b.hasSrcExt(".sysprop")
		hasWinMsg = b.hasSrcExt(".mc")
		hasYacc = b.hasSrcExt(".y") || b.hasSrcExt(".yy")
	}
	c.AndroidModuleBase().AddJSONData(d)
	(*d)["Cc"] = map[string]interface{}{
		"SdkVersion":             c.SdkVersion(),
		"MinSdkVersion":          c.MinSdkVersion(),
		"VndkVersion":            c.VndkVersion(),
		"ProductSpecific":        c.ProductSpecific(),
		"SocSpecific":            c.SocSpecific(),
		"DeviceSpecific":         c.DeviceSpecific(),
		"InProduct":              c.InProduct(),
		"InVendor":               c.InVendor(),
		"InRamdisk":              c.InRamdisk(),
		"InVendorRamdisk":        c.InVendorRamdisk(),
		"InRecovery":             c.InRecovery(),
		"VendorAvailable":        c.VendorAvailable(),
		"ProductAvailable":       c.ProductAvailable(),
		"RamdiskAvailable":       c.RamdiskAvailable(),
		"VendorRamdiskAvailable": c.VendorRamdiskAvailable(),
		"RecoveryAvailable":      c.RecoveryAvailable(),
		"OdmAvailable":           c.OdmAvailable(),
		"InstallInData":          c.InstallInData(),
		"InstallInRamdisk":       c.InstallInRamdisk(),
		"InstallInSanitizerDir":  c.InstallInSanitizerDir(),
		"InstallInVendorRamdisk": c.InstallInVendorRamdisk(),
		"InstallInRecovery":      c.InstallInRecovery(),
		"InstallInRoot":          c.InstallInRoot(),
		"IsVndk":                 c.IsVndk(),
		"IsVndkExt":              c.IsVndkExt(),
		"IsVndkPrivate":          c.IsVndkPrivate(),
		"IsVndkSp":               c.IsVndkSp(),
		"IsLlndk":                c.IsLlndk(),
		"IsLlndkPublic":          c.IsLlndkPublic(),
		"IsSnapshotLibrary":      c.IsSnapshotLibrary(),
		"IsSnapshotPrebuilt":     c.IsSnapshotPrebuilt(),
		"IsVendorPublicLibrary":  c.IsVendorPublicLibrary(),
		"ApexSdkVersion":         c.apexSdkVersion,
		"TestFor":                c.TestFor(),
		"AidlSrcs":               hasAidl,
		"LexSrcs":                hasLex,
		"ProtoSrcs":              hasProto,
		"RenderscriptSrcs":       hasRenderscript,
		"SyspropSrcs":            hasSysprop,
		"WinMsgSrcs":             hasWinMsg,
		"YaccSrsc":               hasYacc,
		"OnlyCSrcs":              !(hasAidl || hasLex || hasProto || hasRenderscript || hasSysprop || hasWinMsg || hasYacc),
	}
}

func (c *Module) SetPreventInstall() {
	c.Properties.PreventInstall = true
}

func (c *Module) SetHideFromMake() {
	c.Properties.HideFromMake = true
}

func (c *Module) HiddenFromMake() bool {
	return c.Properties.HideFromMake
}

func (c *Module) RequiredModuleNames() []string {
	required := android.CopyOf(c.ModuleBase.RequiredModuleNames())
	if c.ImageVariation().Variation == android.CoreVariation {
		required = append(required, c.Properties.Target.Platform.Required...)
		required = removeListFromList(required, c.Properties.Target.Platform.Exclude_required)
	} else if c.InRecovery() {
		required = append(required, c.Properties.Target.Recovery.Required...)
		required = removeListFromList(required, c.Properties.Target.Recovery.Exclude_required)
	}
	return android.FirstUniqueStrings(required)
}

func (c *Module) Toc() android.OptionalPath {
	if c.linker != nil {
		if library, ok := c.linker.(libraryInterface); ok {
			return library.toc()
		}
	}
	panic(fmt.Errorf("Toc() called on non-library module: %q", c.BaseModuleName()))
}

func (c *Module) ApiLevel() string {
	if c.linker != nil {
		if stub, ok := c.linker.(*stubDecorator); ok {
			return stub.apiLevel.String()
		}
	}
	panic(fmt.Errorf("ApiLevel() called on non-stub library module: %q", c.BaseModuleName()))
}

func (c *Module) Static() bool {
	if c.linker != nil {
		if library, ok := c.linker.(libraryInterface); ok {
			return library.static()
		}
	}
	panic(fmt.Errorf("Static() called on non-library module: %q", c.BaseModuleName()))
}

func (c *Module) Shared() bool {
	if c.linker != nil {
		if library, ok := c.linker.(libraryInterface); ok {
			return library.shared()
		}
	}

	panic(fmt.Errorf("Shared() called on non-library module: %q", c.BaseModuleName()))
}

func (c *Module) SelectedStl() string {
	if c.stl != nil {
		return c.stl.Properties.SelectedStl
	}
	return ""
}

func (c *Module) NdkPrebuiltStl() bool {
	if _, ok := c.linker.(*ndkPrebuiltStlLinker); ok {
		return true
	}
	return false
}

func (c *Module) StubDecorator() bool {
	if _, ok := c.linker.(*stubDecorator); ok {
		return true
	}
	return false
}

func (c *Module) SdkVersion() string {
	return String(c.Properties.Sdk_version)
}

func (c *Module) MinSdkVersion() string {
	return String(c.Properties.Min_sdk_version)
}

func (c *Module) isCrt() bool {
	if linker, ok := c.linker.(*objectLinker); ok {
		return linker.isCrt()
	}
	return false
}

func (c *Module) SplitPerApiLevel() bool {
	return c.canUseSdk() && c.isCrt()
}

func (c *Module) AlwaysSdk() bool {
	return c.Properties.AlwaysSdk || Bool(c.Properties.Sdk_variant_only)
}

func (c *Module) CcLibrary() bool {
	if c.linker != nil {
		if _, ok := c.linker.(*libraryDecorator); ok {
			return true
		}
		if _, ok := c.linker.(*prebuiltLibraryLinker); ok {
			return true
		}
	}
	return false
}

func (c *Module) CcLibraryInterface() bool {
	if _, ok := c.linker.(libraryInterface); ok {
		return true
	}
	return false
}

func (c *Module) NonCcVariants() bool {
	return false
}

func (c *Module) SetStatic() {
	if c.linker != nil {
		if library, ok := c.linker.(libraryInterface); ok {
			library.setStatic()
			return
		}
	}
	panic(fmt.Errorf("SetStatic called on non-library module: %q", c.BaseModuleName()))
}

func (c *Module) SetShared() {
	if c.linker != nil {
		if library, ok := c.linker.(libraryInterface); ok {
			library.setShared()
			return
		}
	}
	panic(fmt.Errorf("SetShared called on non-library module: %q", c.BaseModuleName()))
}

func (c *Module) BuildStaticVariant() bool {
	if c.linker != nil {
		if library, ok := c.linker.(libraryInterface); ok {
			return library.buildStatic()
		}
	}
	panic(fmt.Errorf("BuildStaticVariant called on non-library module: %q", c.BaseModuleName()))
}

func (c *Module) BuildSharedVariant() bool {
	if c.linker != nil {
		if library, ok := c.linker.(libraryInterface); ok {
			return library.buildShared()
		}
	}
	panic(fmt.Errorf("BuildSharedVariant called on non-library module: %q", c.BaseModuleName()))
}

func (c *Module) Module() android.Module {
	return c
}

func (c *Module) OutputFile() android.OptionalPath {
	return c.outputFile
}

func (c *Module) CoverageFiles() android.Paths {
	if c.linker != nil {
		if library, ok := c.linker.(libraryInterface); ok {
			return library.objs().coverageFiles
		}
	}
	panic(fmt.Errorf("CoverageFiles called on non-library module: %q", c.BaseModuleName()))
}

var _ LinkableInterface = (*Module)(nil)

func (c *Module) UnstrippedOutputFile() android.Path {
	if c.linker != nil {
		return c.linker.unstrippedOutputFilePath()
	}
	return nil
}

func (c *Module) CoverageOutputFile() android.OptionalPath {
	if c.linker != nil {
		return c.linker.coverageOutputFilePath()
	}
	return android.OptionalPath{}
}

func (c *Module) RelativeInstallPath() string {
	if c.installer != nil {
		return c.installer.relativeInstallPath()
	}
	return ""
}

func (c *Module) VndkVersion() string {
	return c.Properties.VndkVersion
}

func (c *Module) Init() android.Module {
	c.AddProperties(&c.Properties, &c.VendorProperties)
	if c.compiler != nil {
		c.AddProperties(c.compiler.compilerProps()...)
	}
	if c.linker != nil {
		c.AddProperties(c.linker.linkerProps()...)
	}
	if c.installer != nil {
		c.AddProperties(c.installer.installerProps()...)
	}
	if c.stl != nil {
		c.AddProperties(c.stl.props()...)
	}
	if c.sanitize != nil {
		c.AddProperties(c.sanitize.props()...)
	}
	if c.coverage != nil {
		c.AddProperties(c.coverage.props()...)
	}
	if c.fuzzer != nil {
		c.AddProperties(c.fuzzer.props()...)
	}
	if c.sabi != nil {
		c.AddProperties(c.sabi.props()...)
	}
	if c.vndkdep != nil {
		c.AddProperties(c.vndkdep.props()...)
	}
	if c.lto != nil {
		c.AddProperties(c.lto.props()...)
	}
	if c.afdo != nil {
		c.AddProperties(c.afdo.props()...)
	}
	if c.pgo != nil {
		c.AddProperties(c.pgo.props()...)
	}
	for _, feature := range c.features {
		c.AddProperties(feature.props()...)
	}

	android.InitAndroidArchModule(c, c.hod, c.multilib)
	if c.bazelable {
		android.InitBazelModule(c)
	}
	android.InitApexModule(c)
	android.InitSdkAwareModule(c)
	android.InitDefaultableModule(c)

	return c
}

func (c *Module) UseVndk() bool {
	return c.Properties.VndkVersion != ""
}

func (c *Module) canUseSdk() bool {
	return c.Os() == android.Android && c.Target().NativeBridge == android.NativeBridgeDisabled &&
		!c.UseVndk() && !c.InRamdisk() && !c.InRecovery() && !c.InVendorRamdisk()
}

func (c *Module) UseSdk() bool {
	if c.canUseSdk() {
		return String(c.Properties.Sdk_version) != ""
	}
	return false
}

func (c *Module) isCoverageVariant() bool {
	return c.coverage.Properties.IsCoverageVariant
}

func (c *Module) IsNdk(config android.Config) bool {
	return inList(c.BaseModuleName(), *getNDKKnownLibs(config))
}

func (c *Module) IsLlndk() bool {
	return c.VendorProperties.IsLLNDK
}

func (c *Module) IsLlndkPublic() bool {
	return c.VendorProperties.IsLLNDK && !c.VendorProperties.IsVNDKPrivate
}

func (m *Module) NeedsLlndkVariants() bool {
	lib := moduleLibraryInterface(m)
	return lib != nil && (lib.hasLLNDKStubs() || lib.hasLLNDKHeaders())
}

func (m *Module) NeedsVendorPublicLibraryVariants() bool {
	lib := moduleLibraryInterface(m)
	return lib != nil && (lib.hasVendorPublicLibrary())
}

// IsVendorPublicLibrary returns true for vendor public libraries.
func (c *Module) IsVendorPublicLibrary() bool {
	return c.VendorProperties.IsVendorPublicLibrary
}

func (c *Module) HasLlndkStubs() bool {
	lib := moduleLibraryInterface(c)
	return lib != nil && lib.hasLLNDKStubs()
}

func (c *Module) StubsVersion() string {
	if lib, ok := c.linker.(versionedInterface); ok {
		return lib.stubsVersion()
	}
	panic(fmt.Errorf("StubsVersion called on non-versioned module: %q", c.BaseModuleName()))
}

// isImplementationForLLNDKPublic returns true for any variant of a cc_library that has LLNDK stubs
// and does not set llndk.vendor_available: false.
func (c *Module) isImplementationForLLNDKPublic() bool {
	library, _ := c.library.(*libraryDecorator)
	return library != nil && library.hasLLNDKStubs() &&
		!Bool(library.Properties.Llndk.Private)
}

// Returns true for LLNDK-private, VNDK-SP-private, and VNDK-core-private.
func (c *Module) IsVndkPrivate() bool {
	// Check if VNDK-core-private or VNDK-SP-private
	if c.IsVndk() {
		return Bool(c.vndkdep.Properties.Vndk.Private)
	}

	// Check if LLNDK-private
	if library, ok := c.library.(*libraryDecorator); ok && c.IsLlndk() {
		return Bool(library.Properties.Llndk.Private)
	}

	return false
}

func (c *Module) IsVndk() bool {
	if vndkdep := c.vndkdep; vndkdep != nil {
		return vndkdep.isVndk()
	}
	return false
}

func (c *Module) isAfdoCompile() bool {
	if afdo := c.afdo; afdo != nil {
		return afdo.Properties.AfdoTarget != nil
	}
	return false
}

func (c *Module) isPgoCompile() bool {
	if pgo := c.pgo; pgo != nil {
		return pgo.Properties.PgoCompile
	}
	return false
}

func (c *Module) isCfi() bool {
	if sanitize := c.sanitize; sanitize != nil {
		return Bool(sanitize.Properties.Sanitize.Cfi)
	}
	return false
}

func (c *Module) isNDKStubLibrary() bool {
	if _, ok := c.compiler.(*stubDecorator); ok {
		return true
	}
	return false
}

func (c *Module) IsVndkSp() bool {
	if vndkdep := c.vndkdep; vndkdep != nil {
		return vndkdep.isVndkSp()
	}
	return false
}

func (c *Module) IsVndkExt() bool {
	if vndkdep := c.vndkdep; vndkdep != nil {
		return vndkdep.isVndkExt()
	}
	return false
}

func (c *Module) SubName() string {
	return c.Properties.SubName
}

func (c *Module) MustUseVendorVariant() bool {
	return c.IsVndkSp() || c.Properties.MustUseVendorVariant
}

func (c *Module) getVndkExtendsModuleName() string {
	if vndkdep := c.vndkdep; vndkdep != nil {
		return vndkdep.getVndkExtendsModuleName()
	}
	return ""
}

func (c *Module) IsStubs() bool {
	if lib := c.library; lib != nil {
		return lib.buildStubs()
	}
	return false
}

func (c *Module) HasStubsVariants() bool {
	if lib := c.library; lib != nil {
		return lib.hasStubsVariants()
	}
	return false
}

// If this is a stubs library, ImplementationModuleName returns the name of the module that contains
// the implementation.  If it is an implementation library it returns its own name.
func (c *Module) ImplementationModuleName(ctx android.BaseModuleContext) string {
	name := ctx.OtherModuleName(c)
	if versioned, ok := c.linker.(versionedInterface); ok {
		name = versioned.implementationModuleName(name)
	}
	return name
}

// Similar to ImplementationModuleName, but uses the Make variant of the module
// name as base name, for use in AndroidMk output. E.g. for a prebuilt module
// where the Soong name is prebuilt_foo, this returns foo (which works in Make
// under the premise that the prebuilt module overrides its source counterpart
// if it is exposed to Make).
func (c *Module) ImplementationModuleNameForMake(ctx android.BaseModuleContext) string {
	name := c.BaseModuleName()
	if versioned, ok := c.linker.(versionedInterface); ok {
		name = versioned.implementationModuleName(name)
	}
	return name
}

func (c *Module) Bootstrap() bool {
	return Bool(c.Properties.Bootstrap)
}

func (c *Module) nativeCoverage() bool {
	// Bug: http://b/137883967 - native-bridge modules do not currently work with coverage
	if c.Target().NativeBridge == android.NativeBridgeEnabled {
		return false
	}
	return c.linker != nil && c.linker.nativeCoverage()
}

func (c *Module) IsSnapshotPrebuilt() bool {
	if p, ok := c.linker.(SnapshotInterface); ok {
		return p.IsSnapshotPrebuilt()
	}
	return false
}

func (c *Module) ExcludeFromVendorSnapshot() bool {
	return Bool(c.Properties.Exclude_from_vendor_snapshot)
}

func (c *Module) ExcludeFromRecoverySnapshot() bool {
	return Bool(c.Properties.Exclude_from_recovery_snapshot)
}

func (c *Module) ExcludeFromRamdiskSnapshot() bool {
	return Bool(c.Properties.Exclude_from_ramdisk_snapshot)
}

func isBionic(name string) bool {
	switch name {
	case "libc", "libm", "libdl", "libdl_android", "linker", "linkerconfig":
		return true
	}
	return false
}

func InstallToBootstrap(name string, config android.Config) bool {
	if name == "libclang_rt.hwasan" {
		return true
	}
	return isBionic(name)
}

func (c *Module) XrefCcFiles() android.Paths {
	return c.kytheFiles
}

func (c *Module) isCfiAssemblySupportEnabled() bool {
	return c.sanitize != nil &&
		Bool(c.sanitize.Properties.Sanitize.Config.Cfi_assembly_support)
}

func (c *Module) InstallInRoot() bool {
	return c.installer != nil && c.installer.installInRoot()
}

type baseModuleContext struct {
	android.BaseModuleContext
	moduleContextImpl
}

type depsContext struct {
	android.BottomUpMutatorContext
	moduleContextImpl
}

type moduleContext struct {
	android.ModuleContext
	moduleContextImpl
}

type moduleContextImpl struct {
	mod *Module
	ctx BaseModuleContext
}

func (ctx *moduleContextImpl) toolchain() config.Toolchain {
	return ctx.mod.toolchain(ctx.ctx)
}

func (ctx *moduleContextImpl) static() bool {
	return ctx.mod.static()
}

func (ctx *moduleContextImpl) staticBinary() bool {
	return ctx.mod.staticBinary()
}

func (ctx *moduleContextImpl) testBinary() bool {
	return ctx.mod.testBinary()
}

func (ctx *moduleContextImpl) header() bool {
	return ctx.mod.Header()
}

func (ctx *moduleContextImpl) binary() bool {
	return ctx.mod.Binary()
}

func (ctx *moduleContextImpl) object() bool {
	return ctx.mod.Object()
}

func (ctx *moduleContextImpl) canUseSdk() bool {
	return ctx.mod.canUseSdk()
}

func (ctx *moduleContextImpl) useSdk() bool {
	return ctx.mod.UseSdk()
}

func (ctx *moduleContextImpl) sdkVersion() string {
	if ctx.ctx.Device() {
		if ctx.useVndk() {
			vndkVer := ctx.mod.VndkVersion()
			if inList(vndkVer, ctx.ctx.Config().PlatformVersionActiveCodenames()) {
				return "current"
			}
			return vndkVer
		}
		return String(ctx.mod.Properties.Sdk_version)
	}
	return ""
}

func (ctx *moduleContextImpl) minSdkVersion() string {
	ver := ctx.mod.MinSdkVersion()
	if ver == "apex_inherit" && !ctx.isForPlatform() {
		ver = ctx.apexSdkVersion().String()
	}
	if ver == "apex_inherit" || ver == "" {
		ver = ctx.sdkVersion()
	}
	// For crt objects, the meaning of min_sdk_version is very different from other types of
	// module. For them, min_sdk_version defines the oldest version that the build system will
	// create versioned variants for. For example, if min_sdk_version is 16, then sdk variant of
	// the crt object has local variants of 16, 17, ..., up to the latest version. sdk_version
	// and min_sdk_version properties of the variants are set to the corresponding version
	// numbers. However, the non-sdk variant (for apex or platform) of the crt object is left
	// untouched.  min_sdk_version: 16 doesn't actually mean that the non-sdk variant has to
	// support such an old version. The version is set to the later version in case when the
	// non-sdk variant is for the platform, or the min_sdk_version of the containing APEX if
	// it's for an APEX.
	if ctx.mod.isCrt() && !ctx.isSdkVariant() {
		if ctx.isForPlatform() {
			ver = strconv.Itoa(android.FutureApiLevelInt)
		} else { // for apex
			ver = ctx.apexSdkVersion().String()
			if ver == "" { // in case when min_sdk_version was not set by the APEX
				ver = ctx.sdkVersion()
			}
		}
	}

	// Also make sure that minSdkVersion is not greater than sdkVersion, if they are both numbers
	sdkVersionInt, err := strconv.Atoi(ctx.sdkVersion())
	minSdkVersionInt, err2 := strconv.Atoi(ver)
	if err == nil && err2 == nil {
		if sdkVersionInt < minSdkVersionInt {
			return strconv.Itoa(sdkVersionInt)
		}
	}
	return ver
}

func (ctx *moduleContextImpl) isSdkVariant() bool {
	return ctx.mod.IsSdkVariant()
}

func (ctx *moduleContextImpl) useVndk() bool {
	return ctx.mod.UseVndk()
}

func (ctx *moduleContextImpl) isNdk(config android.Config) bool {
	return ctx.mod.IsNdk(config)
}

func (ctx *moduleContextImpl) IsLlndk() bool {
	return ctx.mod.IsLlndk()
}

func (ctx *moduleContextImpl) IsLlndkPublic() bool {
	return ctx.mod.IsLlndkPublic()
}

func (ctx *moduleContextImpl) isImplementationForLLNDKPublic() bool {
	return ctx.mod.isImplementationForLLNDKPublic()
}

func (ctx *moduleContextImpl) IsVndkPrivate() bool {
	return ctx.mod.IsVndkPrivate()
}

func (ctx *moduleContextImpl) isVndk() bool {
	return ctx.mod.IsVndk()
}

func (ctx *moduleContextImpl) isAfdoCompile() bool {
	return ctx.mod.isAfdoCompile()
}

func (ctx *moduleContextImpl) isPgoCompile() bool {
	return ctx.mod.isPgoCompile()
}

func (ctx *moduleContextImpl) isCfi() bool {
	return ctx.mod.isCfi()
}

func (ctx *moduleContextImpl) isNDKStubLibrary() bool {
	return ctx.mod.isNDKStubLibrary()
}

func (ctx *moduleContextImpl) isVndkSp() bool {
	return ctx.mod.IsVndkSp()
}

func (ctx *moduleContextImpl) IsVndkExt() bool {
	return ctx.mod.IsVndkExt()
}

func (ctx *moduleContextImpl) IsVendorPublicLibrary() bool {
	return ctx.mod.IsVendorPublicLibrary()
}

func (ctx *moduleContextImpl) mustUseVendorVariant() bool {
	return ctx.mod.MustUseVendorVariant()
}

func (ctx *moduleContextImpl) selectedStl() string {
	if stl := ctx.mod.stl; stl != nil {
		return stl.Properties.SelectedStl
	}
	return ""
}

func (ctx *moduleContextImpl) useClangLld(actx ModuleContext) bool {
	return ctx.mod.linker.useClangLld(actx)
}

func (ctx *moduleContextImpl) baseModuleName() string {
	return ctx.mod.ModuleBase.BaseModuleName()
}

func (ctx *moduleContextImpl) getVndkExtendsModuleName() string {
	return ctx.mod.getVndkExtendsModuleName()
}

func (ctx *moduleContextImpl) isForPlatform() bool {
	return ctx.ctx.Provider(android.ApexInfoProvider).(android.ApexInfo).IsForPlatform()
}

func (ctx *moduleContextImpl) apexVariationName() string {
	return ctx.ctx.Provider(android.ApexInfoProvider).(android.ApexInfo).ApexVariationName
}

func (ctx *moduleContextImpl) apexSdkVersion() android.ApiLevel {
	return ctx.mod.apexSdkVersion
}

func (ctx *moduleContextImpl) bootstrap() bool {
	return ctx.mod.Bootstrap()
}

func (ctx *moduleContextImpl) nativeCoverage() bool {
	return ctx.mod.nativeCoverage()
}

func (ctx *moduleContextImpl) directlyInAnyApex() bool {
	return ctx.mod.DirectlyInAnyApex()
}

func (ctx *moduleContextImpl) isPreventInstall() bool {
	return ctx.mod.Properties.PreventInstall
}

func (ctx *moduleContextImpl) getSharedFlags() *SharedFlags {
	shared := &ctx.mod.sharedFlags
	if shared.flagsMap == nil {
		shared.numSharedFlags = 0
		shared.flagsMap = make(map[string]string)
	}
	return shared
}

func (ctx *moduleContextImpl) isCfiAssemblySupportEnabled() bool {
	return ctx.mod.isCfiAssemblySupportEnabled()
}

func newBaseModule(hod android.HostOrDeviceSupported, multilib android.Multilib) *Module {
	return &Module{
		hod:      hod,
		multilib: multilib,
	}
}

func newModule(hod android.HostOrDeviceSupported, multilib android.Multilib) *Module {
	module := newBaseModule(hod, multilib)
	module.features = []feature{
		&tidyFeature{},
	}
	module.stl = &stl{}
	module.sanitize = &sanitize{}
	module.coverage = &coverage{}
	module.fuzzer = &fuzzer{}
	module.sabi = &sabi{}
	module.vndkdep = &vndkdep{}
	module.lto = &lto{}
	module.afdo = &afdo{}
	module.pgo = &pgo{}
	return module
}

func (c *Module) Prebuilt() *android.Prebuilt {
	if p, ok := c.linker.(prebuiltLinkerInterface); ok {
		return p.prebuilt()
	}
	return nil
}

func (c *Module) IsPrebuilt() bool {
	return c.Prebuilt() != nil
}

func (c *Module) Name() string {
	name := c.ModuleBase.Name()
	if p, ok := c.linker.(interface {
		Name(string) string
	}); ok {
		name = p.Name(name)
	}
	return name
}

func (c *Module) Symlinks() []string {
	if p, ok := c.installer.(interface {
		symlinkList() []string
	}); ok {
		return p.symlinkList()
	}
	return nil
}

func (c *Module) IsTestPerSrcAllTestsVariation() bool {
	test, ok := c.linker.(testPerSrc)
	return ok && test.isAllTestsVariation()
}

func (c *Module) DataPaths() []android.DataPath {
	if p, ok := c.installer.(interface {
		dataPaths() []android.DataPath
	}); ok {
		return p.dataPaths()
	}
	return nil
}

func (c *Module) getNameSuffixWithVndkVersion(ctx android.ModuleContext) string {
	// Returns the name suffix for product and vendor variants. If the VNDK version is not
	// "current", it will append the VNDK version to the name suffix.
	var vndkVersion string
	var nameSuffix string
	if c.InProduct() {
		if c.ProductSpecific() {
			// If the module is product specific with 'product_specific: true',
			// do not add a name suffix because it is a base module.
			return ""
		}
		vndkVersion = ctx.DeviceConfig().ProductVndkVersion()
		nameSuffix = ProductSuffix
	} else {
		vndkVersion = ctx.DeviceConfig().VndkVersion()
		nameSuffix = VendorSuffix
	}
	if vndkVersion == "current" {
		vndkVersion = ctx.DeviceConfig().PlatformVndkVersion()
	}
	if c.Properties.VndkVersion != vndkVersion && c.Properties.VndkVersion != "" {
		// add version suffix only if the module is using different vndk version than the
		// version in product or vendor partition.
		nameSuffix += "." + c.Properties.VndkVersion
	}
	return nameSuffix
}

func (c *Module) setSubnameProperty(actx android.ModuleContext) {
	c.Properties.SubName = ""

	if c.Target().NativeBridge == android.NativeBridgeEnabled {
		c.Properties.SubName += NativeBridgeSuffix
	}

	llndk := c.IsLlndk()
	if llndk || (c.UseVndk() && c.HasNonSystemVariants()) {
		// .vendor.{version} suffix is added for vendor variant or .product.{version} suffix is
		// added for product variant only when we have vendor and product variants with core
		// variant. The suffix is not added for vendor-only or product-only module.
		c.Properties.SubName += c.getNameSuffixWithVndkVersion(actx)
	} else if c.IsVendorPublicLibrary() {
		c.Properties.SubName += vendorPublicLibrarySuffix
	} else if _, ok := c.linker.(*vndkPrebuiltLibraryDecorator); ok {
		// .vendor suffix is added for backward compatibility with VNDK snapshot whose names with
		// such suffixes are already hard-coded in prebuilts/vndk/.../Android.bp.
		c.Properties.SubName += VendorSuffix
	} else if c.InRamdisk() && !c.OnlyInRamdisk() {
		c.Properties.SubName += RamdiskSuffix
	} else if c.InVendorRamdisk() && !c.OnlyInVendorRamdisk() {
		c.Properties.SubName += VendorRamdiskSuffix
	} else if c.InRecovery() && !c.OnlyInRecovery() {
		c.Properties.SubName += RecoverySuffix
	} else if c.IsSdkVariant() && (c.Properties.SdkAndPlatformVariantVisibleToMake || c.SplitPerApiLevel()) {
		c.Properties.SubName += sdkSuffix
		if c.SplitPerApiLevel() {
			c.Properties.SubName += "." + c.SdkVersion()
		}
	}
}

var _ android.MixedBuildBuildable = (*Module)(nil)

func (c *Module) getBazelModuleLabel(ctx android.BaseModuleContext) string {
	var bazelModuleLabel string
	if c.typ() == fullLibrary && c.static() {
		// cc_library is a special case in bp2build; two targets are generated -- one for each
		// of the shared and static variants. The shared variant keeps the module name, but the
		// static variant uses a different suffixed name.
		bazelModuleLabel = bazelLabelForStaticModule(ctx, c)
	} else {
		bazelModuleLabel = c.GetBazelLabel(ctx, c)
	}
	labelNoPrebuilt := bazelModuleLabel
	if c.IsPrebuilt() {
		labelNoPrebuilt = android.RemoveOptionalPrebuiltPrefixFromBazelLabel(bazelModuleLabel)
	}
	return labelNoPrebuilt
}

func (c *Module) QueueBazelCall(ctx android.BaseModuleContext) {
	c.bazelHandler.QueueBazelCall(ctx, c.getBazelModuleLabel(ctx))
}

func (c *Module) IsMixedBuildSupported(ctx android.BaseModuleContext) bool {
	return c.bazelHandler != nil
}

func (c *Module) ProcessBazelQueryResponse(ctx android.ModuleContext) {
	bazelModuleLabel := c.getBazelModuleLabel(ctx)

	c.bazelHandler.ProcessBazelQueryResponse(ctx, bazelModuleLabel)

	c.setSubnameProperty(ctx)
	apexInfo := ctx.Provider(android.ApexInfoProvider).(android.ApexInfo)
	if !apexInfo.IsForPlatform() {
		c.hideApexVariantFromMake = true
	}

	c.makeLinkType = GetMakeLinkType(ctx, c)

	mctx := &moduleContext{
		ModuleContext: ctx,
		moduleContextImpl: moduleContextImpl{
			mod: c,
		},
	}
	mctx.ctx = mctx

	c.maybeInstall(mctx, apexInfo)
}

func (c *Module) GenerateAndroidBuildActions(actx android.ModuleContext) {
	// Handle the case of a test module split by `test_per_src` mutator.
	//
	// The `test_per_src` mutator adds an extra variation named "", depending on all the other
	// `test_per_src` variations of the test module. Set `outputFile` to an empty path for this
	// module and return early, as this module does not produce an output file per se.
	if c.IsTestPerSrcAllTestsVariation() {
		c.outputFile = android.OptionalPath{}
		return
	}

	c.setSubnameProperty(actx)
	apexInfo := actx.Provider(android.ApexInfoProvider).(android.ApexInfo)
	if !apexInfo.IsForPlatform() {
		c.hideApexVariantFromMake = true
	}

	c.makeLinkType = GetMakeLinkType(actx, c)

	ctx := &moduleContext{
		ModuleContext: actx,
		moduleContextImpl: moduleContextImpl{
			mod: c,
		},
	}
	ctx.ctx = ctx

	deps := c.depsToPaths(ctx)
	if ctx.Failed() {
		return
	}

	if c.Properties.Clang != nil && *c.Properties.Clang == false {
		ctx.PropertyErrorf("clang", "false (GCC) is no longer supported")
	}

	flags := Flags{
		Toolchain: c.toolchain(ctx),
		EmitXrefs: ctx.Config().EmitXrefRules(),
		Sdclang:   c.sdclang(ctx),
	}
	if c.compiler != nil {
		flags = c.compiler.compilerFlags(ctx, flags, deps)
	}
	if c.linker != nil {
		flags = c.linker.linkerFlags(ctx, flags)
	}
	if c.stl != nil {
		flags = c.stl.flags(ctx, flags)
	}
	if c.sanitize != nil {
		flags = c.sanitize.flags(ctx, flags)
	}
	if c.coverage != nil {
		flags, deps = c.coverage.flags(ctx, flags, deps)
	}
	if c.fuzzer != nil {
		flags = c.fuzzer.flags(ctx, flags)
	}
	if c.lto != nil {
		flags = c.lto.flags(ctx, flags)
	}
	if c.afdo != nil {
		flags = c.afdo.flags(ctx, flags)
	}
	if c.pgo != nil {
		flags = c.pgo.flags(ctx, flags)
	}
	for _, feature := range c.features {
		flags = feature.flags(ctx, flags)
	}
	if ctx.Failed() {
		return
	}

	flags.Local.CFlags, _ = filterList(flags.Local.CFlags, config.IllegalFlags)
	flags.Local.CppFlags, _ = filterList(flags.Local.CppFlags, config.IllegalFlags)
	flags.Local.ConlyFlags, _ = filterList(flags.Local.ConlyFlags, config.IllegalFlags)

	flags.Local.CommonFlags = append(flags.Local.CommonFlags, deps.Flags...)

	for _, dir := range deps.IncludeDirs {
		flags.Local.CommonFlags = append(flags.Local.CommonFlags, "-I"+dir.String())
	}
	for _, dir := range deps.SystemIncludeDirs {
		flags.Local.CommonFlags = append(flags.Local.CommonFlags, "-isystem "+dir.String())
	}

	flags.Local.LdFlags = append(flags.Local.LdFlags, deps.LdFlags...)

	c.flags = flags
	// We need access to all the flags seen by a source file.
	if c.sabi != nil {
		flags = c.sabi.flags(ctx, flags)
	}

	flags.AssemblerWithCpp = inList("-xassembler-with-cpp", flags.Local.AsFlags)

	var objs Objects
	if c.compiler != nil {
		objs = c.compiler.compile(ctx, flags, deps)
		if ctx.Failed() {
			return
		}
		c.kytheFiles = objs.kytheFiles
		c.objFiles = objs.objFiles
		c.tidyFiles = objs.tidyFiles
	}

	if c.linker != nil {
		outputFile := c.linker.link(ctx, flags, deps, objs)
		if ctx.Failed() {
			return
		}
		c.outputFile = android.OptionalPathForPath(outputFile)

		c.maybeUnhideFromMake()

		// glob exported headers for snapshot, if BOARD_VNDK_VERSION is current or
		// RECOVERY_SNAPSHOT_VERSION is current or RAMDISK_SNAPSHOT_VERSION is current.
		if i, ok := c.linker.(snapshotLibraryInterface); ok {
			if ShouldCollectHeadersForSnapshot(ctx, c, apexInfo) {
				i.collectHeadersForSnapshot(ctx)
			}
		}
	}

	c.maybeInstall(ctx, apexInfo)
}

func (c *Module) maybeUnhideFromMake() {
	// If a lib is directly included in any of the APEXes or is not available to the
	// platform (which is often the case when the stub is provided as a prebuilt),
	// unhide the stubs variant having the latest version gets visible to make. In
	// addition, the non-stubs variant is renamed to <libname>.bootstrap. This is to
	// force anything in the make world to link against the stubs library.  (unless it
	// is explicitly referenced via .bootstrap suffix or the module is marked with
	// 'bootstrap: true').
	if c.HasStubsVariants() && c.NotInPlatform() && !c.InRamdisk() &&
		!c.InRecovery() && !c.UseVndk() && !c.static() && !c.isCoverageVariant() &&
		c.IsStubs() && !c.InVendorRamdisk() {
		c.Properties.HideFromMake = false // unhide
		// Note: this is still non-installable
	}
}

func (c *Module) maybeInstall(ctx ModuleContext, apexInfo android.ApexInfo) {
	if !proptools.BoolDefault(c.Installable(), true) {
		// If the module has been specifically configure to not be installed then
		// hide from make as otherwise it will break when running inside make
		// as the output path to install will not be specified. Not all uninstallable
		// modules can be hidden from make as some are needed for resolving make side
		// dependencies.
		c.HideFromMake()
	} else if !installable(c, apexInfo) {
		c.SkipInstall()
	}

	// Still call c.installer.install though, the installs will be stored as PackageSpecs
	// to allow using the outputs in a genrule.
	if c.installer != nil && c.outputFile.Valid() {
		c.installer.install(ctx, c.outputFile.Path())
		if ctx.Failed() {
			return
		}
	}
}

func (c *Module) toolchain(ctx android.BaseModuleContext) config.Toolchain {
	if c.cachedToolchain == nil {
		c.cachedToolchain = config.FindToolchainWithContext(ctx)
	}
	return c.cachedToolchain
}

func (c *Module) begin(ctx BaseModuleContext) {
	if c.compiler != nil {
		c.compiler.compilerInit(ctx)
	}
	if c.linker != nil {
		c.linker.linkerInit(ctx)
	}
	if c.stl != nil {
		c.stl.begin(ctx)
	}
	if c.sanitize != nil {
		c.sanitize.begin(ctx)
	}
	if c.coverage != nil {
		c.coverage.begin(ctx)
	}
	if c.lto != nil {
		c.lto.begin(ctx)
	}
	if c.afdo != nil {
		c.afdo.begin(ctx)
	}
	if c.pgo != nil {
		c.pgo.begin(ctx)
	}
	if ctx.useSdk() && c.IsSdkVariant() {
		version, err := nativeApiLevelFromUser(ctx, ctx.sdkVersion())
		if err != nil {
			ctx.PropertyErrorf("sdk_version", err.Error())
			c.Properties.Sdk_version = nil
		} else {
			c.Properties.Sdk_version = StringPtr(version.String())
		}
	}
}

func (c *Module) deps(ctx DepsContext) Deps {
	deps := Deps{}

	if c.compiler != nil {
		deps = c.compiler.compilerDeps(ctx, deps)
	}
	if c.linker != nil {
		deps = c.linker.linkerDeps(ctx, deps)
	}
	if c.stl != nil {
		deps = c.stl.deps(ctx, deps)
	}
	if c.coverage != nil {
		deps = c.coverage.deps(ctx, deps)
	}

	deps.WholeStaticLibs = android.LastUniqueStrings(deps.WholeStaticLibs)
	deps.StaticLibs = android.LastUniqueStrings(deps.StaticLibs)
	deps.LateStaticLibs = android.LastUniqueStrings(deps.LateStaticLibs)
	deps.SharedLibs = android.LastUniqueStrings(deps.SharedLibs)
	deps.LateSharedLibs = android.LastUniqueStrings(deps.LateSharedLibs)
	deps.HeaderLibs = android.LastUniqueStrings(deps.HeaderLibs)
	deps.RuntimeLibs = android.LastUniqueStrings(deps.RuntimeLibs)

	for _, lib := range deps.ReexportSharedLibHeaders {
		if !inList(lib, deps.SharedLibs) {
			ctx.PropertyErrorf("export_shared_lib_headers", "Shared library not in shared_libs: '%s'", lib)
		}
	}

	for _, lib := range deps.ReexportStaticLibHeaders {
		if !inList(lib, deps.StaticLibs) && !inList(lib, deps.WholeStaticLibs) {
			ctx.PropertyErrorf("export_static_lib_headers", "Static library not in static_libs or whole_static_libs: '%s'", lib)
		}
	}

	for _, lib := range deps.ReexportHeaderLibHeaders {
		if !inList(lib, deps.HeaderLibs) {
			ctx.PropertyErrorf("export_header_lib_headers", "Header library not in header_libs: '%s'", lib)
		}
	}

	for _, gen := range deps.ReexportGeneratedHeaders {
		if !inList(gen, deps.GeneratedHeaders) {
			ctx.PropertyErrorf("export_generated_headers", "Generated header module not in generated_headers: '%s'", gen)
		}
	}

	return deps
}

func (c *Module) beginMutator(actx android.BottomUpMutatorContext) {
	ctx := &baseModuleContext{
		BaseModuleContext: actx,
		moduleContextImpl: moduleContextImpl{
			mod: c,
		},
	}
	ctx.ctx = ctx

	c.begin(ctx)
}

// Split name#version into name and version
func StubsLibNameAndVersion(name string) (string, string) {
	if sharp := strings.LastIndex(name, "#"); sharp != -1 && sharp != len(name)-1 {
		version := name[sharp+1:]
		libname := name[:sharp]
		return libname, version
	}
	return name, ""
}

func GetCrtVariations(ctx android.BottomUpMutatorContext,
	m LinkableInterface) []blueprint.Variation {
	if ctx.Os() != android.Android {
		return nil
	}
	if m.UseSdk() {
		// Choose the CRT that best satisfies the min_sdk_version requirement of this module
		minSdkVersion := m.MinSdkVersion()
		if minSdkVersion == "" || minSdkVersion == "apex_inherit" {
			minSdkVersion = m.SdkVersion()
		}
		apiLevel, err := android.ApiLevelFromUser(ctx, minSdkVersion)
		if err != nil {
			ctx.PropertyErrorf("min_sdk_version", err.Error())
		}
		return []blueprint.Variation{
			{Mutator: "sdk", Variation: "sdk"},
			{Mutator: "version", Variation: apiLevel.String()},
		}
	}
	return []blueprint.Variation{
		{Mutator: "sdk", Variation: ""},
	}
}

func AddSharedLibDependenciesWithVersions(ctx android.BottomUpMutatorContext, mod LinkableInterface,
	variations []blueprint.Variation, depTag blueprint.DependencyTag, name, version string, far bool) {

	variations = append([]blueprint.Variation(nil), variations...)

	if version != "" && canBeOrLinkAgainstVersionVariants(mod) {
		// Version is explicitly specified. i.e. libFoo#30
		variations = append(variations, blueprint.Variation{Mutator: "version", Variation: version})
		if tag, ok := depTag.(libraryDependencyTag); ok {
			tag.explicitlyVersioned = true
		} else {
			panic(fmt.Errorf("Unexpected dependency tag: %T", depTag))
		}
	}

	if far {
		ctx.AddFarVariationDependencies(variations, depTag, name)
	} else {
		ctx.AddVariationDependencies(variations, depTag, name)
	}
}

func GetApiImports(c LinkableInterface, actx android.BottomUpMutatorContext) multitree.ApiImportInfo {
	apiImportInfo := multitree.ApiImportInfo{}

	if c.Device() {
		var apiImportModule []blueprint.Module
		if actx.OtherModuleExists("api_imports") {
			apiImportModule = actx.AddDependency(c, nil, "api_imports")
			if len(apiImportModule) > 0 && apiImportModule[0] != nil {
				apiInfo := actx.OtherModuleProvider(apiImportModule[0], multitree.ApiImportsProvider).(multitree.ApiImportInfo)
				apiImportInfo = apiInfo
				actx.SetProvider(multitree.ApiImportsProvider, apiInfo)
			}
		}
	}

	return apiImportInfo
}

func GetSnapshot(c LinkableInterface, snapshotInfo **SnapshotInfo, actx android.BottomUpMutatorContext) SnapshotInfo {
	// Only device modules with BOARD_VNDK_VERSION uses snapshot.  Others use the zero value of
	// SnapshotInfo, which provides no mappings.
	if *snapshotInfo == nil && c.Device() {
		// Only retrieve the snapshot on demand in order to avoid circular dependencies
		// between the modules in the snapshot and the snapshot itself.
		var snapshotModule []blueprint.Module
		if c.InVendor() && c.VndkVersion() == actx.DeviceConfig().VndkVersion() {
			snapshotModule = actx.AddVariationDependencies(nil, nil, "vendor_snapshot")
		} else if recoverySnapshotVersion := actx.DeviceConfig().RecoverySnapshotVersion(); recoverySnapshotVersion != "current" && recoverySnapshotVersion != "" && c.InRecovery() {
			snapshotModule = actx.AddVariationDependencies(nil, nil, "recovery_snapshot")
		} else if ramdiskSnapshotVersion := actx.DeviceConfig().RamdiskSnapshotVersion(); ramdiskSnapshotVersion != "current" && ramdiskSnapshotVersion != "" && c.InRamdisk() {
			snapshotModule = actx.AddVariationDependencies(nil, nil, "ramdisk_snapshot")
		}
		if len(snapshotModule) > 0 && snapshotModule[0] != nil {
			snapshot := actx.OtherModuleProvider(snapshotModule[0], SnapshotInfoProvider).(SnapshotInfo)
			*snapshotInfo = &snapshot
			// republish the snapshot for use in later mutators on this module
			actx.SetProvider(SnapshotInfoProvider, snapshot)
		}
	}
	if *snapshotInfo == nil {
		*snapshotInfo = &SnapshotInfo{}
	}
	return **snapshotInfo
}

func GetReplaceModuleName(lib string, replaceMap map[string]string) string {
	if snapshot, ok := replaceMap[lib]; ok {
		return snapshot
	}

	return lib
}

// RewriteLibs takes a list of names of shared libraries and scans it for three types
// of names:
//
// 1. Name of an NDK library that refers to a prebuilt module.
//
//	For each of these, it adds the name of the prebuilt module (which will be in
//	prebuilts/ndk) to the list of nonvariant libs.
//
// 2. Name of an NDK library that refers to an ndk_library module.
//
//	For each of these, it adds the name of the ndk_library module to the list of
//	variant libs.
//
// 3. Anything else (so anything that isn't an NDK library).
//
//	It adds these to the nonvariantLibs list.
//
// The caller can then know to add the variantLibs dependencies differently from the
// nonvariantLibs
func RewriteLibs(c LinkableInterface, snapshotInfo **SnapshotInfo, actx android.BottomUpMutatorContext, config android.Config, list []string) (nonvariantLibs []string, variantLibs []string) {
	variantLibs = []string{}

	nonvariantLibs = []string{}
	for _, entry := range list {
		// strip #version suffix out
		name, _ := StubsLibNameAndVersion(entry)
		if c.InRecovery() {
<<<<<<< HEAD
			nonvariantLibs = append(nonvariantLibs, RewriteSnapshotLib(entry, GetSnapshot(c, snapshotInfo, actx).SharedLibs))
		} else if c.InRamdisk() {
			nonvariantLibs = append(nonvariantLibs, RewriteSnapshotLib(entry, GetSnapshot(c, snapshotInfo, actx).SharedLibs))
=======
			nonvariantLibs = append(nonvariantLibs, GetReplaceModuleName(entry, GetSnapshot(c, snapshotInfo, actx).SharedLibs))
>>>>>>> c7b41eee
		} else if c.UseSdk() && inList(name, *getNDKKnownLibs(config)) {
			variantLibs = append(variantLibs, name+ndkLibrarySuffix)
		} else if c.UseVndk() {
			nonvariantLibs = append(nonvariantLibs, GetReplaceModuleName(entry, GetSnapshot(c, snapshotInfo, actx).SharedLibs))
		} else {
			// put name#version back
			nonvariantLibs = append(nonvariantLibs, entry)
		}
	}
	return nonvariantLibs, variantLibs
}

func updateDepsWithApiImports(deps Deps, apiImports multitree.ApiImportInfo) Deps {
	for idx, lib := range deps.SharedLibs {
		deps.SharedLibs[idx] = GetReplaceModuleName(lib, apiImports.SharedLibs)
	}

	for idx, lib := range deps.LateSharedLibs {
		deps.LateSharedLibs[idx] = GetReplaceModuleName(lib, apiImports.SharedLibs)
	}

	for idx, lib := range deps.RuntimeLibs {
		deps.RuntimeLibs[idx] = GetReplaceModuleName(lib, apiImports.SharedLibs)
	}

	for idx, lib := range deps.HeaderLibs {
		deps.HeaderLibs[idx] = GetReplaceModuleName(lib, apiImports.HeaderLibs)
	}
	return deps
}

func (c *Module) DepsMutator(actx android.BottomUpMutatorContext) {
	if !c.Enabled() {
		return
	}

	ctx := &depsContext{
		BottomUpMutatorContext: actx,
		moduleContextImpl: moduleContextImpl{
			mod: c,
		},
	}
	ctx.ctx = ctx

	deps := c.deps(ctx)

	apiImportInfo := GetApiImports(c, actx)
	deps = updateDepsWithApiImports(deps, apiImportInfo)

	c.Properties.AndroidMkSystemSharedLibs = deps.SystemSharedLibs

	var snapshotInfo *SnapshotInfo

	variantNdkLibs := []string{}
	variantLateNdkLibs := []string{}
	if ctx.Os() == android.Android {
		deps.SharedLibs, variantNdkLibs = RewriteLibs(c, &snapshotInfo, actx, ctx.Config(), deps.SharedLibs)
		deps.LateSharedLibs, variantLateNdkLibs = RewriteLibs(c, &snapshotInfo, actx, ctx.Config(), deps.LateSharedLibs)
		deps.ReexportSharedLibHeaders, _ = RewriteLibs(c, &snapshotInfo, actx, ctx.Config(), deps.ReexportSharedLibHeaders)

		for idx, lib := range deps.RuntimeLibs {
			deps.RuntimeLibs[idx] = GetReplaceModuleName(lib, GetSnapshot(c, &snapshotInfo, actx).SharedLibs)
		}
	}

	for _, lib := range deps.HeaderLibs {
		depTag := libraryDependencyTag{Kind: headerLibraryDependency}
		if inList(lib, deps.ReexportHeaderLibHeaders) {
			depTag.reexportFlags = true
		}

		lib = GetReplaceModuleName(lib, GetSnapshot(c, &snapshotInfo, actx).HeaderLibs)

		if c.IsStubs() {
			actx.AddFarVariationDependencies(append(ctx.Target().Variations(), c.ImageVariation()),
				depTag, lib)
		} else {
			actx.AddVariationDependencies(nil, depTag, lib)
		}
	}

	if c.isNDKStubLibrary() {
		// NDK stubs depend on their implementation because the ABI dumps are
		// generated from the implementation library.
		apiImportName := c.BaseModuleName() + multitree.GetApiImportSuffix()

		// If original library exists as imported API, set dependency on the imported library
		if actx.OtherModuleExists(apiImportName) {
			actx.AddFarVariationDependencies(append(ctx.Target().Variations(),
				c.ImageVariation(),
				blueprint.Variation{Mutator: "link", Variation: "shared"},
			), stubImplementation, apiImportName)
		} else {
			actx.AddFarVariationDependencies(append(ctx.Target().Variations(),
				c.ImageVariation(),
				blueprint.Variation{Mutator: "link", Variation: "shared"},
			), stubImplementation, c.BaseModuleName())
		}
	}

	// sysprop_library has to support both C++ and Java. So sysprop_library internally creates one
	// C++ implementation library and one Java implementation library. When a module links against
	// sysprop_library, the C++ implementation library has to be linked. syspropImplLibraries is a
	// map from sysprop_library to implementation library; it will be used in whole_static_libs,
	// static_libs, and shared_libs.
	syspropImplLibraries := syspropImplLibraries(actx.Config())

	for _, lib := range deps.WholeStaticLibs {
		depTag := libraryDependencyTag{Kind: staticLibraryDependency, wholeStatic: true, reexportFlags: true}
		if impl, ok := syspropImplLibraries[lib]; ok {
			lib = impl
		}

		lib = GetReplaceModuleName(lib, GetSnapshot(c, &snapshotInfo, actx).StaticLibs)

		actx.AddVariationDependencies([]blueprint.Variation{
			{Mutator: "link", Variation: "static"},
		}, depTag, lib)
	}

	for _, lib := range deps.StaticLibs {
		depTag := libraryDependencyTag{Kind: staticLibraryDependency}
		if inList(lib, deps.ReexportStaticLibHeaders) {
			depTag.reexportFlags = true
		}
		if inList(lib, deps.ExcludeLibsForApex) {
			depTag.excludeInApex = true
		}

		if impl, ok := syspropImplLibraries[lib]; ok {
			lib = impl
		}

		lib = GetReplaceModuleName(lib, GetSnapshot(c, &snapshotInfo, actx).StaticLibs)

		actx.AddVariationDependencies([]blueprint.Variation{
			{Mutator: "link", Variation: "static"},
		}, depTag, lib)
	}

	// staticUnwinderDep is treated as staticDep for Q apexes
	// so that native libraries/binaries are linked with static unwinder
	// because Q libc doesn't have unwinder APIs
	if deps.StaticUnwinderIfLegacy {
		depTag := libraryDependencyTag{Kind: staticLibraryDependency, staticUnwinder: true}
		actx.AddVariationDependencies([]blueprint.Variation{
			{Mutator: "link", Variation: "static"},
		}, depTag, GetReplaceModuleName(staticUnwinder(actx), GetSnapshot(c, &snapshotInfo, actx).StaticLibs))
	}

	// shared lib names without the #version suffix
	var sharedLibNames []string

	for _, lib := range deps.SharedLibs {
		depTag := libraryDependencyTag{Kind: sharedLibraryDependency}
		if inList(lib, deps.ReexportSharedLibHeaders) {
			depTag.reexportFlags = true
		}
		if inList(lib, deps.ExcludeLibsForApex) {
			depTag.excludeInApex = true
		}

		if impl, ok := syspropImplLibraries[lib]; ok {
			lib = impl
		}

		name, version := StubsLibNameAndVersion(lib)
		sharedLibNames = append(sharedLibNames, name)

		variations := []blueprint.Variation{
			{Mutator: "link", Variation: "shared"},
		}
		AddSharedLibDependenciesWithVersions(ctx, c, variations, depTag, name, version, false)
	}

	for _, lib := range deps.LateStaticLibs {
		depTag := libraryDependencyTag{Kind: staticLibraryDependency, Order: lateLibraryDependency}
		actx.AddVariationDependencies([]blueprint.Variation{
			{Mutator: "link", Variation: "static"},
		}, depTag, GetReplaceModuleName(lib, GetSnapshot(c, &snapshotInfo, actx).StaticLibs))
	}

	for _, lib := range deps.UnexportedStaticLibs {
		depTag := libraryDependencyTag{Kind: staticLibraryDependency, Order: lateLibraryDependency, unexportedSymbols: true}
		actx.AddVariationDependencies([]blueprint.Variation{
			{Mutator: "link", Variation: "static"},
		}, depTag, GetReplaceModuleName(lib, GetSnapshot(c, &snapshotInfo, actx).StaticLibs))
	}

	for _, lib := range deps.LateSharedLibs {
		if inList(lib, sharedLibNames) {
			// This is to handle the case that some of the late shared libs (libc, libdl, libm, ...)
			// are added also to SharedLibs with version (e.g., libc#10). If not skipped, we will be
			// linking against both the stubs lib and the non-stubs lib at the same time.
			continue
		}
		depTag := libraryDependencyTag{Kind: sharedLibraryDependency, Order: lateLibraryDependency}
		variations := []blueprint.Variation{
			{Mutator: "link", Variation: "shared"},
		}
		AddSharedLibDependenciesWithVersions(ctx, c, variations, depTag, lib, "", false)
	}

	actx.AddVariationDependencies([]blueprint.Variation{
		{Mutator: "link", Variation: "shared"},
	}, dataLibDepTag, deps.DataLibs...)

	actx.AddVariationDependencies(nil, dataBinDepTag, deps.DataBins...)

	actx.AddVariationDependencies([]blueprint.Variation{
		{Mutator: "link", Variation: "shared"},
	}, runtimeDepTag, deps.RuntimeLibs...)

	actx.AddDependency(c, genSourceDepTag, deps.GeneratedSources...)

	for _, gen := range deps.GeneratedHeaders {
		depTag := genHeaderDepTag
		if inList(gen, deps.ReexportGeneratedHeaders) {
			depTag = genHeaderExportDepTag
		}
		actx.AddDependency(c, depTag, gen)
	}

	crtVariations := GetCrtVariations(ctx, c)
	actx.AddVariationDependencies(crtVariations, objDepTag, deps.ObjFiles...)
	for _, crt := range deps.CrtBegin {
		actx.AddVariationDependencies(crtVariations, CrtBeginDepTag,
			GetReplaceModuleName(crt, GetSnapshot(c, &snapshotInfo, actx).Objects))
	}
	for _, crt := range deps.CrtEnd {
		actx.AddVariationDependencies(crtVariations, CrtEndDepTag,
			GetReplaceModuleName(crt, GetSnapshot(c, &snapshotInfo, actx).Objects))
	}
	if deps.DynamicLinker != "" {
		actx.AddDependency(c, dynamicLinkerDepTag, deps.DynamicLinker)
	}

	version := ctx.sdkVersion()

	ndkStubDepTag := libraryDependencyTag{Kind: sharedLibraryDependency, ndk: true, makeSuffix: "." + version}
	actx.AddVariationDependencies([]blueprint.Variation{
		{Mutator: "version", Variation: version},
		{Mutator: "link", Variation: "shared"},
	}, ndkStubDepTag, variantNdkLibs...)

	ndkLateStubDepTag := libraryDependencyTag{Kind: sharedLibraryDependency, Order: lateLibraryDependency, ndk: true, makeSuffix: "." + version}
	actx.AddVariationDependencies([]blueprint.Variation{
		{Mutator: "version", Variation: version},
		{Mutator: "link", Variation: "shared"},
	}, ndkLateStubDepTag, variantLateNdkLibs...)

	if vndkdep := c.vndkdep; vndkdep != nil {
		if vndkdep.isVndkExt() {
			actx.AddVariationDependencies([]blueprint.Variation{
				c.ImageVariation(),
				{Mutator: "link", Variation: "shared"},
			}, vndkExtDepTag, GetReplaceModuleName(vndkdep.getVndkExtendsModuleName(), GetSnapshot(c, &snapshotInfo, actx).SharedLibs))
		}
	}
}

func BeginMutator(ctx android.BottomUpMutatorContext) {
	if c, ok := ctx.Module().(*Module); ok && c.Enabled() {
		c.beginMutator(ctx)
	}
}

// Whether a module can link to another module, taking into
// account NDK linking.
func checkLinkType(ctx android.BaseModuleContext, from LinkableInterface, to LinkableInterface,
	tag blueprint.DependencyTag) {

	switch t := tag.(type) {
	case dependencyTag:
		if t != vndkExtDepTag {
			return
		}
	case libraryDependencyTag:
	default:
		return
	}

	if from.Target().Os != android.Android {
		// Host code is not restricted
		return
	}

	// VNDK is cc.Module supported only for now.
	if ccFrom, ok := from.(*Module); ok && from.UseVndk() {
		// Though allowed dependency is limited by the image mutator,
		// each vendor and product module needs to check link-type
		// for VNDK.
		if ccTo, ok := to.(*Module); ok {
			if ccFrom.vndkdep != nil {
				ccFrom.vndkdep.vndkCheckLinkType(ctx, ccTo, tag)
			}
		} else if _, ok := to.(LinkableInterface); !ok {
			ctx.ModuleErrorf("Attempting to link VNDK cc.Module with unsupported module type")
		}
		return
	}
	if from.SdkVersion() == "" {
		// Platform code can link to anything
		return
	}
	if from.InRamdisk() {
		// Ramdisk code is not NDK
		return
	}
	if from.InVendorRamdisk() {
		// Vendor ramdisk code is not NDK
		return
	}
	if from.InRecovery() {
		// Recovery code is not NDK
		return
	}
	if c, ok := to.(*Module); ok {
		if c.NdkPrebuiltStl() {
			// These are allowed, but they don't set sdk_version
			return
		}
		if c.StubDecorator() {
			// These aren't real libraries, but are the stub shared libraries that are included in
			// the NDK.
			return
		}
	}

	if strings.HasPrefix(ctx.ModuleName(), "libclang_rt.") && to.Module().Name() == "libc++" {
		// Bug: http://b/121358700 - Allow libclang_rt.* shared libraries (with sdk_version)
		// to link to libc++ (non-NDK and without sdk_version).
		return
	}

	if to.SdkVersion() == "" {
		// NDK code linking to platform code is never okay.
		ctx.ModuleErrorf("depends on non-NDK-built library %q",
			ctx.OtherModuleName(to.Module()))
		return
	}

	// At this point we know we have two NDK libraries, but we need to
	// check that we're not linking against anything built against a higher
	// API level, as it is only valid to link against older or equivalent
	// APIs.

	// Current can link against anything.
	if from.SdkVersion() != "current" {
		// Otherwise we need to check.
		if to.SdkVersion() == "current" {
			// Current can't be linked against by anything else.
			ctx.ModuleErrorf("links %q built against newer API version %q",
				ctx.OtherModuleName(to.Module()), "current")
		} else {
			fromApi, err := strconv.Atoi(from.SdkVersion())
			if err != nil {
				ctx.PropertyErrorf("sdk_version",
					"Invalid sdk_version value (must be int or current): %q",
					from.SdkVersion())
			}
			toApi, err := strconv.Atoi(to.SdkVersion())
			if err != nil {
				ctx.PropertyErrorf("sdk_version",
					"Invalid sdk_version value (must be int or current): %q",
					to.SdkVersion())
			}

			if toApi > fromApi {
				ctx.ModuleErrorf("links %q built against newer API version %q",
					ctx.OtherModuleName(to.Module()), to.SdkVersion())
			}
		}
	}

	// Also check that the two STL choices are compatible.
	fromStl := from.SelectedStl()
	toStl := to.SelectedStl()
	if fromStl == "" || toStl == "" {
		// Libraries that don't use the STL are unrestricted.
	} else if fromStl == "ndk_system" || toStl == "ndk_system" {
		// We can be permissive with the system "STL" since it is only the C++
		// ABI layer, but in the future we should make sure that everyone is
		// using either libc++ or nothing.
	} else if getNdkStlFamily(from) != getNdkStlFamily(to) {
		ctx.ModuleErrorf("uses %q and depends on %q which uses incompatible %q",
			from.SelectedStl(), ctx.OtherModuleName(to.Module()),
			to.SelectedStl())
	}
}

func checkLinkTypeMutator(ctx android.BottomUpMutatorContext) {
	if c, ok := ctx.Module().(*Module); ok {
		ctx.VisitDirectDeps(func(dep android.Module) {
			depTag := ctx.OtherModuleDependencyTag(dep)
			ccDep, ok := dep.(LinkableInterface)
			if ok {
				checkLinkType(ctx, c, ccDep, depTag)
			}
		})
	}
}

// Tests whether the dependent library is okay to be double loaded inside a single process.
// If a library has a vendor variant and is a (transitive) dependency of an LLNDK library,
// it is subject to be double loaded. Such lib should be explicitly marked as double_loadable: true
// or as vndk-sp (vndk: { enabled: true, support_system_process: true}).
func checkDoubleLoadableLibraries(ctx android.TopDownMutatorContext) {
	check := func(child, parent android.Module) bool {
		to, ok := child.(*Module)
		if !ok {
			return false
		}

		if lib, ok := to.linker.(*libraryDecorator); !ok || !lib.shared() {
			return false
		}

		// These dependencies are not excercised at runtime. Tracking these will give us
		// false negative, so skip.
		depTag := ctx.OtherModuleDependencyTag(child)
		if IsHeaderDepTag(depTag) {
			return false
		}
		if depTag == staticVariantTag {
			return false
		}
		if depTag == stubImplDepTag {
			return false
		}

		// Even if target lib has no vendor variant, keep checking dependency
		// graph in case it depends on vendor_available or product_available
		// but not double_loadable transtively.
		if !to.HasNonSystemVariants() {
			return true
		}

		// The happy path. Keep tracking dependencies until we hit a non double-loadable
		// one.
		if Bool(to.VendorProperties.Double_loadable) {
			return true
		}

		if to.IsVndkSp() || to.IsLlndk() {
			return false
		}

		ctx.ModuleErrorf("links a library %q which is not LL-NDK, "+
			"VNDK-SP, or explicitly marked as 'double_loadable:true'. "+
			"Dependency list: %s", ctx.OtherModuleName(to), ctx.GetPathString(false))
		return false
	}
	if module, ok := ctx.Module().(*Module); ok {
		if lib, ok := module.linker.(*libraryDecorator); ok && lib.shared() {
			if lib.hasLLNDKStubs() {
				ctx.WalkDeps(check)
			}
		}
	}
}

func (c *Module) sdclang(ctx BaseModuleContext) bool {
	sdclang := Bool(c.Properties.Sdclang)

	// SDLLVM is not for host build
	if ctx.Host() || config.ForceSDClangOff {
		return false
	}

	if c.Properties.Sdclang == nil && config.SDClang {
		return true
	}

	return sdclang
}

// Convert dependencies to paths.  Returns a PathDeps containing paths
func (c *Module) depsToPaths(ctx android.ModuleContext) PathDeps {
	var depPaths PathDeps

	var directStaticDeps []StaticLibraryInfo
	var directSharedDeps []SharedLibraryInfo

	reexportExporter := func(exporter FlagExporterInfo) {
		depPaths.ReexportedDirs = append(depPaths.ReexportedDirs, exporter.IncludeDirs...)
		depPaths.ReexportedSystemDirs = append(depPaths.ReexportedSystemDirs, exporter.SystemIncludeDirs...)
		depPaths.ReexportedFlags = append(depPaths.ReexportedFlags, exporter.Flags...)
		depPaths.ReexportedDeps = append(depPaths.ReexportedDeps, exporter.Deps...)
		depPaths.ReexportedGeneratedHeaders = append(depPaths.ReexportedGeneratedHeaders, exporter.GeneratedHeaders...)
	}

	// For the dependency from platform to apex, use the latest stubs
	c.apexSdkVersion = android.FutureApiLevel
	apexInfo := ctx.Provider(android.ApexInfoProvider).(android.ApexInfo)
	if !apexInfo.IsForPlatform() {
		c.apexSdkVersion = apexInfo.MinSdkVersion
	}

	if android.InList("hwaddress", ctx.Config().SanitizeDevice()) {
		// In hwasan build, we override apexSdkVersion to the FutureApiLevel(10000)
		// so that even Q(29/Android10) apexes could use the dynamic unwinder by linking the newer stubs(e.g libc(R+)).
		// (b/144430859)
		c.apexSdkVersion = android.FutureApiLevel
	}

	ctx.VisitDirectDeps(func(dep android.Module) {
		depName := ctx.OtherModuleName(dep)
		depTag := ctx.OtherModuleDependencyTag(dep)

		if depTag == android.DarwinUniversalVariantTag {
			depPaths.DarwinSecondArchOutput = dep.(*Module).OutputFile()
			return
		}

		ccDep, ok := dep.(LinkableInterface)
		if !ok {

			// handling for a few module types that aren't cc Module but that are also supported
			switch depTag {
			case genSourceDepTag:
				if genRule, ok := dep.(genrule.SourceFileGenerator); ok {
					depPaths.GeneratedSources = append(depPaths.GeneratedSources,
						genRule.GeneratedSourceFiles()...)
				} else {
					ctx.ModuleErrorf("module %q is not a gensrcs or genrule", depName)
				}
				// Support exported headers from a generated_sources dependency
				fallthrough
			case genHeaderDepTag, genHeaderExportDepTag:
				if genRule, ok := dep.(genrule.SourceFileGenerator); ok {
					depPaths.GeneratedDeps = append(depPaths.GeneratedDeps,
						genRule.GeneratedDeps()...)
					dirs := genRule.GeneratedHeaderDirs()
					depPaths.IncludeDirs = append(depPaths.IncludeDirs, dirs...)
					if depTag == genHeaderExportDepTag {
						depPaths.ReexportedDirs = append(depPaths.ReexportedDirs, dirs...)
						depPaths.ReexportedGeneratedHeaders = append(depPaths.ReexportedGeneratedHeaders,
							genRule.GeneratedSourceFiles()...)
						depPaths.ReexportedDeps = append(depPaths.ReexportedDeps, genRule.GeneratedDeps()...)
						// Add these re-exported flags to help header-abi-dumper to infer the abi exported by a library.
						c.sabi.Properties.ReexportedIncludes = append(c.sabi.Properties.ReexportedIncludes, dirs.Strings()...)

					}
				} else {
					ctx.ModuleErrorf("module %q is not a genrule", depName)
				}
			case CrtBeginDepTag:
				depPaths.CrtBegin = append(depPaths.CrtBegin, android.OutputFileForModule(ctx, dep, ""))
			case CrtEndDepTag:
				depPaths.CrtEnd = append(depPaths.CrtEnd, android.OutputFileForModule(ctx, dep, ""))
			}
			return
		}

		if depTag == android.ProtoPluginDepTag {
			return
		}

		if dep.Target().Os != ctx.Os() {
			ctx.ModuleErrorf("OS mismatch between %q and %q", ctx.ModuleName(), depName)
			return
		}
		if dep.Target().Arch.ArchType != ctx.Arch().ArchType {
			ctx.ModuleErrorf("Arch mismatch between %q(%v) and %q(%v)",
				ctx.ModuleName(), ctx.Arch().ArchType, depName, dep.Target().Arch.ArchType)
			return
		}

		if depTag == reuseObjTag {
			// Skip reused objects for stub libraries, they use their own stub object file instead.
			// The reuseObjTag dependency still exists because the LinkageMutator runs before the
			// version mutator, so the stubs variant is created from the shared variant that
			// already has the reuseObjTag dependency on the static variant.
			if !c.library.buildStubs() {
				staticAnalogue := ctx.OtherModuleProvider(dep, StaticLibraryInfoProvider).(StaticLibraryInfo)
				objs := staticAnalogue.ReuseObjects
				depPaths.Objs = depPaths.Objs.Append(objs)
				depExporterInfo := ctx.OtherModuleProvider(dep, FlagExporterInfoProvider).(FlagExporterInfo)
				reexportExporter(depExporterInfo)
			}
			return
		}

		linkFile := ccDep.OutputFile()

		if libDepTag, ok := depTag.(libraryDependencyTag); ok {
			// Only use static unwinder for legacy (min_sdk_version = 29) apexes (b/144430859)
			if libDepTag.staticUnwinder && c.apexSdkVersion.GreaterThan(android.SdkVersion_Android10) {
				return
			}

			if !apexInfo.IsForPlatform() && libDepTag.excludeInApex {
				return
			}

			depExporterInfo := ctx.OtherModuleProvider(dep, FlagExporterInfoProvider).(FlagExporterInfo)

			var ptr *android.Paths
			var depPtr *android.Paths

			depFile := android.OptionalPath{}

			switch {
			case libDepTag.header():
				if !ctx.OtherModuleHasProvider(dep, HeaderLibraryInfoProvider) {
					if !ctx.Config().AllowMissingDependencies() {
						ctx.ModuleErrorf("module %q is not a header library", depName)
					} else {
						ctx.AddMissingDependencies([]string{depName})
					}
					return
				}
			case libDepTag.shared():
				if !ctx.OtherModuleHasProvider(dep, SharedLibraryInfoProvider) {
					if !ctx.Config().AllowMissingDependencies() {
						ctx.ModuleErrorf("module %q is not a shared library", depName)
					} else {
						ctx.AddMissingDependencies([]string{depName})
					}
					return
				}

				sharedLibraryInfo, returnedDepExporterInfo := ChooseStubOrImpl(ctx, dep)
				depExporterInfo = returnedDepExporterInfo

				// Stubs lib doesn't link to the shared lib dependencies. Don't set
				// linkFile, depFile, and ptr.
				if c.IsStubs() {
					break
				}

				linkFile = android.OptionalPathForPath(sharedLibraryInfo.SharedLibrary)
				depFile = sharedLibraryInfo.TableOfContents

				ptr = &depPaths.SharedLibs
				switch libDepTag.Order {
				case earlyLibraryDependency:
					ptr = &depPaths.EarlySharedLibs
					depPtr = &depPaths.EarlySharedLibsDeps
				case normalLibraryDependency:
					ptr = &depPaths.SharedLibs
					depPtr = &depPaths.SharedLibsDeps
					directSharedDeps = append(directSharedDeps, sharedLibraryInfo)
				case lateLibraryDependency:
					ptr = &depPaths.LateSharedLibs
					depPtr = &depPaths.LateSharedLibsDeps
				default:
					panic(fmt.Errorf("unexpected library dependency order %d", libDepTag.Order))
				}
			case libDepTag.static():
				if !ctx.OtherModuleHasProvider(dep, StaticLibraryInfoProvider) {
					if !ctx.Config().AllowMissingDependencies() {
						ctx.ModuleErrorf("module %q is not a static library", depName)
					} else {
						ctx.AddMissingDependencies([]string{depName})
					}
					return
				}

				// Stubs lib doesn't link to the static lib dependencies. Don't set
				// linkFile, depFile, and ptr.
				if c.IsStubs() {
					break
				}

				staticLibraryInfo := ctx.OtherModuleProvider(dep, StaticLibraryInfoProvider).(StaticLibraryInfo)
				linkFile = android.OptionalPathForPath(staticLibraryInfo.StaticLibrary)
				if libDepTag.wholeStatic {
					ptr = &depPaths.WholeStaticLibs
					if len(staticLibraryInfo.Objects.objFiles) > 0 {
						depPaths.WholeStaticLibObjs = depPaths.WholeStaticLibObjs.Append(staticLibraryInfo.Objects)
					} else {
						// This case normally catches prebuilt static
						// libraries, but it can also occur when
						// AllowMissingDependencies is on and the
						// dependencies has no sources of its own
						// but has a whole_static_libs dependency
						// on a missing library.  We want to depend
						// on the .a file so that there is something
						// in the dependency tree that contains the
						// error rule for the missing transitive
						// dependency.
						depPaths.WholeStaticLibsFromPrebuilts = append(depPaths.WholeStaticLibsFromPrebuilts, linkFile.Path())
					}
					depPaths.WholeStaticLibsFromPrebuilts = append(depPaths.WholeStaticLibsFromPrebuilts,
						staticLibraryInfo.WholeStaticLibsFromPrebuilts...)
				} else {
					switch libDepTag.Order {
					case earlyLibraryDependency:
						panic(fmt.Errorf("early static libs not suppported"))
					case normalLibraryDependency:
						// static dependencies will be handled separately so they can be ordered
						// using transitive dependencies.
						ptr = nil
						directStaticDeps = append(directStaticDeps, staticLibraryInfo)
					case lateLibraryDependency:
						ptr = &depPaths.LateStaticLibs
					default:
						panic(fmt.Errorf("unexpected library dependency order %d", libDepTag.Order))
					}
				}
				if libDepTag.unexportedSymbols {
					depPaths.LdFlags = append(depPaths.LdFlags,
						"-Wl,--exclude-libs="+staticLibraryInfo.StaticLibrary.Base())
				}
			}

			if libDepTag.static() && !libDepTag.wholeStatic {
				if !ccDep.CcLibraryInterface() || !ccDep.Static() {
					ctx.ModuleErrorf("module %q not a static library", depName)
					return
				}

				// When combining coverage files for shared libraries and executables, coverage files
				// in static libraries act as if they were whole static libraries. The same goes for
				// source based Abi dump files.
				if c, ok := ccDep.(*Module); ok {
					staticLib := c.linker.(libraryInterface)
					depPaths.StaticLibObjs.coverageFiles = append(depPaths.StaticLibObjs.coverageFiles,
						staticLib.objs().coverageFiles...)
					depPaths.StaticLibObjs.sAbiDumpFiles = append(depPaths.StaticLibObjs.sAbiDumpFiles,
						staticLib.objs().sAbiDumpFiles...)
				} else {
					// Handle non-CC modules here
					depPaths.StaticLibObjs.coverageFiles = append(depPaths.StaticLibObjs.coverageFiles,
						ccDep.CoverageFiles()...)
				}
			}

			if ptr != nil {
				if !linkFile.Valid() {
					if !ctx.Config().AllowMissingDependencies() {
						ctx.ModuleErrorf("module %q missing output file", depName)
					} else {
						ctx.AddMissingDependencies([]string{depName})
					}
					return
				}
				*ptr = append(*ptr, linkFile.Path())
			}

			if depPtr != nil {
				dep := depFile
				if !dep.Valid() {
					dep = linkFile
				}
				*depPtr = append(*depPtr, dep.Path())
			}

			depPaths.IncludeDirs = append(depPaths.IncludeDirs, depExporterInfo.IncludeDirs...)
			depPaths.SystemIncludeDirs = append(depPaths.SystemIncludeDirs, depExporterInfo.SystemIncludeDirs...)
			depPaths.GeneratedDeps = append(depPaths.GeneratedDeps, depExporterInfo.Deps...)
			depPaths.Flags = append(depPaths.Flags, depExporterInfo.Flags...)

			if libDepTag.reexportFlags {
				reexportExporter(depExporterInfo)
				// Add these re-exported flags to help header-abi-dumper to infer the abi exported by a library.
				// Re-exported shared library headers must be included as well since they can help us with type information
				// about template instantiations (instantiated from their headers).
				// -isystem headers are not included since for bionic libraries, abi-filtering is taken care of by version
				// scripts.
				c.sabi.Properties.ReexportedIncludes = append(
					c.sabi.Properties.ReexportedIncludes, depExporterInfo.IncludeDirs.Strings()...)
			}

			makeLibName := MakeLibName(ctx, c, ccDep, depName) + libDepTag.makeSuffix
			switch {
			case libDepTag.header():
				c.Properties.AndroidMkHeaderLibs = append(
					c.Properties.AndroidMkHeaderLibs, makeLibName)
			case libDepTag.shared():
				if lib := moduleLibraryInterface(dep); lib != nil {
					if lib.buildStubs() && dep.(android.ApexModule).InAnyApex() {
						// Add the dependency to the APEX(es) providing the library so that
						// m <module> can trigger building the APEXes as well.
						depApexInfo := ctx.OtherModuleProvider(dep, android.ApexInfoProvider).(android.ApexInfo)
						for _, an := range depApexInfo.InApexVariants {
							c.Properties.ApexesProvidingSharedLibs = append(
								c.Properties.ApexesProvidingSharedLibs, an)
						}
					}
				}

				// Note: the order of libs in this list is not important because
				// they merely serve as Make dependencies and do not affect this lib itself.
				c.Properties.AndroidMkSharedLibs = append(
					c.Properties.AndroidMkSharedLibs, makeLibName)
				// Record BaseLibName for snapshots.
				c.Properties.SnapshotSharedLibs = append(c.Properties.SnapshotSharedLibs, BaseLibName(depName))
			case libDepTag.static():
				if libDepTag.wholeStatic {
					c.Properties.AndroidMkWholeStaticLibs = append(
						c.Properties.AndroidMkWholeStaticLibs, makeLibName)
				} else {
					c.Properties.AndroidMkStaticLibs = append(
						c.Properties.AndroidMkStaticLibs, makeLibName)
				}
				// Record BaseLibName for snapshots.
				c.Properties.SnapshotStaticLibs = append(c.Properties.SnapshotStaticLibs, BaseLibName(depName))
			}
		} else if !c.IsStubs() {
			// Stubs lib doesn't link to the runtime lib, object, crt, etc. dependencies.

			switch depTag {
			case runtimeDepTag:
				c.Properties.AndroidMkRuntimeLibs = append(
					c.Properties.AndroidMkRuntimeLibs, MakeLibName(ctx, c, ccDep, depName)+libDepTag.makeSuffix)
				// Record BaseLibName for snapshots.
				c.Properties.SnapshotRuntimeLibs = append(c.Properties.SnapshotRuntimeLibs, BaseLibName(depName))
			case objDepTag:
				depPaths.Objs.objFiles = append(depPaths.Objs.objFiles, linkFile.Path())
			case CrtBeginDepTag:
				depPaths.CrtBegin = append(depPaths.CrtBegin, linkFile.Path())
			case CrtEndDepTag:
				depPaths.CrtEnd = append(depPaths.CrtEnd, linkFile.Path())
			case dynamicLinkerDepTag:
				depPaths.DynamicLinker = linkFile
			}
		}
	})

	// use the ordered dependencies as this module's dependencies
	orderedStaticPaths, transitiveStaticLibs := orderStaticModuleDeps(directStaticDeps, directSharedDeps)
	depPaths.TranstiveStaticLibrariesForOrdering = transitiveStaticLibs
	depPaths.StaticLibs = append(depPaths.StaticLibs, orderedStaticPaths...)

	// Dedup exported flags from dependencies
	depPaths.Flags = android.FirstUniqueStrings(depPaths.Flags)
	depPaths.IncludeDirs = android.FirstUniquePaths(depPaths.IncludeDirs)
	depPaths.SystemIncludeDirs = android.FirstUniquePaths(depPaths.SystemIncludeDirs)
	depPaths.GeneratedDeps = android.FirstUniquePaths(depPaths.GeneratedDeps)
	depPaths.ReexportedDirs = android.FirstUniquePaths(depPaths.ReexportedDirs)
	depPaths.ReexportedSystemDirs = android.FirstUniquePaths(depPaths.ReexportedSystemDirs)
	depPaths.ReexportedFlags = android.FirstUniqueStrings(depPaths.ReexportedFlags)
	depPaths.ReexportedDeps = android.FirstUniquePaths(depPaths.ReexportedDeps)
	depPaths.ReexportedGeneratedHeaders = android.FirstUniquePaths(depPaths.ReexportedGeneratedHeaders)

	if c.sabi != nil {
		c.sabi.Properties.ReexportedIncludes = android.FirstUniqueStrings(c.sabi.Properties.ReexportedIncludes)
	}

	return depPaths
}

// ChooseStubOrImpl determines whether a given dependency should be redirected to the stub variant
// of the dependency or not, and returns the SharedLibraryInfo and FlagExporterInfo for the right
// dependency. The stub variant is selected when the dependency crosses a boundary where each side
// has different level of updatability. For example, if a library foo in an APEX depends on a
// library bar which provides stable interface and exists in the platform, foo uses the stub variant
// of bar. If bar doesn't provide a stable interface (i.e. buildStubs() == false) or is in the
// same APEX as foo, the non-stub variant of bar is used.
func ChooseStubOrImpl(ctx android.ModuleContext, dep android.Module) (SharedLibraryInfo, FlagExporterInfo) {
	depName := ctx.OtherModuleName(dep)
	depTag := ctx.OtherModuleDependencyTag(dep)
	libDepTag, ok := depTag.(libraryDependencyTag)
	if !ok || !libDepTag.shared() {
		panic(fmt.Errorf("Unexpected dependency tag: %T", depTag))
	}

	thisModule, ok := ctx.Module().(android.ApexModule)
	if !ok {
		panic(fmt.Errorf("Not an APEX module: %q", ctx.ModuleName()))
	}

	useVndk := false
	bootstrap := false
	if linkable, ok := ctx.Module().(LinkableInterface); !ok {
		panic(fmt.Errorf("Not a Linkable module: %q", ctx.ModuleName()))
	} else {
		useVndk = linkable.UseVndk()
		bootstrap = linkable.Bootstrap()
	}

	sharedLibraryInfo := ctx.OtherModuleProvider(dep, SharedLibraryInfoProvider).(SharedLibraryInfo)
	depExporterInfo := ctx.OtherModuleProvider(dep, FlagExporterInfoProvider).(FlagExporterInfo)
	sharedLibraryStubsInfo := ctx.OtherModuleProvider(dep, SharedLibraryStubsProvider).(SharedLibraryStubsInfo)
	apexInfo := ctx.Provider(android.ApexInfoProvider).(android.ApexInfo)

	if !libDepTag.explicitlyVersioned && len(sharedLibraryStubsInfo.SharedStubLibraries) > 0 {
		useStubs := false

		if lib := moduleLibraryInterface(dep); lib.buildStubs() && useVndk { // LLNDK
			if !apexInfo.IsForPlatform() {
				// For platform libraries, use current version of LLNDK
				// If this is for use_vendor apex we will apply the same rules
				// of apex sdk enforcement below to choose right version.
				useStubs = true
			}
		} else if apexInfo.IsForPlatform() || apexInfo.UsePlatformApis {
			// If not building for APEX or the containing APEX allows the use of
			// platform APIs, use stubs only when it is from an APEX (and not from
			// platform) However, for host, ramdisk, vendor_ramdisk, recovery or
			// bootstrap modules, always link to non-stub variant
			useStubs = dep.(android.ApexModule).NotInPlatform() && !bootstrap
			if useStubs {
				// Another exception: if this module is a test for an APEX, then
				// it is linked with the non-stub variant of a module in the APEX
				// as if this is part of the APEX.
				testFor := ctx.Provider(android.ApexTestForInfoProvider).(android.ApexTestForInfo)
				for _, apexContents := range testFor.ApexContents {
					if apexContents.DirectlyInApex(depName) {
						useStubs = false
						break
					}
				}
			}
			if useStubs {
				// Yet another exception: If this module and the dependency are
				// available to the same APEXes then skip stubs between their
				// platform variants. This complements the test_for case above,
				// which avoids the stubs on a direct APEX library dependency, by
				// avoiding stubs for indirect test dependencies as well.
				//
				// TODO(b/183882457): This doesn't work if the two libraries have
				// only partially overlapping apex_available. For that test_for
				// modules would need to be split into APEX variants and resolved
				// separately for each APEX they have access to.
				if android.AvailableToSameApexes(thisModule, dep.(android.ApexModule)) {
					useStubs = false
				}
			}
		} else {
			// If building for APEX, use stubs when the parent is in any APEX that
			// the child is not in.
			useStubs = !android.DirectlyInAllApexes(apexInfo, depName)
		}

		// when to use (unspecified) stubs, use the latest one.
		if useStubs {
			stubs := sharedLibraryStubsInfo.SharedStubLibraries
			toUse := stubs[len(stubs)-1]
			sharedLibraryInfo = toUse.SharedLibraryInfo
			depExporterInfo = toUse.FlagExporterInfo
		}
	}
	return sharedLibraryInfo, depExporterInfo
}

// orderStaticModuleDeps rearranges the order of the static library dependencies of the module
// to match the topological order of the dependency tree, including any static analogues of
// direct shared libraries.  It returns the ordered static dependencies, and an android.DepSet
// of the transitive dependencies.
func orderStaticModuleDeps(staticDeps []StaticLibraryInfo, sharedDeps []SharedLibraryInfo) (ordered android.Paths, transitive *android.DepSet) {
	transitiveStaticLibsBuilder := android.NewDepSetBuilder(android.TOPOLOGICAL)
	var staticPaths android.Paths
	for _, staticDep := range staticDeps {
		staticPaths = append(staticPaths, staticDep.StaticLibrary)
		transitiveStaticLibsBuilder.Transitive(staticDep.TransitiveStaticLibrariesForOrdering)
	}
	for _, sharedDep := range sharedDeps {
		if sharedDep.TransitiveStaticLibrariesForOrdering != nil {
			transitiveStaticLibsBuilder.Transitive(sharedDep.TransitiveStaticLibrariesForOrdering)
		}
	}
	transitiveStaticLibs := transitiveStaticLibsBuilder.Build()

	orderedTransitiveStaticLibs := transitiveStaticLibs.ToList()

	// reorder the dependencies based on transitive dependencies
	staticPaths = android.FirstUniquePaths(staticPaths)
	_, orderedStaticPaths := android.FilterPathList(orderedTransitiveStaticLibs, staticPaths)

	if len(orderedStaticPaths) != len(staticPaths) {
		missing, _ := android.FilterPathList(staticPaths, orderedStaticPaths)
		panic(fmt.Errorf("expected %d ordered static paths , got %d, missing %q %q %q", len(staticPaths), len(orderedStaticPaths), missing, orderedStaticPaths, staticPaths))
	}

	return orderedStaticPaths, transitiveStaticLibs
}

// BaseLibName trims known prefixes and suffixes
func BaseLibName(depName string) string {
	libName := strings.TrimSuffix(depName, llndkLibrarySuffix)
	libName = strings.TrimSuffix(libName, vendorPublicLibrarySuffix)
	libName = android.RemoveOptionalPrebuiltPrefix(libName)
	return libName
}

func MakeLibName(ctx android.ModuleContext, c LinkableInterface, ccDep LinkableInterface, depName string) string {
	libName := BaseLibName(depName)
	ccDepModule, _ := ccDep.(*Module)
	isLLndk := ccDepModule != nil && ccDepModule.IsLlndk()
	nonSystemVariantsExist := ccDep.HasNonSystemVariants() || isLLndk

	if ccDepModule != nil {
		// TODO(ivanlozano) Support snapshots for Rust-produced C library variants.
		// Use base module name for snapshots when exporting to Makefile.
		if snapshotPrebuilt, ok := ccDepModule.linker.(SnapshotInterface); ok {
			baseName := ccDepModule.BaseModuleName()

			return baseName + snapshotPrebuilt.SnapshotAndroidMkSuffix()
		}

		// Remove API import suffix if exists
		if _, ok := ccDepModule.linker.(*apiLibraryDecorator); ok {
			libName = strings.TrimSuffix(libName, multitree.GetApiImportSuffix())
		}
	}

	if ctx.DeviceConfig().VndkUseCoreVariant() && ccDep.IsVndk() && !ccDep.MustUseVendorVariant() &&
		!c.InRamdisk() && !c.InVendorRamdisk() && !c.InRecovery() {
		// The vendor module is a no-vendor-variant VNDK library.  Depend on the
		// core module instead.
		return libName
	} else if ccDep.UseVndk() && nonSystemVariantsExist {
		// The vendor and product modules in Make will have been renamed to not conflict with the
		// core module, so update the dependency name here accordingly.
		return libName + ccDep.SubName()
	} else if ccDep.InRamdisk() && !ccDep.OnlyInRamdisk() {
		return libName + RamdiskSuffix
	} else if ccDep.InVendorRamdisk() && !ccDep.OnlyInVendorRamdisk() {
		return libName + VendorRamdiskSuffix
	} else if ccDep.InRecovery() && !ccDep.OnlyInRecovery() {
		return libName + RecoverySuffix
	} else if ccDep.Target().NativeBridge == android.NativeBridgeEnabled {
		return libName + NativeBridgeSuffix
	} else {
		return libName
	}
}

func (c *Module) InstallInData() bool {
	if c.installer == nil {
		return false
	}
	return c.installer.inData()
}

func (c *Module) InstallInSanitizerDir() bool {
	if c.installer == nil {
		return false
	}
	if c.sanitize != nil && c.sanitize.inSanitizerDir() {
		return true
	}
	return c.installer.inSanitizerDir()
}

func (c *Module) InstallInRamdisk() bool {
	return c.InRamdisk()
}

func (c *Module) InstallInVendorRamdisk() bool {
	return c.InVendorRamdisk()
}

func (c *Module) InstallInRecovery() bool {
	return c.InRecovery()
}

func (c *Module) MakeUninstallable() {
	if c.installer == nil {
		c.ModuleBase.MakeUninstallable()
		return
	}
	c.installer.makeUninstallable(c)
}

func (c *Module) HostToolPath() android.OptionalPath {
	if c.installer == nil {
		return android.OptionalPath{}
	}
	return c.installer.hostToolPath()
}

func (c *Module) IntermPathForModuleOut() android.OptionalPath {
	return c.outputFile
}

func (c *Module) OutputFiles(tag string) (android.Paths, error) {
	switch tag {
	case "":
		if c.outputFile.Valid() {
			return android.Paths{c.outputFile.Path()}, nil
		}
		return android.Paths{}, nil
	default:
		return nil, fmt.Errorf("unsupported module reference tag %q", tag)
	}
}

func (c *Module) static() bool {
	if static, ok := c.linker.(interface {
		static() bool
	}); ok {
		return static.static()
	}
	return false
}

func (c *Module) staticBinary() bool {
	if static, ok := c.linker.(interface {
		staticBinary() bool
	}); ok {
		return static.staticBinary()
	}
	return false
}

func (c *Module) testBinary() bool {
	if test, ok := c.linker.(interface {
		testBinary() bool
	}); ok {
		return test.testBinary()
	}
	return false
}

func (c *Module) benchmarkBinary() bool {
	if b, ok := c.linker.(interface {
		benchmarkBinary() bool
	}); ok {
		return b.benchmarkBinary()
	}
	return false
}

func (c *Module) fuzzBinary() bool {
	if f, ok := c.linker.(interface {
		fuzzBinary() bool
	}); ok {
		return f.fuzzBinary()
	}
	return false
}

// Header returns true if the module is a header-only variant. (See cc/library.go header()).
func (c *Module) Header() bool {
	if h, ok := c.linker.(interface {
		header() bool
	}); ok {
		return h.header()
	}
	return false
}

func (c *Module) Binary() bool {
	if b, ok := c.linker.(interface {
		binary() bool
	}); ok {
		return b.binary()
	}
	return false
}

func (c *Module) StaticExecutable() bool {
	if b, ok := c.linker.(*binaryDecorator); ok {
		return b.static()
	}
	return false
}

func (c *Module) Object() bool {
	if o, ok := c.linker.(interface {
		object() bool
	}); ok {
		return o.object()
	}
	return false
}

func GetMakeLinkType(actx android.ModuleContext, c LinkableInterface) string {
	if c.UseVndk() {
		if c.IsLlndk() {
			if !c.IsLlndkPublic() {
				return "native:vndk_private"
			}
			return "native:vndk"
		}
		if c.IsVndk() && !c.IsVndkExt() {
			if c.IsVndkPrivate() {
				return "native:vndk_private"
			}
			return "native:vndk"
		}
		if c.InProduct() {
			return "native:product"
		}
		return "native:vendor"
	} else if c.InRamdisk() {
		return "native:ramdisk"
	} else if c.InVendorRamdisk() {
		return "native:vendor_ramdisk"
	} else if c.InRecovery() {
		return "native:recovery"
	} else if c.Target().Os == android.Android && c.SdkVersion() != "" {
		return "native:ndk:none:none"
		// TODO(b/114741097): use the correct ndk stl once build errors have been fixed
		//family, link := getNdkStlFamilyAndLinkType(c)
		//return fmt.Sprintf("native:ndk:%s:%s", family, link)
	} else if actx.DeviceConfig().VndkUseCoreVariant() && !c.MustUseVendorVariant() {
		return "native:platform_vndk"
	} else {
		return "native:platform"
	}
}

// Overrides ApexModule.IsInstallabeToApex()
// Only shared/runtime libraries and "test_per_src" tests are installable to APEX.
func (c *Module) IsInstallableToApex() bool {
	if lib := c.library; lib != nil {
		// Stub libs and prebuilt libs in a versioned SDK are not
		// installable to APEX even though they are shared libs.
		return lib.shared() && !lib.buildStubs() && c.ContainingSdk().Unversioned()
	} else if _, ok := c.linker.(testPerSrc); ok {
		return true
	}
	return false
}

func (c *Module) AvailableFor(what string) bool {
	if linker, ok := c.linker.(interface {
		availableFor(string) bool
	}); ok {
		return c.ApexModuleBase.AvailableFor(what) || linker.availableFor(what)
	} else {
		return c.ApexModuleBase.AvailableFor(what)
	}
}

func (c *Module) TestFor() []string {
	return c.Properties.Test_for
}

func (c *Module) EverInstallable() bool {
	return c.installer != nil &&
		// Check to see whether the module is actually ever installable.
		c.installer.everInstallable()
}

func (c *Module) PreventInstall() bool {
	return c.Properties.PreventInstall
}

func (c *Module) Installable() *bool {
	if c.library != nil {
		if i := c.library.installable(); i != nil {
			return i
		}
	}
	return c.Properties.Installable
}

func installable(c LinkableInterface, apexInfo android.ApexInfo) bool {
	ret := c.EverInstallable() &&
		// Check to see whether the module has been configured to not be installed.
		proptools.BoolDefault(c.Installable(), true) &&
		!c.PreventInstall() && c.OutputFile().Valid()

	// The platform variant doesn't need further condition. Apex variants however might not
	// be installable because it will likely to be included in the APEX and won't appear
	// in the system partition.
	if apexInfo.IsForPlatform() {
		return ret
	}

	// Special case for modules that are configured to be installed to /data, which includes
	// test modules. For these modules, both APEX and non-APEX variants are considered as
	// installable. This is because even the APEX variants won't be included in the APEX, but
	// will anyway be installed to /data/*.
	// See b/146995717
	if c.InstallInData() {
		return ret
	}

	return false
}

func (c *Module) AndroidMkWriteAdditionalDependenciesForSourceAbiDiff(w io.Writer) {
	if c.linker != nil {
		if library, ok := c.linker.(*libraryDecorator); ok {
			library.androidMkWriteAdditionalDependenciesForSourceAbiDiff(w)
		}
	}
}

var _ android.ApexModule = (*Module)(nil)

// Implements android.ApexModule
func (c *Module) DepIsInSameApex(ctx android.BaseModuleContext, dep android.Module) bool {
	depTag := ctx.OtherModuleDependencyTag(dep)
	libDepTag, isLibDepTag := depTag.(libraryDependencyTag)

	if cc, ok := dep.(*Module); ok {
		if cc.HasStubsVariants() {
			if isLibDepTag && libDepTag.shared() {
				// dynamic dep to a stubs lib crosses APEX boundary
				return false
			}
			if IsRuntimeDepTag(depTag) {
				// runtime dep to a stubs lib also crosses APEX boundary
				return false
			}
		}
		if cc.IsLlndk() {
			return false
		}
		if isLibDepTag && c.static() && libDepTag.shared() {
			// shared_lib dependency from a static lib is considered as crossing
			// the APEX boundary because the dependency doesn't actually is
			// linked; the dependency is used only during the compilation phase.
			return false
		}

		if isLibDepTag && libDepTag.excludeInApex {
			return false
		}
	}
	if depTag == stubImplDepTag {
		// We don't track from an implementation library to its stubs.
		return false
	}
	if depTag == staticVariantTag {
		// This dependency is for optimization (reuse *.o from the static lib). It doesn't
		// actually mean that the static lib (and its dependencies) are copied into the
		// APEX.
		return false
	}
	return true
}

// Implements android.ApexModule
func (c *Module) ShouldSupportSdkVersion(ctx android.BaseModuleContext,
	sdkVersion android.ApiLevel) error {
	// We ignore libclang_rt.* prebuilt libs since they declare sdk_version: 14(b/121358700)
	if strings.HasPrefix(ctx.OtherModuleName(c), "libclang_rt") {
		return nil
	}
	// We don't check for prebuilt modules
	if _, ok := c.linker.(prebuiltLinkerInterface); ok {
		return nil
	}
	if _, ok := c.linker.(*apiLibraryDecorator); ok {
		return nil
	}

	minSdkVersion := c.MinSdkVersion()
	if minSdkVersion == "apex_inherit" {
		return nil
	}
	if minSdkVersion == "" {
		// JNI libs within APK-in-APEX fall into here
		// Those are okay to set sdk_version instead
		// We don't have to check if this is a SDK variant because
		// non-SDK variant resets sdk_version, which works too.
		minSdkVersion = c.SdkVersion()
	}
	if minSdkVersion == "" {
		return fmt.Errorf("neither min_sdk_version nor sdk_version specificed")
	}
	// Not using nativeApiLevelFromUser because the context here is not
	// necessarily a native context.
	ver, err := android.ApiLevelFromUser(ctx, minSdkVersion)
	if err != nil {
		return err
	}

	if ver.GreaterThan(sdkVersion) {
		return fmt.Errorf("newer SDK(%v)", ver)
	}
	return nil
}

// Implements android.ApexModule
func (c *Module) AlwaysRequiresPlatformApexVariant() bool {
	// stub libraries and native bridge libraries are always available to platform
	return c.IsStubs() || c.Target().NativeBridge == android.NativeBridgeEnabled
}

// Overrides android.ApexModuleBase.UniqueApexVariations
func (c *Module) UniqueApexVariations() bool {
	// When a vendor APEX needs a VNDK lib in it (use_vndk_as_stable: false), it should be a unique
	// APEX variation. Otherwise, another vendor APEX with use_vndk_as_stable:true may use a wrong
	// variation of the VNDK lib because APEX variations are merged/grouped.
	return c.UseVndk() && c.IsVndk()
}

var _ snapshot.RelativeInstallPath = (*Module)(nil)

type moduleType int

const (
	unknownType moduleType = iota
	binary
	object
	fullLibrary
	staticLibrary
	sharedLibrary
	headerLibrary
)

func (c *Module) typ() moduleType {
	if c.Binary() {
		return binary
	} else if c.Object() {
		return object
	} else if c.CcLibrary() {
		static := false
		shared := false
		if library, ok := c.linker.(*libraryDecorator); ok {
			static = library.MutatedProperties.BuildStatic
			shared = library.MutatedProperties.BuildShared
		} else if library, ok := c.linker.(*prebuiltLibraryLinker); ok {
			static = library.MutatedProperties.BuildStatic
			shared = library.MutatedProperties.BuildShared
		}
		if static && shared {
			return fullLibrary
		} else if !static && !shared {
			return headerLibrary
		} else if static {
			return staticLibrary
		}
		return sharedLibrary
	}
	return unknownType
}

// ConvertWithBp2build converts Module to Bazel for bp2build.
func (c *Module) ConvertWithBp2build(ctx android.TopDownMutatorContext) {
	prebuilt := c.IsPrebuilt()
	switch c.typ() {
	case binary:
		if !prebuilt {
			binaryBp2build(ctx, c, ctx.ModuleType())
		}
	case object:
		if !prebuilt {
			objectBp2Build(ctx, c)
		}
	case fullLibrary:
		if !prebuilt {
			libraryBp2Build(ctx, c)
		} else {
			prebuiltLibraryBp2Build(ctx, c)
		}
	case headerLibrary:
		libraryHeadersBp2Build(ctx, c)
	case staticLibrary:
		if prebuilt {
			prebuiltLibraryStaticBp2Build(ctx, c, false)
		} else {
			sharedOrStaticLibraryBp2Build(ctx, c, true)
		}
	case sharedLibrary:
		if prebuilt {
			prebuiltLibrarySharedBp2Build(ctx, c)
		} else {
			sharedOrStaticLibraryBp2Build(ctx, c, false)
		}
	}
}

// Defaults
type Defaults struct {
	android.ModuleBase
	android.DefaultsModuleBase
	android.ApexModuleBase
}

// cc_defaults provides a set of properties that can be inherited by other cc
// modules. A module can use the properties from a cc_defaults using
// `defaults: ["<:default_module_name>"]`. Properties of both modules are
// merged (when possible) by prepending the default module's values to the
// depending module's values.
func defaultsFactory() android.Module {
	return DefaultsFactory()
}

func DefaultsFactory(props ...interface{}) android.Module {
	module := &Defaults{}

	module.AddProperties(props...)
	module.AddProperties(
		&BaseProperties{},
		&VendorProperties{},
		&BaseCompilerProperties{},
		&BaseLinkerProperties{},
		&ObjectLinkerProperties{},
		&LibraryProperties{},
		&StaticProperties{},
		&SharedProperties{},
		&FlagExporterProperties{},
		&BinaryLinkerProperties{},
		&TestLinkerProperties{},
		&TestInstallerProperties{},
		&TestBinaryProperties{},
		&BenchmarkProperties{},
		&fuzz.FuzzProperties{},
		&StlProperties{},
		&SanitizeProperties{},
		&StripProperties{},
		&InstallerProperties{},
		&TidyProperties{},
		&CoverageProperties{},
		&SAbiProperties{},
		&VndkProperties{},
		&LTOProperties{},
		&AfdoProperties{},
		&PgoProperties{},
		&android.ProtoProperties{},
		// RustBindgenProperties is included here so that cc_defaults can be used for rust_bindgen modules.
		&RustBindgenClangProperties{},
		&prebuiltLinkerProperties{},
	)

	android.InitDefaultsModule(module)

	return module
}

func (c *Module) IsSdkVariant() bool {
	return c.Properties.IsSdkVariant
}

func kytheExtractAllFactory() android.Singleton {
	return &kytheExtractAllSingleton{}
}

type kytheExtractAllSingleton struct {
}

func (ks *kytheExtractAllSingleton) GenerateBuildActions(ctx android.SingletonContext) {
	var xrefTargets android.Paths
	ctx.VisitAllModules(func(module android.Module) {
		if ccModule, ok := module.(xref); ok {
			xrefTargets = append(xrefTargets, ccModule.XrefCcFiles()...)
		}
	})
	// TODO(asmundak): Perhaps emit a rule to output a warning if there were no xrefTargets
	if len(xrefTargets) > 0 {
		ctx.Phony("xref_cxx", xrefTargets...)
	}
}

var Bool = proptools.Bool
var BoolDefault = proptools.BoolDefault
var BoolPtr = proptools.BoolPtr
var String = proptools.String
var StringPtr = proptools.StringPtr<|MERGE_RESOLUTION|>--- conflicted
+++ resolved
@@ -217,13 +217,13 @@
 	// These must be after any module include flags, which will be in CommonFlags.
 	SystemIncludeFlags []string
 
-	Toolchain    config.Toolchain
-	Sdclang      bool
-	Tidy         bool // True if clang-tidy is enabled.
+	Toolchain     config.Toolchain
+	Sdclang       bool
+	Tidy          bool // True if clang-tidy is enabled.
 	NeedTidyFiles bool // True if module link should depend on .tidy files
-	GcovCoverage bool // True if coverage files should be generated.
-	SAbiDump     bool // True if header abi dumps should be generated.
-	EmitXrefs    bool // If true, generate Ninja rules to generate emitXrefs input files for Kythe
+	GcovCoverage  bool // True if coverage files should be generated.
+	SAbiDump      bool // True if header abi dumps should be generated.
+	EmitXrefs     bool // If true, generate Ninja rules to generate emitXrefs input files for Kythe
 
 	// The instruction set required for clang ("arm" or "thumb").
 	RequiredInstructionSet string
@@ -2275,13 +2275,9 @@
 		// strip #version suffix out
 		name, _ := StubsLibNameAndVersion(entry)
 		if c.InRecovery() {
-<<<<<<< HEAD
-			nonvariantLibs = append(nonvariantLibs, RewriteSnapshotLib(entry, GetSnapshot(c, snapshotInfo, actx).SharedLibs))
+			nonvariantLibs = append(nonvariantLibs, GetReplaceModuleName(entry, GetSnapshot(c, snapshotInfo, actx).SharedLibs))
 		} else if c.InRamdisk() {
-			nonvariantLibs = append(nonvariantLibs, RewriteSnapshotLib(entry, GetSnapshot(c, snapshotInfo, actx).SharedLibs))
-=======
 			nonvariantLibs = append(nonvariantLibs, GetReplaceModuleName(entry, GetSnapshot(c, snapshotInfo, actx).SharedLibs))
->>>>>>> c7b41eee
 		} else if c.UseSdk() && inList(name, *getNDKKnownLibs(config)) {
 			variantLibs = append(variantLibs, name+ndkLibrarySuffix)
 		} else if c.UseVndk() {
