--- conflicted
+++ resolved
@@ -210,15 +210,11 @@
 	// Deprecated. true is the default, false is invalid.
 	Clang *bool `android:"arch_variant"`
 
-<<<<<<< HEAD
 	// compile module with SDLLVM instead of AOSP LLVM
 	Sdclang *bool `android:"arch_variant"`
 
-	// Minimum sdk version supported when compiling against the ndk
-=======
 	// Minimum sdk version supported when compiling against the ndk. Setting this property causes
 	// two variants to be built, one for the platform and one for apps.
->>>>>>> c64c0157
 	Sdk_version *string
 
 	// Minimum sdk version that the artifact should support when it runs as part of mainline modules(APEX).
