// Copyright 2021 Google Inc. All rights reserved.
//
// Licensed under the Apache License, Version 2.0 (the "License");
// you may not use this file except in compliance with the License.
// You may obtain a copy of the License at
//
//     http://www.apache.org/licenses/LICENSE-2.0
//
// Unless required by applicable law or agreed to in writing, software
// distributed under the License is distributed on an "AS IS" BASIS,
// WITHOUT WARRANTIES OR CONDITIONS OF ANY KIND, either express or implied.
// See the License for the specific language governing permissions and
// limitations under the License.

package bp2build

import (
	"fmt"
	"testing"

	"android/soong/aidl_library"
	"android/soong/android"
	"android/soong/cc"
)

const (
	// See cc/testing.go for more context
	soongCcLibraryPreamble = `
cc_defaults {
    name: "linux_bionic_supported",
}
`

	soongCcVersionLibBpPath = "build/soong/cc/libbuildversion/Android.bp"
	soongCcVersionLibBp     = `
cc_library_static {
	name: "libbuildversion",
	bazel_module: { bp2build_available: false },
}
`

	soongCcProtoLibraries = `
cc_library {
	name: "libprotobuf-cpp-lite",
	bazel_module: { bp2build_available: false },
}

cc_library {
	name: "libprotobuf-cpp-full",
	bazel_module: { bp2build_available: false },
}`

	soongCcProtoPreamble = soongCcLibraryPreamble + soongCcProtoLibraries
)

func runCcLibraryTestCase(t *testing.T, tc Bp2buildTestCase) {
	t.Helper()
	RunBp2BuildTestCase(t, registerCcLibraryModuleTypes, tc)
}

func registerCcLibraryModuleTypes(ctx android.RegistrationContext) {
	cc.RegisterCCBuildComponents(ctx)
	ctx.RegisterModuleType("filegroup", android.FileGroupFactory)
	ctx.RegisterModuleType("cc_library_static", cc.LibraryStaticFactory)
	ctx.RegisterModuleType("cc_prebuilt_library_static", cc.PrebuiltStaticLibraryFactory)
	ctx.RegisterModuleType("cc_library_headers", cc.LibraryHeaderFactory)
	ctx.RegisterModuleType("aidl_library", aidl_library.AidlLibraryFactory)
}

func TestCcLibrarySimple(t *testing.T) {
	runCcLibraryTestCase(t, Bp2buildTestCase{
		Description:                "cc_library - simple example",
		ModuleTypeUnderTest:        "cc_library",
		ModuleTypeUnderTestFactory: cc.LibraryFactory,
		Filesystem: map[string]string{
			soongCcVersionLibBpPath: soongCcVersionLibBp,
			"android.cpp":           "",
			"bionic.cpp":            "",
			"darwin.cpp":            "",
			// Refer to cc.headerExts for the supported header extensions in Soong.
			"header.h":         "",
			"header.hh":        "",
			"header.hpp":       "",
			"header.hxx":       "",
			"header.h++":       "",
			"header.inl":       "",
			"header.inc":       "",
			"header.ipp":       "",
			"header.h.generic": "",
			"impl.cpp":         "",
			"linux.cpp":        "",
			"x86.cpp":          "",
			"x86_64.cpp":       "",
			"foo-dir/a.h":      "",
		},
		Blueprint: soongCcLibraryPreamble +
			simpleModuleDoNotConvertBp2build("cc_library_headers", "some-headers") + `
cc_library {
    name: "foo-lib",
    srcs: ["impl.cpp"],
    cflags: ["-Wall"],
    header_libs: ["some-headers"],
    export_include_dirs: ["foo-dir"],
    ldflags: ["-Wl,--exclude-libs=bar.a"],
    arch: {
        x86: {
            ldflags: ["-Wl,--exclude-libs=baz.a"],
            srcs: ["x86.cpp"],
        },
        x86_64: {
            ldflags: ["-Wl,--exclude-libs=qux.a"],
            srcs: ["x86_64.cpp"],
        },
    },
    target: {
        android: {
            srcs: ["android.cpp"],
        },
        linux_glibc: {
            srcs: ["linux.cpp"],
        },
        darwin: {
            srcs: ["darwin.cpp"],
        },
        bionic: {
          srcs: ["bionic.cpp"]
        },
    },
    include_build_directory: false,
    sdk_version: "current",
    min_sdk_version: "29",
    use_version_lib: true,
}
`,
		ExpectedBazelTargets: makeCcLibraryTargets("foo-lib", AttrNameToString{
			"copts":               `["-Wall"]`,
			"export_includes":     `["foo-dir"]`,
			"implementation_deps": `[":some-headers"]`,
			"linkopts": `["-Wl,--exclude-libs=bar.a"] + select({
        "//build/bazel/platforms/arch:x86": ["-Wl,--exclude-libs=baz.a"],
        "//build/bazel/platforms/arch:x86_64": ["-Wl,--exclude-libs=qux.a"],
        "//conditions:default": [],
    })`,
			"srcs": `["impl.cpp"] + select({
        "//build/bazel/platforms/arch:x86": ["x86.cpp"],
        "//build/bazel/platforms/arch:x86_64": ["x86_64.cpp"],
        "//conditions:default": [],
    }) + select({
        "//build/bazel/platforms/os:android": [
            "bionic.cpp",
            "android.cpp",
        ],
        "//build/bazel/platforms/os:darwin": ["darwin.cpp"],
        "//build/bazel/platforms/os:linux_bionic": ["bionic.cpp"],
        "//build/bazel/platforms/os:linux_glibc": ["linux.cpp"],
        "//conditions:default": [],
    })`,
			"sdk_version":        `"current"`,
			"min_sdk_version":    `"29"`,
			"use_version_lib":    `True`,
			"whole_archive_deps": `["//build/soong/cc/libbuildversion:libbuildversion"]`,
		}),
	})
}

func TestCcLibraryTrimmedLdAndroid(t *testing.T) {
	runCcLibraryTestCase(t, Bp2buildTestCase{
		Description:                "cc_library - trimmed example of //bionic/linker:ld-android",
		ModuleTypeUnderTest:        "cc_library",
		ModuleTypeUnderTestFactory: cc.LibraryFactory,
		Filesystem: map[string]string{
			"ld-android.cpp":           "",
			"linked_list.h":            "",
			"linker.h":                 "",
			"linker_block_allocator.h": "",
			"linker_cfi.h":             "",
		},
		Blueprint: soongCcLibraryPreamble +
			simpleModuleDoNotConvertBp2build("cc_library_headers", "libc_headers") + `
cc_library {
    name: "fake-ld-android",
    srcs: ["ld_android.cpp"],
    cflags: [
        "-Wall",
        "-Wextra",
        "-Wunused",
        "-Werror",
    ],
    header_libs: ["libc_headers"],
    ldflags: [
        "-Wl,--exclude-libs=libgcc.a",
        "-Wl,--exclude-libs=libgcc_stripped.a",
        "-Wl,--exclude-libs=libclang_rt.builtins-arm-android.a",
        "-Wl,--exclude-libs=libclang_rt.builtins-aarch64-android.a",
        "-Wl,--exclude-libs=libclang_rt.builtins-i686-android.a",
        "-Wl,--exclude-libs=libclang_rt.builtins-x86_64-android.a",
    ],
    arch: {
        x86: {
            ldflags: ["-Wl,--exclude-libs=libgcc_eh.a"],
        },
        x86_64: {
            ldflags: ["-Wl,--exclude-libs=libgcc_eh.a"],
        },
    },
    include_build_directory: false,
}
`,
		ExpectedBazelTargets: makeCcLibraryTargets("fake-ld-android", AttrNameToString{
			"srcs": `["ld_android.cpp"]`,
			"copts": `[
        "-Wall",
        "-Wextra",
        "-Wunused",
        "-Werror",
    ]`,
			"implementation_deps": `[":libc_headers"]`,
			"linkopts": `[
        "-Wl,--exclude-libs=libgcc.a",
        "-Wl,--exclude-libs=libgcc_stripped.a",
        "-Wl,--exclude-libs=libclang_rt.builtins-arm-android.a",
        "-Wl,--exclude-libs=libclang_rt.builtins-aarch64-android.a",
        "-Wl,--exclude-libs=libclang_rt.builtins-i686-android.a",
        "-Wl,--exclude-libs=libclang_rt.builtins-x86_64-android.a",
    ] + select({
        "//build/bazel/platforms/arch:x86": ["-Wl,--exclude-libs=libgcc_eh.a"],
        "//build/bazel/platforms/arch:x86_64": ["-Wl,--exclude-libs=libgcc_eh.a"],
        "//conditions:default": [],
    })`,
		}),
	})
}

func TestCcLibraryExcludeSrcs(t *testing.T) {
	runCcLibraryTestCase(t, Bp2buildTestCase{
		Description:                "cc_library exclude_srcs - trimmed example of //external/arm-optimized-routines:libarm-optimized-routines-math",
		ModuleTypeUnderTest:        "cc_library",
		ModuleTypeUnderTestFactory: cc.LibraryFactory,
		Dir:                        "external",
		Filesystem: map[string]string{
			"external/math/cosf.c":      "",
			"external/math/erf.c":       "",
			"external/math/erf_data.c":  "",
			"external/math/erff.c":      "",
			"external/math/erff_data.c": "",
			"external/Android.bp": `
cc_library {
    name: "fake-libarm-optimized-routines-math",
    exclude_srcs: [
        // Provided by:
        // bionic/libm/upstream-freebsd/lib/msun/src/s_erf.c
        // bionic/libm/upstream-freebsd/lib/msun/src/s_erff.c
        "math/erf.c",
        "math/erf_data.c",
        "math/erff.c",
        "math/erff_data.c",
    ],
    srcs: [
        "math/*.c",
    ],
    // arch-specific settings
    arch: {
        arm64: {
            cflags: [
                "-DHAVE_FAST_FMA=1",
            ],
        },
    },
    bazel_module: { bp2build_available: true },
}
`,
		},
		Blueprint: soongCcLibraryPreamble,
		ExpectedBazelTargets: makeCcLibraryTargets("fake-libarm-optimized-routines-math", AttrNameToString{
			"copts": `select({
        "//build/bazel/platforms/arch:arm64": ["-DHAVE_FAST_FMA=1"],
        "//conditions:default": [],
    })`,
			"local_includes": `["."]`,
			"srcs_c":         `["math/cosf.c"]`,
		}),
	})
}

func TestCcLibrarySharedStaticProps(t *testing.T) {
	runCcLibraryTestCase(t, Bp2buildTestCase{
		Description:                "cc_library shared/static props",
		ModuleTypeUnderTest:        "cc_library",
		ModuleTypeUnderTestFactory: cc.LibraryFactory,
		Filesystem: map[string]string{
			"both.cpp":       "",
			"sharedonly.cpp": "",
			"staticonly.cpp": "",
		},
		Blueprint: soongCcLibraryPreamble + `
cc_library {
    name: "a",
    srcs: ["both.cpp"],
    cflags: ["bothflag"],
    shared_libs: ["shared_dep_for_both"],
    static_libs: ["static_dep_for_both", "whole_and_static_lib_for_both"],
    whole_static_libs: ["whole_static_lib_for_both", "whole_and_static_lib_for_both"],
    static: {
        srcs: ["staticonly.cpp"],
        cflags: ["staticflag"],
        shared_libs: ["shared_dep_for_static"],
        static_libs: ["static_dep_for_static"],
        whole_static_libs: ["whole_static_lib_for_static"],
    },
    shared: {
        srcs: ["sharedonly.cpp"],
        cflags: ["sharedflag"],
        shared_libs: ["shared_dep_for_shared"],
        static_libs: ["static_dep_for_shared"],
        whole_static_libs: ["whole_static_lib_for_shared"],
    },
    include_build_directory: false,
}

cc_library_static {
    name: "static_dep_for_shared",
    bazel_module: { bp2build_available: false },
}

cc_library_static {
    name: "static_dep_for_static",
    bazel_module: { bp2build_available: false },
}

cc_library_static {
    name: "static_dep_for_both",
    bazel_module: { bp2build_available: false },
}

cc_library_static {
    name: "whole_static_lib_for_shared",
    bazel_module: { bp2build_available: false },
}

cc_library_static {
    name: "whole_static_lib_for_static",
    bazel_module: { bp2build_available: false },
}

cc_library_static {
    name: "whole_static_lib_for_both",
    bazel_module: { bp2build_available: false },
}

cc_library_static {
    name: "whole_and_static_lib_for_both",
    bazel_module: { bp2build_available: false },
}

cc_library {
    name: "shared_dep_for_shared",
    bazel_module: { bp2build_available: false },
}

cc_library {
    name: "shared_dep_for_static",
    bazel_module: { bp2build_available: false },
}

cc_library {
    name: "shared_dep_for_both",
    bazel_module: { bp2build_available: false },
}
`,
		ExpectedBazelTargets: []string{
			MakeBazelTarget("cc_library_static", "a_bp2build_cc_library_static", AttrNameToString{
				"copts": `[
        "bothflag",
        "staticflag",
    ]`,
				"implementation_deps": `[
        ":static_dep_for_both",
        ":static_dep_for_static",
    ]`,
				"implementation_dynamic_deps": `[
        ":shared_dep_for_both",
        ":shared_dep_for_static",
    ]`,
				"srcs": `[
        "both.cpp",
        "staticonly.cpp",
    ]`,
				"whole_archive_deps": `[
        ":whole_static_lib_for_both",
        ":whole_and_static_lib_for_both",
        ":whole_static_lib_for_static",
    ]`}),
			MakeBazelTarget("cc_library_shared", "a", AttrNameToString{
				"copts": `[
        "bothflag",
        "sharedflag",
    ]`,
				"implementation_deps": `[
        ":static_dep_for_both",
        ":static_dep_for_shared",
    ]`,
				"implementation_dynamic_deps": `[
        ":shared_dep_for_both",
        ":shared_dep_for_shared",
    ]`,
				"srcs": `[
        "both.cpp",
        "sharedonly.cpp",
    ]`,
				"whole_archive_deps": `[
        ":whole_static_lib_for_both",
        ":whole_and_static_lib_for_both",
        ":whole_static_lib_for_shared",
    ]`,
			}),
		},
	})
}

func TestCcLibraryDeps(t *testing.T) {
	runCcLibraryTestCase(t, Bp2buildTestCase{
		Description:                "cc_library shared/static props",
		ModuleTypeUnderTest:        "cc_library",
		ModuleTypeUnderTestFactory: cc.LibraryFactory,
		Filesystem: map[string]string{
			"both.cpp":       "",
			"sharedonly.cpp": "",
			"staticonly.cpp": "",
		},
		Blueprint: soongCcLibraryPreamble + `
cc_library {
    name: "a",
    srcs: ["both.cpp"],
    cflags: ["bothflag"],
    shared_libs: ["implementation_shared_dep_for_both", "shared_dep_for_both"],
    export_shared_lib_headers: ["shared_dep_for_both"],
    static_libs: ["implementation_static_dep_for_both", "static_dep_for_both"],
    export_static_lib_headers: ["static_dep_for_both", "whole_static_dep_for_both"],
    whole_static_libs: ["not_explicitly_exported_whole_static_dep_for_both", "whole_static_dep_for_both"],
    static: {
        srcs: ["staticonly.cpp"],
        cflags: ["staticflag"],
        shared_libs: ["implementation_shared_dep_for_static", "shared_dep_for_static"],
        export_shared_lib_headers: ["shared_dep_for_static"],
        static_libs: ["implementation_static_dep_for_static", "static_dep_for_static"],
        export_static_lib_headers: ["static_dep_for_static", "whole_static_dep_for_static"],
        whole_static_libs: ["not_explicitly_exported_whole_static_dep_for_static", "whole_static_dep_for_static"],
    },
    shared: {
        srcs: ["sharedonly.cpp"],
        cflags: ["sharedflag"],
        shared_libs: ["implementation_shared_dep_for_shared", "shared_dep_for_shared"],
        export_shared_lib_headers: ["shared_dep_for_shared"],
        static_libs: ["implementation_static_dep_for_shared", "static_dep_for_shared"],
        export_static_lib_headers: ["static_dep_for_shared", "whole_static_dep_for_shared"],
        whole_static_libs: ["not_explicitly_exported_whole_static_dep_for_shared", "whole_static_dep_for_shared"],
    },
    include_build_directory: false,
}
` + simpleModuleDoNotConvertBp2build("cc_library_static", "static_dep_for_shared") +
			simpleModuleDoNotConvertBp2build("cc_library_static", "implementation_static_dep_for_shared") +
			simpleModuleDoNotConvertBp2build("cc_library_static", "static_dep_for_static") +
			simpleModuleDoNotConvertBp2build("cc_library_static", "implementation_static_dep_for_static") +
			simpleModuleDoNotConvertBp2build("cc_library_static", "static_dep_for_both") +
			simpleModuleDoNotConvertBp2build("cc_library_static", "implementation_static_dep_for_both") +
			simpleModuleDoNotConvertBp2build("cc_library_static", "whole_static_dep_for_shared") +
			simpleModuleDoNotConvertBp2build("cc_library_static", "not_explicitly_exported_whole_static_dep_for_shared") +
			simpleModuleDoNotConvertBp2build("cc_library_static", "whole_static_dep_for_static") +
			simpleModuleDoNotConvertBp2build("cc_library_static", "not_explicitly_exported_whole_static_dep_for_static") +
			simpleModuleDoNotConvertBp2build("cc_library_static", "whole_static_dep_for_both") +
			simpleModuleDoNotConvertBp2build("cc_library_static", "not_explicitly_exported_whole_static_dep_for_both") +
			simpleModuleDoNotConvertBp2build("cc_library", "shared_dep_for_shared") +
			simpleModuleDoNotConvertBp2build("cc_library", "implementation_shared_dep_for_shared") +
			simpleModuleDoNotConvertBp2build("cc_library", "shared_dep_for_static") +
			simpleModuleDoNotConvertBp2build("cc_library", "implementation_shared_dep_for_static") +
			simpleModuleDoNotConvertBp2build("cc_library", "shared_dep_for_both") +
			simpleModuleDoNotConvertBp2build("cc_library", "implementation_shared_dep_for_both"),
		ExpectedBazelTargets: []string{
			MakeBazelTarget("cc_library_static", "a_bp2build_cc_library_static", AttrNameToString{
				"copts": `[
        "bothflag",
        "staticflag",
    ]`,
				"deps": `[
        ":static_dep_for_both",
        ":static_dep_for_static",
    ]`,
				"dynamic_deps": `[
        ":shared_dep_for_both",
        ":shared_dep_for_static",
    ]`,
				"implementation_deps": `[
        ":implementation_static_dep_for_both",
        ":implementation_static_dep_for_static",
    ]`,
				"implementation_dynamic_deps": `[
        ":implementation_shared_dep_for_both",
        ":implementation_shared_dep_for_static",
    ]`,
				"srcs": `[
        "both.cpp",
        "staticonly.cpp",
    ]`,
				"whole_archive_deps": `[
        ":not_explicitly_exported_whole_static_dep_for_both",
        ":whole_static_dep_for_both",
        ":not_explicitly_exported_whole_static_dep_for_static",
        ":whole_static_dep_for_static",
    ]`,
			}),
			MakeBazelTarget("cc_library_shared", "a", AttrNameToString{
				"copts": `[
        "bothflag",
        "sharedflag",
    ]`,
				"deps": `[
        ":static_dep_for_both",
        ":static_dep_for_shared",
    ]`,
				"dynamic_deps": `[
        ":shared_dep_for_both",
        ":shared_dep_for_shared",
    ]`,
				"implementation_deps": `[
        ":implementation_static_dep_for_both",
        ":implementation_static_dep_for_shared",
    ]`,
				"implementation_dynamic_deps": `[
        ":implementation_shared_dep_for_both",
        ":implementation_shared_dep_for_shared",
    ]`,
				"srcs": `[
        "both.cpp",
        "sharedonly.cpp",
    ]`,
				"whole_archive_deps": `[
        ":not_explicitly_exported_whole_static_dep_for_both",
        ":whole_static_dep_for_both",
        ":not_explicitly_exported_whole_static_dep_for_shared",
        ":whole_static_dep_for_shared",
    ]`,
			})},
	},
	)
}

func TestCcLibraryWholeStaticLibsAlwaysLink(t *testing.T) {
	runCcLibraryTestCase(t, Bp2buildTestCase{
		ModuleTypeUnderTest:        "cc_library",
		ModuleTypeUnderTestFactory: cc.LibraryFactory,
		Dir:                        "foo/bar",
		Filesystem: map[string]string{
			"foo/bar/Android.bp": `
cc_library {
    name: "a",
    whole_static_libs: ["whole_static_lib_for_both"],
    static: {
        whole_static_libs: ["whole_static_lib_for_static"],
    },
    shared: {
        whole_static_libs: ["whole_static_lib_for_shared"],
    },
    bazel_module: { bp2build_available: true },
    include_build_directory: false,
}

cc_prebuilt_library_static { name: "whole_static_lib_for_shared" }

cc_prebuilt_library_static { name: "whole_static_lib_for_static" }

cc_prebuilt_library_static { name: "whole_static_lib_for_both" }
`,
		},
		Blueprint: soongCcLibraryPreamble,
		ExpectedBazelTargets: []string{
			MakeBazelTarget("cc_library_static", "a_bp2build_cc_library_static", AttrNameToString{
				"whole_archive_deps": `[
        ":whole_static_lib_for_both_alwayslink",
        ":whole_static_lib_for_static_alwayslink",
    ]`,
			}),
			MakeBazelTarget("cc_library_shared", "a", AttrNameToString{
				"whole_archive_deps": `[
        ":whole_static_lib_for_both_alwayslink",
        ":whole_static_lib_for_shared_alwayslink",
    ]`,
			}),
		},
	},
	)
}

func TestCcLibrarySharedStaticPropsInArch(t *testing.T) {
	runCcLibraryTestCase(t, Bp2buildTestCase{
		Description:                "cc_library shared/static props in arch",
		ModuleTypeUnderTest:        "cc_library",
		ModuleTypeUnderTestFactory: cc.LibraryFactory,
		Dir:                        "foo/bar",
		Filesystem: map[string]string{
			"foo/bar/arm.cpp":        "",
			"foo/bar/x86.cpp":        "",
			"foo/bar/sharedonly.cpp": "",
			"foo/bar/staticonly.cpp": "",
			"foo/bar/Android.bp": `
cc_library {
    name: "a",
    arch: {
        arm: {
            shared: {
                srcs: ["arm_shared.cpp"],
                cflags: ["-DARM_SHARED"],
                static_libs: ["arm_static_dep_for_shared"],
                whole_static_libs: ["arm_whole_static_dep_for_shared"],
                shared_libs: ["arm_shared_dep_for_shared"],
            },
        },
        x86: {
            static: {
                srcs: ["x86_static.cpp"],
                cflags: ["-DX86_STATIC"],
                static_libs: ["x86_dep_for_static"],
            },
        },
    },
    target: {
        android: {
            shared: {
                srcs: ["android_shared.cpp"],
                cflags: ["-DANDROID_SHARED"],
                static_libs: ["android_dep_for_shared"],
            },
        },
        android_arm: {
            shared: {
                cflags: ["-DANDROID_ARM_SHARED"],
            },
        },
    },
    srcs: ["both.cpp"],
    cflags: ["bothflag"],
    static_libs: ["static_dep_for_both"],
    static: {
        srcs: ["staticonly.cpp"],
        cflags: ["staticflag"],
        static_libs: ["static_dep_for_static"],
    },
    shared: {
        srcs: ["sharedonly.cpp"],
        cflags: ["sharedflag"],
        static_libs: ["static_dep_for_shared"],
    },
    bazel_module: { bp2build_available: true },
}

cc_library_static { name: "static_dep_for_shared" }
cc_library_static { name: "static_dep_for_static" }
cc_library_static { name: "static_dep_for_both" }

cc_library_static { name: "arm_static_dep_for_shared" }
cc_library_static { name: "arm_whole_static_dep_for_shared" }
cc_library_static { name: "arm_shared_dep_for_shared" }

cc_library_static { name: "x86_dep_for_static" }

cc_library_static { name: "android_dep_for_shared" }
`,
		},
		Blueprint: soongCcLibraryPreamble,
		ExpectedBazelTargets: []string{
			MakeBazelTarget("cc_library_static", "a_bp2build_cc_library_static", AttrNameToString{
				"copts": `[
        "bothflag",
        "staticflag",
    ] + select({
        "//build/bazel/platforms/arch:x86": ["-DX86_STATIC"],
        "//conditions:default": [],
    })`,
				"implementation_deps": `[
        ":static_dep_for_both",
        ":static_dep_for_static",
    ] + select({
        "//build/bazel/platforms/arch:x86": [":x86_dep_for_static"],
        "//conditions:default": [],
    })`,
				"local_includes": `["."]`,
				"srcs": `[
        "both.cpp",
        "staticonly.cpp",
    ] + select({
        "//build/bazel/platforms/arch:x86": ["x86_static.cpp"],
        "//conditions:default": [],
    })`,
			}),
			MakeBazelTarget("cc_library_shared", "a", AttrNameToString{
				"copts": `[
        "bothflag",
        "sharedflag",
    ] + select({
        "//build/bazel/platforms/arch:arm": ["-DARM_SHARED"],
        "//conditions:default": [],
    }) + select({
        "//build/bazel/platforms/os:android": ["-DANDROID_SHARED"],
        "//conditions:default": [],
    }) + select({
        "//build/bazel/platforms/os_arch:android_arm": ["-DANDROID_ARM_SHARED"],
        "//conditions:default": [],
    })`,
				"implementation_deps": `[
        ":static_dep_for_both",
        ":static_dep_for_shared",
    ] + select({
        "//build/bazel/platforms/arch:arm": [":arm_static_dep_for_shared"],
        "//conditions:default": [],
    }) + select({
        "//build/bazel/platforms/os:android": [":android_dep_for_shared"],
        "//conditions:default": [],
    })`,
				"implementation_dynamic_deps": `select({
        "//build/bazel/platforms/arch:arm": [":arm_shared_dep_for_shared"],
        "//conditions:default": [],
    })`,
				"local_includes": `["."]`,
				"srcs": `[
        "both.cpp",
        "sharedonly.cpp",
    ] + select({
        "//build/bazel/platforms/arch:arm": ["arm_shared.cpp"],
        "//conditions:default": [],
    }) + select({
        "//build/bazel/platforms/os:android": ["android_shared.cpp"],
        "//conditions:default": [],
    })`,
				"whole_archive_deps": `select({
        "//build/bazel/platforms/arch:arm": [":arm_whole_static_dep_for_shared"],
        "//conditions:default": [],
    })`,
			}),
		},
	},
	)
}

func TestCcLibrarySharedStaticPropsWithMixedSources(t *testing.T) {
	runCcLibraryTestCase(t, Bp2buildTestCase{
		Description:                "cc_library shared/static props with c/cpp/s mixed sources",
		ModuleTypeUnderTest:        "cc_library",
		ModuleTypeUnderTestFactory: cc.LibraryFactory,
		Dir:                        "foo/bar",
		Filesystem: map[string]string{
			"foo/bar/both_source.cpp":   "",
			"foo/bar/both_source.cc":    "",
			"foo/bar/both_source.c":     "",
			"foo/bar/both_source.s":     "",
			"foo/bar/both_source.S":     "",
			"foo/bar/shared_source.cpp": "",
			"foo/bar/shared_source.cc":  "",
			"foo/bar/shared_source.c":   "",
			"foo/bar/shared_source.s":   "",
			"foo/bar/shared_source.S":   "",
			"foo/bar/static_source.cpp": "",
			"foo/bar/static_source.cc":  "",
			"foo/bar/static_source.c":   "",
			"foo/bar/static_source.s":   "",
			"foo/bar/static_source.S":   "",
			"foo/bar/Android.bp": `
cc_library {
    name: "a",
    srcs: [
    "both_source.cpp",
    "both_source.cc",
    "both_source.c",
    "both_source.s",
    "both_source.S",
    ":both_filegroup",
  ],
    static: {
        srcs: [
          "static_source.cpp",
          "static_source.cc",
          "static_source.c",
          "static_source.s",
          "static_source.S",
          ":static_filegroup",
        ],
    },
    shared: {
        srcs: [
          "shared_source.cpp",
          "shared_source.cc",
          "shared_source.c",
          "shared_source.s",
          "shared_source.S",
          ":shared_filegroup",
        ],
    },
    bazel_module: { bp2build_available: true },
}

filegroup {
    name: "both_filegroup",
    srcs: [
        // Not relevant, handled by filegroup macro
  ],
}

filegroup {
    name: "shared_filegroup",
    srcs: [
        // Not relevant, handled by filegroup macro
  ],
}

filegroup {
    name: "static_filegroup",
    srcs: [
        // Not relevant, handled by filegroup macro
  ],
}
`,
		},
		Blueprint: soongCcLibraryPreamble,
		ExpectedBazelTargets: []string{
			MakeBazelTarget("cc_library_static", "a_bp2build_cc_library_static", AttrNameToString{
				"local_includes": `["."]`,
				"srcs": `[
        "both_source.cpp",
        "both_source.cc",
        ":both_filegroup_cpp_srcs",
        "static_source.cpp",
        "static_source.cc",
        ":static_filegroup_cpp_srcs",
    ]`,
				"srcs_as": `[
        "both_source.s",
        "both_source.S",
        ":both_filegroup_as_srcs",
        "static_source.s",
        "static_source.S",
        ":static_filegroup_as_srcs",
    ]`,
				"srcs_c": `[
        "both_source.c",
        ":both_filegroup_c_srcs",
        "static_source.c",
        ":static_filegroup_c_srcs",
    ]`,
			}),
			MakeBazelTarget("cc_library_shared", "a", AttrNameToString{
				"local_includes": `["."]`,
				"srcs": `[
        "both_source.cpp",
        "both_source.cc",
        ":both_filegroup_cpp_srcs",
        "shared_source.cpp",
        "shared_source.cc",
        ":shared_filegroup_cpp_srcs",
    ]`,
				"srcs_as": `[
        "both_source.s",
        "both_source.S",
        ":both_filegroup_as_srcs",
        "shared_source.s",
        "shared_source.S",
        ":shared_filegroup_as_srcs",
    ]`,
				"srcs_c": `[
        "both_source.c",
        ":both_filegroup_c_srcs",
        "shared_source.c",
        ":shared_filegroup_c_srcs",
    ]`,
			})}})
}

func TestCcLibraryNonConfiguredVersionScriptAndDynamicList(t *testing.T) {
	runCcLibraryTestCase(t, Bp2buildTestCase{
		Description:                "cc_library non-configured version script and dynamic list",
		ModuleTypeUnderTest:        "cc_library",
		ModuleTypeUnderTestFactory: cc.LibraryFactory,
		Dir:                        "foo/bar",
		Filesystem: map[string]string{
			"foo/bar/Android.bp": `
cc_library {
    name: "a",
    srcs: ["a.cpp"],
    version_script: "v.map",
    dynamic_list: "dynamic.list",
    bazel_module: { bp2build_available: true },
    include_build_directory: false,
}
`,
		},
		Blueprint: soongCcLibraryPreamble,
		ExpectedBazelTargets: makeCcLibraryTargets("a", AttrNameToString{
			"additional_linker_inputs": `[
        "v.map",
        "dynamic.list",
    ]`,
			"linkopts": `[
        "-Wl,--version-script,$(location v.map)",
        "-Wl,--dynamic-list,$(location dynamic.list)",
    ]`,
			"srcs":     `["a.cpp"]`,
			"features": `["android_cfi_exports_map"]`,
		}),
	},
	)
}

func TestCcLibraryConfiguredVersionScriptAndDynamicList(t *testing.T) {
	runCcLibraryTestCase(t, Bp2buildTestCase{
		Description:                "cc_library configured version script and dynamic list",
		ModuleTypeUnderTest:        "cc_library",
		ModuleTypeUnderTestFactory: cc.LibraryFactory,
		Dir:                        "foo/bar",
		Filesystem: map[string]string{
			"foo/bar/Android.bp": `
cc_library {
   name: "a",
   srcs: ["a.cpp"],
   arch: {
     arm: {
       version_script: "arm.map",
       dynamic_list: "dynamic_arm.list",
     },
     arm64: {
       version_script: "arm64.map",
       dynamic_list: "dynamic_arm64.list",
     },
   },

   bazel_module: { bp2build_available: true },
    include_build_directory: false,
}
    `,
		},
		Blueprint: soongCcLibraryPreamble,
		ExpectedBazelTargets: makeCcLibraryTargets("a", AttrNameToString{
			"additional_linker_inputs": `select({
        "//build/bazel/platforms/arch:arm": [
            "arm.map",
            "dynamic_arm.list",
        ],
        "//build/bazel/platforms/arch:arm64": [
            "arm64.map",
            "dynamic_arm64.list",
        ],
        "//conditions:default": [],
    })`,
			"linkopts": `select({
        "//build/bazel/platforms/arch:arm": [
            "-Wl,--version-script,$(location arm.map)",
            "-Wl,--dynamic-list,$(location dynamic_arm.list)",
        ],
        "//build/bazel/platforms/arch:arm64": [
            "-Wl,--version-script,$(location arm64.map)",
            "-Wl,--dynamic-list,$(location dynamic_arm64.list)",
        ],
        "//conditions:default": [],
    })`,
			"srcs": `["a.cpp"]`,
			"features": `select({
        "//build/bazel/platforms/arch:arm": ["android_cfi_exports_map"],
        "//build/bazel/platforms/arch:arm64": ["android_cfi_exports_map"],
        "//conditions:default": [],
    })`,
		}),
	},
	)
}

func TestCcLibraryLdflagsSplitBySpaceExceptSoongAdded(t *testing.T) {
	runCcLibraryTestCase(t, Bp2buildTestCase{
		Description:                "ldflags are split by spaces except for the ones added by soong (version script and dynamic list)",
		ModuleTypeUnderTest:        "cc_library",
		ModuleTypeUnderTestFactory: cc.LibraryFactory,
		Filesystem: map[string]string{
			"version_script": "",
			"dynamic.list":   "",
		},
		Blueprint: `
cc_library {
    name: "foo",
    ldflags: [
        "--nospace_flag",
        "-z spaceflag",
    ],
    version_script: "version_script",
    dynamic_list: "dynamic.list",
    include_build_directory: false,
}
`,
		ExpectedBazelTargets: []string{
			MakeBazelTarget("cc_library_static", "foo_bp2build_cc_library_static", AttrNameToString{
				"features": `["android_cfi_exports_map"]`,
			}),
			MakeBazelTarget("cc_library_shared", "foo", AttrNameToString{
				"additional_linker_inputs": `[
        "version_script",
        "dynamic.list",
    ]`,
				"features": `["android_cfi_exports_map"]`,
				"linkopts": `[
        "--nospace_flag",
        "-z",
        "spaceflag",
        "-Wl,--version-script,$(location version_script)",
        "-Wl,--dynamic-list,$(location dynamic.list)",
    ]`,
			}),
		},
	})
}

func TestCcLibrarySharedLibs(t *testing.T) {
	runCcLibraryTestCase(t, Bp2buildTestCase{
		Description:                "cc_library shared_libs",
		ModuleTypeUnderTest:        "cc_library",
		ModuleTypeUnderTestFactory: cc.LibraryFactory,
		Blueprint: soongCcLibraryPreamble + `
cc_library {
    name: "mylib",
    bazel_module: { bp2build_available: false },
}

cc_library {
    name: "a",
    shared_libs: ["mylib",],
    include_build_directory: false,
}
`,
		ExpectedBazelTargets: makeCcLibraryTargets("a", AttrNameToString{
			"implementation_dynamic_deps": `[":mylib"]`,
		}),
	},
	)
}

func TestCcLibraryFeatures(t *testing.T) {
	expected_targets := []string{}
	expected_targets = append(expected_targets, makeCcLibraryTargets("a", AttrNameToString{
		"features": `[
        "disable_pack_relocations",
        "-no_undefined_symbols",
    ]`,
		"native_coverage": `False`,
		"srcs":            `["a.cpp"]`,
	})...)
	expected_targets = append(expected_targets, makeCcLibraryTargets("b", AttrNameToString{
		"features": `select({
        "//build/bazel/platforms/arch:x86_64": [
            "disable_pack_relocations",
            "-no_undefined_symbols",
        ],
        "//conditions:default": [],
    })`,
		"native_coverage": `False`,
		"srcs":            `["b.cpp"]`,
	})...)
	expected_targets = append(expected_targets, makeCcLibraryTargets("c", AttrNameToString{
		"features": `select({
        "//build/bazel/platforms/os:darwin": [
            "disable_pack_relocations",
            "-no_undefined_symbols",
        ],
        "//conditions:default": [],
    })`,
		"srcs": `["c.cpp"]`,
	})...)

	runCcLibraryTestCase(t, Bp2buildTestCase{
		Description:                "cc_library pack_relocations test",
		ModuleTypeUnderTest:        "cc_library",
		ModuleTypeUnderTestFactory: cc.LibraryFactory,
		Blueprint: soongCcLibraryPreamble + `
cc_library {
    name: "a",
    srcs: ["a.cpp"],
    pack_relocations: false,
    allow_undefined_symbols: true,
    include_build_directory: false,
    native_coverage: false,
}

cc_library {
    name: "b",
    srcs: ["b.cpp"],
    arch: {
        x86_64: {
            pack_relocations: false,
            allow_undefined_symbols: true,
        },
    },
    include_build_directory: false,
    native_coverage: false,
}

cc_library {
    name: "c",
    srcs: ["c.cpp"],
    target: {
        darwin: {
            pack_relocations: false,
            allow_undefined_symbols: true,
        },
    },
    include_build_directory: false,
}`,
		ExpectedBazelTargets: expected_targets,
	})
}

func TestCcLibrarySpacesInCopts(t *testing.T) {
	runCcLibraryTestCase(t, Bp2buildTestCase{
		Description:                "cc_library spaces in copts",
		ModuleTypeUnderTest:        "cc_library",
		ModuleTypeUnderTestFactory: cc.LibraryFactory,
		Blueprint: soongCcLibraryPreamble + `
cc_library {
    name: "a",
    cflags: ["-include header.h",],
    include_build_directory: false,
}
`,
		ExpectedBazelTargets: makeCcLibraryTargets("a", AttrNameToString{
			"copts": `[
        "-include",
        "header.h",
    ]`,
		}),
	},
	)
}

func TestCcLibraryCppFlagsGoesIntoCopts(t *testing.T) {
	runCcLibraryTestCase(t, Bp2buildTestCase{
		Description:                "cc_library cppflags usage",
		ModuleTypeUnderTest:        "cc_library",
		ModuleTypeUnderTestFactory: cc.LibraryFactory,
		Blueprint: soongCcLibraryPreamble + `cc_library {
    name: "a",
    srcs: ["a.cpp"],
    cflags: ["-Wall"],
    cppflags: [
        "-fsigned-char",
        "-pedantic",
    ],
    arch: {
        arm64: {
            cppflags: ["-DARM64=1"],
        },
    },
    target: {
        android: {
            cppflags: ["-DANDROID=1"],
        },
    },
    include_build_directory: false,
}
`,
		ExpectedBazelTargets: makeCcLibraryTargets("a", AttrNameToString{
			"copts": `["-Wall"]`,
			"cppflags": `[
        "-fsigned-char",
        "-pedantic",
    ] + select({
        "//build/bazel/platforms/arch:arm64": ["-DARM64=1"],
        "//conditions:default": [],
    }) + select({
        "//build/bazel/platforms/os:android": ["-DANDROID=1"],
        "//conditions:default": [],
    })`,
			"srcs": `["a.cpp"]`,
		}),
	},
	)
}

func TestCcLibraryExcludeLibs(t *testing.T) {
	runCcLibraryTestCase(t, Bp2buildTestCase{
		ModuleTypeUnderTest:        "cc_library",
		ModuleTypeUnderTestFactory: cc.LibraryFactory,
		Filesystem:                 map[string]string{},
		Blueprint: soongCcLibraryStaticPreamble + `
cc_library {
    name: "foo_static",
    srcs: ["common.c"],
    whole_static_libs: [
        "arm_whole_static_lib_excludes",
        "malloc_not_svelte_whole_static_lib_excludes"
    ],
    static_libs: [
        "arm_static_lib_excludes",
        "malloc_not_svelte_static_lib_excludes"
    ],
    shared_libs: [
        "arm_shared_lib_excludes",
    ],
    arch: {
        arm: {
            exclude_shared_libs: [
                 "arm_shared_lib_excludes",
            ],
            exclude_static_libs: [
                "arm_static_lib_excludes",
                "arm_whole_static_lib_excludes",
            ],
        },
    },
    product_variables: {
        malloc_not_svelte: {
            shared_libs: ["malloc_not_svelte_shared_lib"],
            whole_static_libs: ["malloc_not_svelte_whole_static_lib"],
            exclude_static_libs: [
                "malloc_not_svelte_static_lib_excludes",
                "malloc_not_svelte_whole_static_lib_excludes",
            ],
        },
    },
    include_build_directory: false,
}

cc_library {
    name: "arm_whole_static_lib_excludes",
    bazel_module: { bp2build_available: false },
}

cc_library {
    name: "malloc_not_svelte_whole_static_lib",
    bazel_module: { bp2build_available: false },
}

cc_library {
    name: "malloc_not_svelte_whole_static_lib_excludes",
    bazel_module: { bp2build_available: false },
}

cc_library {
    name: "arm_static_lib_excludes",
    bazel_module: { bp2build_available: false },
}

cc_library {
    name: "malloc_not_svelte_static_lib_excludes",
    bazel_module: { bp2build_available: false },
}

cc_library {
    name: "arm_shared_lib_excludes",
    bazel_module: { bp2build_available: false },
}

cc_library {
    name: "malloc_not_svelte_shared_lib",
    bazel_module: { bp2build_available: false },
}
`,
		ExpectedBazelTargets: makeCcLibraryTargets("foo_static", AttrNameToString{
			"implementation_deps": `select({
        "//build/bazel/platforms/arch:arm": [],
        "//conditions:default": [":arm_static_lib_excludes_bp2build_cc_library_static"],
    }) + select({
        "//build/bazel/product_variables:malloc_not_svelte": [],
        "//conditions:default": [":malloc_not_svelte_static_lib_excludes_bp2build_cc_library_static"],
    })`,
			"implementation_dynamic_deps": `select({
        "//build/bazel/platforms/arch:arm": [],
        "//conditions:default": [":arm_shared_lib_excludes"],
    }) + select({
        "//build/bazel/product_variables:malloc_not_svelte": [":malloc_not_svelte_shared_lib"],
        "//conditions:default": [],
    })`,
			"srcs_c": `["common.c"]`,
			"whole_archive_deps": `select({
        "//build/bazel/platforms/arch:arm": [],
        "//conditions:default": [":arm_whole_static_lib_excludes_bp2build_cc_library_static"],
    }) + select({
        "//build/bazel/product_variables:malloc_not_svelte": [":malloc_not_svelte_whole_static_lib_bp2build_cc_library_static"],
        "//conditions:default": [":malloc_not_svelte_whole_static_lib_excludes_bp2build_cc_library_static"],
    })`,
		}),
	},
	)
}

func TestCcLibraryProductVariablesHeaderLibs(t *testing.T) {
	runCcLibraryTestCase(t, Bp2buildTestCase{
		ModuleTypeUnderTest:        "cc_library",
		ModuleTypeUnderTestFactory: cc.LibraryFactory,
		Filesystem:                 map[string]string{},
		Blueprint: soongCcLibraryStaticPreamble + `
cc_library {
    name: "foo_static",
    srcs: ["common.c"],
    product_variables: {
        malloc_not_svelte: {
            header_libs: ["malloc_not_svelte_header_lib"],
        },
    },
    include_build_directory: false,
}

cc_library {
    name: "malloc_not_svelte_header_lib",
    bazel_module: { bp2build_available: false },
}
`,
		ExpectedBazelTargets: makeCcLibraryTargets("foo_static", AttrNameToString{
			"implementation_deps": `select({
        "//build/bazel/product_variables:malloc_not_svelte": [":malloc_not_svelte_header_lib"],
        "//conditions:default": [],
    })`,
			"srcs_c":                 `["common.c"]`,
			"target_compatible_with": `["//build/bazel/platforms/os:android"]`,
		}),
	},
	)
}

func TestCCLibraryNoCrtTrue(t *testing.T) {
	runCcLibraryTestCase(t, Bp2buildTestCase{
		Description:                "cc_library - nocrt: true disables feature",
		ModuleTypeUnderTest:        "cc_library",
		ModuleTypeUnderTestFactory: cc.LibraryFactory,
		Filesystem: map[string]string{
			"impl.cpp": "",
		},
		Blueprint: soongCcLibraryPreamble + `
cc_library {
    name: "foo-lib",
    srcs: ["impl.cpp"],
    nocrt: true,
    include_build_directory: false,
}
`,
		ExpectedBazelTargets: makeCcLibraryTargets("foo-lib", AttrNameToString{
			"features": `["-link_crt"]`,
			"srcs":     `["impl.cpp"]`,
		}),
	},
	)
}

func TestCCLibraryNoCrtFalse(t *testing.T) {
	runCcLibraryTestCase(t, Bp2buildTestCase{
		Description:                "cc_library - nocrt: false - does not emit attribute",
		ModuleTypeUnderTest:        "cc_library",
		ModuleTypeUnderTestFactory: cc.LibraryFactory,
		Filesystem: map[string]string{
			"impl.cpp": "",
		},
		Blueprint: soongCcLibraryPreamble + `
cc_library {
    name: "foo-lib",
    srcs: ["impl.cpp"],
    nocrt: false,
    include_build_directory: false,
}
`,
		ExpectedBazelTargets: makeCcLibraryTargets("foo-lib", AttrNameToString{
			"srcs": `["impl.cpp"]`,
		}),
	})
}

func TestCCLibraryNoCrtArchVariant(t *testing.T) {
	runCcLibraryTestCase(t, Bp2buildTestCase{
		Description:                "cc_library - nocrt in select",
		ModuleTypeUnderTest:        "cc_library",
		ModuleTypeUnderTestFactory: cc.LibraryFactory,
		Filesystem: map[string]string{
			"impl.cpp": "",
		},
		Blueprint: soongCcLibraryPreamble + `
cc_library {
    name: "foo-lib",
    srcs: ["impl.cpp"],
    arch: {
        arm: {
            nocrt: true,
        },
        x86: {
            nocrt: false,
        },
    },
    include_build_directory: false,
}
`,
		ExpectedBazelTargets: makeCcLibraryTargets("foo-lib", AttrNameToString{
			"features": `select({
        "//build/bazel/platforms/arch:arm": ["-link_crt"],
        "//conditions:default": [],
    })`,
			"srcs": `["impl.cpp"]`,
		}),
	})
}

func TestCCLibraryNoLibCrtTrue(t *testing.T) {
	runCcLibraryTestCase(t, Bp2buildTestCase{
		ModuleTypeUnderTest:        "cc_library",
		ModuleTypeUnderTestFactory: cc.LibraryFactory,
		Filesystem: map[string]string{
			"impl.cpp": "",
		},
		Blueprint: soongCcLibraryPreamble + `
cc_library {
    name: "foo-lib",
    srcs: ["impl.cpp"],
    no_libcrt: true,
    include_build_directory: false,
}
`,
		ExpectedBazelTargets: makeCcLibraryTargets("foo-lib", AttrNameToString{
			"features": `["-use_libcrt"]`,
			"srcs":     `["impl.cpp"]`,
		}),
	})
}

func makeCcLibraryTargets(name string, attrs AttrNameToString) []string {
	STATIC_ONLY_ATTRS := map[string]bool{}
	SHARED_ONLY_ATTRS := map[string]bool{
		"link_crt":                 true,
		"additional_linker_inputs": true,
		"linkopts":                 true,
		"strip":                    true,
		"inject_bssl_hash":         true,
		"stubs_symbol_file":        true,
		"use_version_lib":          true,
	}

	sharedAttrs := AttrNameToString{}
	staticAttrs := AttrNameToString{}
	for key, val := range attrs {
		if _, staticOnly := STATIC_ONLY_ATTRS[key]; !staticOnly {
			sharedAttrs[key] = val
		}
		if _, sharedOnly := SHARED_ONLY_ATTRS[key]; !sharedOnly {
			staticAttrs[key] = val
		}
	}
	sharedTarget := MakeBazelTarget("cc_library_shared", name, sharedAttrs)
	staticTarget := MakeBazelTarget("cc_library_static", name+"_bp2build_cc_library_static", staticAttrs)

	return []string{staticTarget, sharedTarget}
}

func TestCCLibraryNoLibCrtFalse(t *testing.T) {
	runCcLibraryTestCase(t, Bp2buildTestCase{
		ModuleTypeUnderTest:        "cc_library",
		ModuleTypeUnderTestFactory: cc.LibraryFactory,
		Filesystem: map[string]string{
			"impl.cpp": "",
		},
		Blueprint: soongCcLibraryPreamble + `
cc_library {
    name: "foo-lib",
    srcs: ["impl.cpp"],
    no_libcrt: false,
    include_build_directory: false,
}
`,
		ExpectedBazelTargets: makeCcLibraryTargets("foo-lib", AttrNameToString{
			"srcs": `["impl.cpp"]`,
		}),
	})
}

func TestCCLibraryNoLibCrtArchVariant(t *testing.T) {
	runCcLibraryTestCase(t, Bp2buildTestCase{
		ModuleTypeUnderTest:        "cc_library",
		ModuleTypeUnderTestFactory: cc.LibraryFactory,
		Filesystem: map[string]string{
			"impl.cpp": "",
		},
		Blueprint: soongCcLibraryPreamble + `
cc_library {
    name: "foo-lib",
    srcs: ["impl.cpp"],
    arch: {
        arm: {
            no_libcrt: true,
        },
        x86: {
            no_libcrt: true,
        },
    },
    include_build_directory: false,
}
`,
		ExpectedBazelTargets: makeCcLibraryTargets("foo-lib", AttrNameToString{
			"srcs": `["impl.cpp"]`,
			"features": `select({
        "//build/bazel/platforms/arch:arm": ["-use_libcrt"],
        "//build/bazel/platforms/arch:x86": ["-use_libcrt"],
        "//conditions:default": [],
    })`,
		}),
	})
}

func TestCCLibraryNoLibCrtArchAndTargetVariant(t *testing.T) {
	runCcLibraryTestCase(t, Bp2buildTestCase{
		ModuleTypeUnderTest:        "cc_library",
		ModuleTypeUnderTestFactory: cc.LibraryFactory,
		Filesystem: map[string]string{
			"impl.cpp": "",
		},
		Blueprint: soongCcLibraryPreamble + `
cc_library {
    name: "foo-lib",
    srcs: ["impl.cpp"],
    arch: {
        arm: {
            no_libcrt: true,
        },
        x86: {
            no_libcrt: true,
        },
    },
    target: {
        darwin: {
            no_libcrt: true,
        }
    },
    include_build_directory: false,
}
`,
		ExpectedBazelTargets: makeCcLibraryTargets("foo-lib", AttrNameToString{
			"features": `select({
        "//build/bazel/platforms/arch:arm": ["-use_libcrt"],
        "//build/bazel/platforms/arch:x86": ["-use_libcrt"],
        "//conditions:default": [],
    }) + select({
        "//build/bazel/platforms/os:darwin": ["-use_libcrt"],
        "//conditions:default": [],
    })`,
			"srcs": `["impl.cpp"]`,
		}),
	})
}

func TestCCLibraryNoLibCrtArchAndTargetVariantConflict(t *testing.T) {
	runCcLibraryTestCase(t, Bp2buildTestCase{
		ModuleTypeUnderTest:        "cc_library",
		ModuleTypeUnderTestFactory: cc.LibraryFactory,
		Filesystem: map[string]string{
			"impl.cpp": "",
		},
		Blueprint: soongCcLibraryPreamble + `
cc_library {
    name: "foo-lib",
    srcs: ["impl.cpp"],
    arch: {
        arm: {
            no_libcrt: true,
        },
        // This is expected to override the value for darwin_x86_64.
        x86_64: {
            no_libcrt: true,
        },
    },
    target: {
        darwin: {
            no_libcrt: false,
        }
    },
    include_build_directory: false,
}
`,
		ExpectedBazelTargets: makeCcLibraryTargets("foo-lib", AttrNameToString{
			"srcs": `["impl.cpp"]`,
			"features": `select({
        "//build/bazel/platforms/arch:arm": ["-use_libcrt"],
        "//build/bazel/platforms/arch:x86_64": ["-use_libcrt"],
        "//conditions:default": [],
    })`,
		}),
	})
}

func TestCcLibraryStrip(t *testing.T) {
	expectedTargets := []string{}
	expectedTargets = append(expectedTargets, makeCcLibraryTargets("all", AttrNameToString{
		"strip": `{
        "all": True,
    }`,
	})...)
	expectedTargets = append(expectedTargets, makeCcLibraryTargets("keep_symbols", AttrNameToString{
		"strip": `{
        "keep_symbols": True,
    }`,
	})...)
	expectedTargets = append(expectedTargets, makeCcLibraryTargets("keep_symbols_and_debug_frame", AttrNameToString{
		"strip": `{
        "keep_symbols_and_debug_frame": True,
    }`,
	})...)
	expectedTargets = append(expectedTargets, makeCcLibraryTargets("keep_symbols_list", AttrNameToString{
		"strip": `{
        "keep_symbols_list": ["symbol"],
    }`,
	})...)
	expectedTargets = append(expectedTargets, makeCcLibraryTargets("none", AttrNameToString{
		"strip": `{
        "none": True,
    }`,
	})...)
	expectedTargets = append(expectedTargets, makeCcLibraryTargets("nothing", AttrNameToString{})...)

	runCcLibraryTestCase(t, Bp2buildTestCase{
		Description:                "cc_library strip args",
		ModuleTypeUnderTest:        "cc_library",
		ModuleTypeUnderTestFactory: cc.LibraryFactory,
		Blueprint: soongCcLibraryPreamble + `
cc_library {
    name: "nothing",
    include_build_directory: false,
}
cc_library {
    name: "keep_symbols",
    strip: {
        keep_symbols: true,
    },
    include_build_directory: false,
}
cc_library {
    name: "keep_symbols_and_debug_frame",
    strip: {
        keep_symbols_and_debug_frame: true,
    },
    include_build_directory: false,
}
cc_library {
    name: "none",
    strip: {
        none: true,
    },
    include_build_directory: false,
}
cc_library {
    name: "keep_symbols_list",
    strip: {
        keep_symbols_list: ["symbol"],
    },
    include_build_directory: false,
}
cc_library {
    name: "all",
    strip: {
        all: true,
    },
    include_build_directory: false,
}
`,
		ExpectedBazelTargets: expectedTargets,
	})
}

func TestCcLibraryStripWithArch(t *testing.T) {
	runCcLibraryTestCase(t, Bp2buildTestCase{
		Description:                "cc_library strip args",
		ModuleTypeUnderTest:        "cc_library",
		ModuleTypeUnderTestFactory: cc.LibraryFactory,
		Blueprint: soongCcLibraryPreamble + `
cc_library {
    name: "multi-arch",
    target: {
        darwin: {
            strip: {
                keep_symbols_list: ["foo", "bar"]
            }
        },
    },
    arch: {
        arm: {
            strip: {
                keep_symbols_and_debug_frame: true,
            },
        },
        arm64: {
            strip: {
                keep_symbols: true,
            },
        },
    },
    include_build_directory: false,
}
`,
		ExpectedBazelTargets: makeCcLibraryTargets("multi-arch", AttrNameToString{
			"strip": `{
        "keep_symbols": select({
            "//build/bazel/platforms/arch:arm64": True,
            "//conditions:default": None,
        }),
        "keep_symbols_and_debug_frame": select({
            "//build/bazel/platforms/arch:arm": True,
            "//conditions:default": None,
        }),
        "keep_symbols_list": select({
            "//build/bazel/platforms/os:darwin": [
                "foo",
                "bar",
            ],
            "//conditions:default": [],
        }),
    }`,
		}),
	},
	)
}

func TestCcLibrary_SystemSharedLibsRootEmpty(t *testing.T) {
	runCcLibraryTestCase(t, Bp2buildTestCase{
		Description:                "cc_library system_shared_libs empty at root",
		ModuleTypeUnderTest:        "cc_library",
		ModuleTypeUnderTestFactory: cc.LibraryFactory,
		Blueprint: soongCcLibraryPreamble + `
cc_library {
    name: "root_empty",
    system_shared_libs: [],
    include_build_directory: false,
}
`,
		ExpectedBazelTargets: makeCcLibraryTargets("root_empty", AttrNameToString{
			"system_dynamic_deps": `[]`,
		}),
	},
	)
}

func TestCcLibrary_SystemSharedLibsStaticEmpty(t *testing.T) {
	runCcLibraryTestCase(t, Bp2buildTestCase{
		Description:                "cc_library system_shared_libs empty for static variant",
		ModuleTypeUnderTest:        "cc_library",
		ModuleTypeUnderTestFactory: cc.LibraryFactory,
		Blueprint: soongCcLibraryPreamble + `
cc_library {
    name: "static_empty",
    static: {
        system_shared_libs: [],
    },
    include_build_directory: false,
}
`,
		ExpectedBazelTargets: []string{
			MakeBazelTarget("cc_library_static", "static_empty_bp2build_cc_library_static", AttrNameToString{
				"system_dynamic_deps": "[]",
			}),
			MakeBazelTarget("cc_library_shared", "static_empty", AttrNameToString{}),
		},
	})
}

func TestCcLibrary_SystemSharedLibsSharedEmpty(t *testing.T) {
	runCcLibraryTestCase(t, Bp2buildTestCase{
		Description:                "cc_library system_shared_libs empty for shared variant",
		ModuleTypeUnderTest:        "cc_library",
		ModuleTypeUnderTestFactory: cc.LibraryFactory,
		Blueprint: soongCcLibraryPreamble + `
cc_library {
    name: "shared_empty",
    shared: {
        system_shared_libs: [],
    },
    include_build_directory: false,
}
`,
		ExpectedBazelTargets: []string{
			MakeBazelTarget("cc_library_static", "shared_empty_bp2build_cc_library_static", AttrNameToString{}),
			MakeBazelTarget("cc_library_shared", "shared_empty", AttrNameToString{
				"system_dynamic_deps": "[]",
			}),
		},
	})
}

func TestCcLibrary_SystemSharedLibsSharedBionicEmpty(t *testing.T) {
	runCcLibraryTestCase(t, Bp2buildTestCase{
		Description:                "cc_library system_shared_libs empty for shared, bionic variant",
		ModuleTypeUnderTest:        "cc_library",
		ModuleTypeUnderTestFactory: cc.LibraryFactory,
		Blueprint: soongCcLibraryPreamble + `
cc_library {
    name: "shared_empty",
    target: {
        bionic: {
            shared: {
                system_shared_libs: [],
            }
        }
    },
    include_build_directory: false,
}
`,
		ExpectedBazelTargets: []string{
			MakeBazelTarget("cc_library_static", "shared_empty_bp2build_cc_library_static", AttrNameToString{}),
			MakeBazelTarget("cc_library_shared", "shared_empty", AttrNameToString{
				"system_dynamic_deps": "[]",
			}),
		},
	})
}

func TestCcLibrary_SystemSharedLibsLinuxBionicEmpty(t *testing.T) {
	// Note that this behavior is technically incorrect (it's a simplification).
	// The correct behavior would be if bp2build wrote `system_dynamic_deps = []`
	// only for linux_bionic, but `android` had `["libc", "libdl", "libm"].
	// b/195791252 tracks the fix.
	runCcLibraryTestCase(t, Bp2buildTestCase{
		Description:                "cc_library system_shared_libs empty for linux_bionic variant",
		ModuleTypeUnderTest:        "cc_library",
		ModuleTypeUnderTestFactory: cc.LibraryFactory,
		Blueprint: soongCcLibraryPreamble + `
cc_library {
	name: "libc_musl",
	bazel_module: { bp2build_available: false },
}

cc_library {
    name: "target_linux_bionic_empty",
    target: {
        linux_bionic: {
            system_shared_libs: [],
        },
    },
    include_build_directory: false,
}
`,
		ExpectedBazelTargets: makeCcLibraryTargets("target_linux_bionic_empty", AttrNameToString{
			"system_dynamic_deps": `select({
        "//build/bazel/platforms/os:linux_musl": [":libc_musl"],
        "//conditions:default": [],
    })`,
		}),
	},
	)
}

func TestCcLibrary_SystemSharedLibsBionicEmpty(t *testing.T) {
	runCcLibraryTestCase(t, Bp2buildTestCase{
		Description:                "cc_library system_shared_libs empty for bionic variant",
		ModuleTypeUnderTest:        "cc_library",
		ModuleTypeUnderTestFactory: cc.LibraryFactory,
		Blueprint: soongCcLibraryPreamble + `
cc_library {
	name: "libc_musl",
	bazel_module: { bp2build_available: false },
}

cc_library {
    name: "target_bionic_empty",
    target: {
        bionic: {
            system_shared_libs: [],
        },
    },
    include_build_directory: false,
}
`,
		ExpectedBazelTargets: makeCcLibraryTargets("target_bionic_empty", AttrNameToString{
			"system_dynamic_deps": `select({
        "//build/bazel/platforms/os:linux_musl": [":libc_musl"],
        "//conditions:default": [],
    })`,
		}),
	},
	)
}

func TestCcLibrary_SystemSharedLibsMuslEmpty(t *testing.T) {
	runCcLibraryTestCase(t, Bp2buildTestCase{
		Description:                "cc_library system_shared_lib empty for musl variant",
		ModuleTypeUnderTest:        "cc_library",
		ModuleTypeUnderTestFactory: cc.LibraryFactory,
		Blueprint: soongCcLibraryPreamble + `
cc_library {
		name: "libc_musl",
		bazel_module: { bp2build_available: false },
}

cc_library {
    name: "target_musl_empty",
    target: {
        musl: {
            system_shared_libs: [],
        },
    },
    include_build_directory: false,
}
`,
		ExpectedBazelTargets: makeCcLibraryTargets("target_musl_empty", AttrNameToString{
			"system_dynamic_deps": `[]`,
		}),
	})
}

func TestCcLibrary_SystemSharedLibsLinuxMuslEmpty(t *testing.T) {
	runCcLibraryTestCase(t, Bp2buildTestCase{
		Description:                "cc_library system_shared_lib empty for linux_musl variant",
		ModuleTypeUnderTest:        "cc_library",
		ModuleTypeUnderTestFactory: cc.LibraryFactory,
		Blueprint: soongCcLibraryPreamble + `
cc_library {
		name: "libc_musl",
		bazel_module: { bp2build_available: false },
}

cc_library {
    name: "target_linux_musl_empty",
    target: {
        linux_musl: {
            system_shared_libs: [],
        },
    },
    include_build_directory: false,
}
`,
		ExpectedBazelTargets: makeCcLibraryTargets("target_linux_musl_empty", AttrNameToString{
			"system_dynamic_deps": `[]`,
		}),
	})
}
func TestCcLibrary_SystemSharedLibsSharedAndRoot(t *testing.T) {
	runCcLibraryTestCase(t, Bp2buildTestCase{
		Description:                "cc_library system_shared_libs set for shared and root",
		ModuleTypeUnderTest:        "cc_library",
		ModuleTypeUnderTestFactory: cc.LibraryFactory,
		Blueprint: soongCcLibraryPreamble + `
cc_library {
    name: "libc",
    bazel_module: { bp2build_available: false },
}
cc_library {
    name: "libm",
    bazel_module: { bp2build_available: false },
}

cc_library {
    name: "foo",
    system_shared_libs: ["libc"],
    shared: {
        system_shared_libs: ["libm"],
    },
    include_build_directory: false,
}
`,
		ExpectedBazelTargets: []string{
			MakeBazelTarget("cc_library_static", "foo_bp2build_cc_library_static", AttrNameToString{
				"system_dynamic_deps": `[":libc"]`,
			}),
			MakeBazelTarget("cc_library_shared", "foo", AttrNameToString{
				"system_dynamic_deps": `[
        ":libc",
        ":libm",
    ]`,
			}),
		},
	})
}

func TestCcLibraryOsSelects(t *testing.T) {
	runCcLibraryTestCase(t, Bp2buildTestCase{
		Description:                "cc_library - selects for all os targets",
		ModuleTypeUnderTest:        "cc_library",
		ModuleTypeUnderTestFactory: cc.LibraryFactory,
		Filesystem:                 map[string]string{},
		Blueprint: soongCcLibraryPreamble + `
cc_library {
    name: "foo-lib",
    srcs: ["base.cpp"],
    target: {
        android: {
            srcs: ["android.cpp"],
        },
        linux: {
            srcs: ["linux.cpp"],
        },
        linux_glibc: {
            srcs: ["linux_glibc.cpp"],
        },
        darwin: {
            srcs: ["darwin.cpp"],
        },
        bionic: {
            srcs: ["bionic.cpp"],
        },
        linux_musl: {
            srcs: ["linux_musl.cpp"],
        },
        windows: {
            srcs: ["windows.cpp"],
        },
    },
    include_build_directory: false,
}
`,
		ExpectedBazelTargets: makeCcLibraryTargets("foo-lib", AttrNameToString{
			"srcs": `["base.cpp"] + select({
        "//build/bazel/platforms/os:android": [
            "linux.cpp",
            "bionic.cpp",
            "android.cpp",
        ],
        "//build/bazel/platforms/os:darwin": ["darwin.cpp"],
        "//build/bazel/platforms/os:linux_bionic": [
            "linux.cpp",
            "bionic.cpp",
        ],
        "//build/bazel/platforms/os:linux_glibc": [
            "linux.cpp",
            "linux_glibc.cpp",
        ],
        "//build/bazel/platforms/os:linux_musl": [
            "linux.cpp",
            "linux_musl.cpp",
        ],
        "//build/bazel/platforms/os:windows": ["windows.cpp"],
        "//conditions:default": [],
    })`,
		}),
	},
	)
}

func TestLibcryptoHashInjection(t *testing.T) {
	runCcLibraryTestCase(t, Bp2buildTestCase{
		Description:                "cc_library - libcrypto hash injection",
		ModuleTypeUnderTest:        "cc_library",
		ModuleTypeUnderTestFactory: cc.LibraryFactory,
		Filesystem:                 map[string]string{},
		Blueprint: soongCcLibraryPreamble + `
cc_library {
    name: "libcrypto",
    target: {
        android: {
            inject_bssl_hash: true,
        },
    },
    include_build_directory: false,
}
`,
		ExpectedBazelTargets: makeCcLibraryTargets("libcrypto", AttrNameToString{
			"inject_bssl_hash": `select({
        "//build/bazel/platforms/os:android": True,
        "//conditions:default": None,
    })`,
		}),
	},
	)
}

func TestCcLibraryCppStdWithGnuExtensions_ConvertsToFeatureAttr(t *testing.T) {
	type testCase struct {
		cpp_std        string
		c_std          string
		gnu_extensions string
		bazel_cpp_std  string
		bazel_c_std    string
	}

	testCases := []testCase{
		// Existing usages of cpp_std in AOSP are:
		// experimental, c++11, c++17, c++2a, c++98, gnu++11, gnu++17
		//
		// not set, only emit if gnu_extensions is disabled. the default (gnu+17
		// is set in the toolchain.)
		{cpp_std: "", gnu_extensions: "", bazel_cpp_std: ""},
		{cpp_std: "", gnu_extensions: "false", bazel_cpp_std: "cpp_std_default_no_gnu", bazel_c_std: "c_std_default_no_gnu"},
		{cpp_std: "", gnu_extensions: "true", bazel_cpp_std: ""},
		// experimental defaults to gnu++2a
		{cpp_std: "experimental", gnu_extensions: "", bazel_cpp_std: "cpp_std_experimental"},
		{cpp_std: "experimental", gnu_extensions: "false", bazel_cpp_std: "cpp_std_experimental_no_gnu", bazel_c_std: "c_std_default_no_gnu"},
		{cpp_std: "experimental", gnu_extensions: "true", bazel_cpp_std: "cpp_std_experimental"},
		// Explicitly setting a c++ std does not use replace gnu++ std even if
		// gnu_extensions is true.
		// "c++11",
		{cpp_std: "c++11", gnu_extensions: "", bazel_cpp_std: "c++11"},
		{cpp_std: "c++11", gnu_extensions: "false", bazel_cpp_std: "c++11", bazel_c_std: "c_std_default_no_gnu"},
		{cpp_std: "c++11", gnu_extensions: "true", bazel_cpp_std: "c++11"},
		// "c++17",
		{cpp_std: "c++17", gnu_extensions: "", bazel_cpp_std: "c++17"},
		{cpp_std: "c++17", gnu_extensions: "false", bazel_cpp_std: "c++17", bazel_c_std: "c_std_default_no_gnu"},
		{cpp_std: "c++17", gnu_extensions: "true", bazel_cpp_std: "c++17"},
		// "c++2a",
		{cpp_std: "c++2a", gnu_extensions: "", bazel_cpp_std: "c++2a"},
		{cpp_std: "c++2a", gnu_extensions: "false", bazel_cpp_std: "c++2a", bazel_c_std: "c_std_default_no_gnu"},
		{cpp_std: "c++2a", gnu_extensions: "true", bazel_cpp_std: "c++2a"},
		// "c++98",
		{cpp_std: "c++98", gnu_extensions: "", bazel_cpp_std: "c++98"},
		{cpp_std: "c++98", gnu_extensions: "false", bazel_cpp_std: "c++98", bazel_c_std: "c_std_default_no_gnu"},
		{cpp_std: "c++98", gnu_extensions: "true", bazel_cpp_std: "c++98"},
		// gnu++ is replaced with c++ if gnu_extensions is explicitly false.
		// "gnu++11",
		{cpp_std: "gnu++11", gnu_extensions: "", bazel_cpp_std: "gnu++11"},
		{cpp_std: "gnu++11", gnu_extensions: "false", bazel_cpp_std: "c++11", bazel_c_std: "c_std_default_no_gnu"},
		{cpp_std: "gnu++11", gnu_extensions: "true", bazel_cpp_std: "gnu++11"},
		// "gnu++17",
		{cpp_std: "gnu++17", gnu_extensions: "", bazel_cpp_std: "gnu++17"},
		{cpp_std: "gnu++17", gnu_extensions: "false", bazel_cpp_std: "c++17", bazel_c_std: "c_std_default_no_gnu"},
		{cpp_std: "gnu++17", gnu_extensions: "true", bazel_cpp_std: "gnu++17"},

		// some c_std test cases
		{c_std: "experimental", gnu_extensions: "", bazel_c_std: "c_std_experimental"},
		{c_std: "experimental", gnu_extensions: "false", bazel_cpp_std: "cpp_std_default_no_gnu", bazel_c_std: "c_std_experimental_no_gnu"},
		{c_std: "experimental", gnu_extensions: "true", bazel_c_std: "c_std_experimental"},
		{c_std: "gnu11", cpp_std: "gnu++17", gnu_extensions: "", bazel_cpp_std: "gnu++17", bazel_c_std: "gnu11"},
		{c_std: "gnu11", cpp_std: "gnu++17", gnu_extensions: "false", bazel_cpp_std: "c++17", bazel_c_std: "c11"},
		{c_std: "gnu11", cpp_std: "gnu++17", gnu_extensions: "true", bazel_cpp_std: "gnu++17", bazel_c_std: "gnu11"},
	}
	for i, tc := range testCases {
		name := fmt.Sprintf("cpp std: %q, c std: %q, gnu_extensions: %q", tc.cpp_std, tc.c_std, tc.gnu_extensions)
		t.Run(name, func(t *testing.T) {
			name_prefix := fmt.Sprintf("a_%v", i)
			cppStdProp := ""
			if tc.cpp_std != "" {
				cppStdProp = fmt.Sprintf("    cpp_std: \"%s\",", tc.cpp_std)
			}
			cStdProp := ""
			if tc.c_std != "" {
				cStdProp = fmt.Sprintf("    c_std: \"%s\",", tc.c_std)
			}
			gnuExtensionsProp := ""
			if tc.gnu_extensions != "" {
				gnuExtensionsProp = fmt.Sprintf("    gnu_extensions: %s,", tc.gnu_extensions)
			}
			attrs := AttrNameToString{}
			if tc.bazel_cpp_std != "" {
				attrs["cpp_std"] = fmt.Sprintf(`"%s"`, tc.bazel_cpp_std)
			}
			if tc.bazel_c_std != "" {
				attrs["c_std"] = fmt.Sprintf(`"%s"`, tc.bazel_c_std)
			}

			runCcLibraryTestCase(t, Bp2buildTestCase{
				Description: fmt.Sprintf(
					"cc_library with cpp_std: %s and gnu_extensions: %s", tc.cpp_std, tc.gnu_extensions),
				ModuleTypeUnderTest:        "cc_library",
				ModuleTypeUnderTestFactory: cc.LibraryFactory,
				Blueprint: soongCcLibraryPreamble + fmt.Sprintf(`
cc_library {
	name: "%s_full",
%s // cpp_std: *string
%s // c_std: *string
%s // gnu_extensions: *bool
	include_build_directory: false,
}
`, name_prefix, cppStdProp, cStdProp, gnuExtensionsProp),
				ExpectedBazelTargets: makeCcLibraryTargets(name_prefix+"_full", attrs),
			})

			runCcLibraryStaticTestCase(t, Bp2buildTestCase{
				Description: fmt.Sprintf(
					"cc_library_static with cpp_std: %s and gnu_extensions: %s", tc.cpp_std, tc.gnu_extensions),
				ModuleTypeUnderTest:        "cc_library_static",
				ModuleTypeUnderTestFactory: cc.LibraryStaticFactory,
				Blueprint: soongCcLibraryPreamble + fmt.Sprintf(`
cc_library_static {
	name: "%s_static",
%s // cpp_std: *string
%s // c_std: *string
%s // gnu_extensions: *bool
	include_build_directory: false,
}
`, name_prefix, cppStdProp, cStdProp, gnuExtensionsProp),
				ExpectedBazelTargets: []string{
					MakeBazelTarget("cc_library_static", name_prefix+"_static", attrs),
				},
			})

			runCcLibrarySharedTestCase(t, Bp2buildTestCase{
				Description: fmt.Sprintf(
					"cc_library_shared with cpp_std: %s and gnu_extensions: %s", tc.cpp_std, tc.gnu_extensions),
				ModuleTypeUnderTest:        "cc_library_shared",
				ModuleTypeUnderTestFactory: cc.LibrarySharedFactory,
				Blueprint: soongCcLibraryPreamble + fmt.Sprintf(`
cc_library_shared {
	name: "%s_shared",
%s // cpp_std: *string
%s // c_std: *string
%s // gnu_extensions: *bool
	include_build_directory: false,
}
`, name_prefix, cppStdProp, cStdProp, gnuExtensionsProp),
				ExpectedBazelTargets: []string{
					MakeBazelTarget("cc_library_shared", name_prefix+"_shared", attrs),
				},
			})
		})
	}
}

func TestCcLibraryProtoSimple(t *testing.T) {
	runCcLibraryTestCase(t, Bp2buildTestCase{
		ModuleTypeUnderTest:        "cc_library",
		ModuleTypeUnderTestFactory: cc.LibraryFactory,
		Blueprint: soongCcProtoPreamble + `cc_library {
	name: "foo",
	srcs: ["foo.proto"],
	include_build_directory: false,
}`,
		ExpectedBazelTargets: []string{
			MakeBazelTarget("proto_library", "foo_proto", AttrNameToString{
				"srcs": `["foo.proto"]`,
			}), MakeBazelTarget("cc_lite_proto_library", "foo_cc_proto_lite", AttrNameToString{
				"deps": `[":foo_proto"]`,
			}), MakeBazelTarget("cc_library_static", "foo_bp2build_cc_library_static", AttrNameToString{
				"implementation_whole_archive_deps": `[":foo_cc_proto_lite"]`,
				"deps":                              `[":libprotobuf-cpp-lite"]`,
			}), MakeBazelTarget("cc_library_shared", "foo", AttrNameToString{
				"dynamic_deps":                      `[":libprotobuf-cpp-lite"]`,
				"implementation_whole_archive_deps": `[":foo_cc_proto_lite"]`,
			}),
		},
	})
}

func TestCcLibraryProtoNoCanonicalPathFromRoot(t *testing.T) {
	runCcLibraryTestCase(t, Bp2buildTestCase{
		ModuleTypeUnderTest:        "cc_library",
		ModuleTypeUnderTestFactory: cc.LibraryFactory,
		Blueprint: soongCcProtoPreamble + `cc_library {
	name: "foo",
	srcs: ["foo.proto"],
	proto: { canonical_path_from_root: false},
	include_build_directory: false,
}`,
		ExpectedBazelTargets: []string{
			MakeBazelTarget("proto_library", "foo_proto", AttrNameToString{
				"srcs":                `["foo.proto"]`,
				"strip_import_prefix": `""`,
			}), MakeBazelTarget("cc_lite_proto_library", "foo_cc_proto_lite", AttrNameToString{
				"deps": `[":foo_proto"]`,
			}), MakeBazelTarget("cc_library_static", "foo_bp2build_cc_library_static", AttrNameToString{
				"implementation_whole_archive_deps": `[":foo_cc_proto_lite"]`,
				"deps":                              `[":libprotobuf-cpp-lite"]`,
			}), MakeBazelTarget("cc_library_shared", "foo", AttrNameToString{
				"dynamic_deps":                      `[":libprotobuf-cpp-lite"]`,
				"implementation_whole_archive_deps": `[":foo_cc_proto_lite"]`,
			}),
		},
	})
}

func TestCcLibraryProtoExplicitCanonicalPathFromRoot(t *testing.T) {
	runCcLibraryTestCase(t, Bp2buildTestCase{
		ModuleTypeUnderTest:        "cc_library",
		ModuleTypeUnderTestFactory: cc.LibraryFactory,
		Blueprint: soongCcProtoPreamble + `cc_library {
	name: "foo",
	srcs: ["foo.proto"],
	proto: { canonical_path_from_root: true},
	include_build_directory: false,
}`,
		ExpectedBazelTargets: []string{
			MakeBazelTarget("proto_library", "foo_proto", AttrNameToString{
				"srcs": `["foo.proto"]`,
			}), MakeBazelTarget("cc_lite_proto_library", "foo_cc_proto_lite", AttrNameToString{
				"deps": `[":foo_proto"]`,
			}), MakeBazelTarget("cc_library_static", "foo_bp2build_cc_library_static", AttrNameToString{
				"implementation_whole_archive_deps": `[":foo_cc_proto_lite"]`,
				"deps":                              `[":libprotobuf-cpp-lite"]`,
			}), MakeBazelTarget("cc_library_shared", "foo", AttrNameToString{
				"dynamic_deps":                      `[":libprotobuf-cpp-lite"]`,
				"implementation_whole_archive_deps": `[":foo_cc_proto_lite"]`,
			}),
		},
	})
}

func TestCcLibraryProtoFull(t *testing.T) {
	runCcLibraryTestCase(t, Bp2buildTestCase{
		ModuleTypeUnderTest:        "cc_library",
		ModuleTypeUnderTestFactory: cc.LibraryFactory,
		Blueprint: soongCcProtoPreamble + `cc_library {
	name: "foo",
	srcs: ["foo.proto"],
	proto: {
		type: "full",
	},
	include_build_directory: false,
}`,
		ExpectedBazelTargets: []string{
			MakeBazelTarget("proto_library", "foo_proto", AttrNameToString{
				"srcs": `["foo.proto"]`,
			}), MakeBazelTarget("cc_proto_library", "foo_cc_proto", AttrNameToString{
				"deps": `[":foo_proto"]`,
			}), MakeBazelTarget("cc_library_static", "foo_bp2build_cc_library_static", AttrNameToString{
				"implementation_whole_archive_deps": `[":foo_cc_proto"]`,
				"deps":                              `[":libprotobuf-cpp-full"]`,
			}), MakeBazelTarget("cc_library_shared", "foo", AttrNameToString{
				"dynamic_deps":                      `[":libprotobuf-cpp-full"]`,
				"implementation_whole_archive_deps": `[":foo_cc_proto"]`,
			}),
		},
	})
}

func TestCcLibraryProtoLite(t *testing.T) {
	runCcLibraryTestCase(t, Bp2buildTestCase{
		ModuleTypeUnderTest:        "cc_library",
		ModuleTypeUnderTestFactory: cc.LibraryFactory,
		Blueprint: soongCcProtoPreamble + `cc_library {
	name: "foo",
	srcs: ["foo.proto"],
	proto: {
		type: "lite",
	},
	include_build_directory: false,
}`,
		ExpectedBazelTargets: []string{
			MakeBazelTarget("proto_library", "foo_proto", AttrNameToString{
				"srcs": `["foo.proto"]`,
			}), MakeBazelTarget("cc_lite_proto_library", "foo_cc_proto_lite", AttrNameToString{
				"deps": `[":foo_proto"]`,
			}), MakeBazelTarget("cc_library_static", "foo_bp2build_cc_library_static", AttrNameToString{
				"implementation_whole_archive_deps": `[":foo_cc_proto_lite"]`,
				"deps":                              `[":libprotobuf-cpp-lite"]`,
			}), MakeBazelTarget("cc_library_shared", "foo", AttrNameToString{
				"dynamic_deps":                      `[":libprotobuf-cpp-lite"]`,
				"implementation_whole_archive_deps": `[":foo_cc_proto_lite"]`,
			}),
		},
	})
}

func TestCcLibraryProtoExportHeaders(t *testing.T) {
	runCcLibraryTestCase(t, Bp2buildTestCase{
		ModuleTypeUnderTest:        "cc_library",
		ModuleTypeUnderTestFactory: cc.LibraryFactory,
		Blueprint: soongCcProtoPreamble + `cc_library {
	name: "foo",
	srcs: ["foo.proto"],
	proto: {
		export_proto_headers: true,
	},
	include_build_directory: false,
}`,
		ExpectedBazelTargets: []string{
			MakeBazelTarget("proto_library", "foo_proto", AttrNameToString{
				"srcs": `["foo.proto"]`,
			}), MakeBazelTarget("cc_lite_proto_library", "foo_cc_proto_lite", AttrNameToString{
				"deps": `[":foo_proto"]`,
			}), MakeBazelTarget("cc_library_static", "foo_bp2build_cc_library_static", AttrNameToString{
				"deps":               `[":libprotobuf-cpp-lite"]`,
				"whole_archive_deps": `[":foo_cc_proto_lite"]`,
			}), MakeBazelTarget("cc_library_shared", "foo", AttrNameToString{
				"dynamic_deps":       `[":libprotobuf-cpp-lite"]`,
				"whole_archive_deps": `[":foo_cc_proto_lite"]`,
			}),
		},
	})
}

func TestCcLibraryProtoIncludeDirs(t *testing.T) {
	runCcLibraryTestCase(t, Bp2buildTestCase{
		ModuleTypeUnderTest:        "cc_library",
		ModuleTypeUnderTestFactory: cc.LibraryFactory,
		Blueprint: soongCcProtoPreamble + `cc_library {
	name: "foo",
	srcs: ["foo.proto"],
	proto: {
		include_dirs: ["external/protobuf/src"],
	},
	include_build_directory: false,
}`,
		ExpectedBazelTargets: []string{
			MakeBazelTarget("proto_library", "foo_proto", AttrNameToString{
				"srcs": `["foo.proto"]`,
				"deps": `["//external/protobuf:libprotobuf-proto"]`,
			}), MakeBazelTarget("cc_lite_proto_library", "foo_cc_proto_lite", AttrNameToString{
				"deps": `[":foo_proto"]`,
			}), MakeBazelTarget("cc_library_static", "foo_bp2build_cc_library_static", AttrNameToString{
				"deps":                              `[":libprotobuf-cpp-lite"]`,
				"implementation_whole_archive_deps": `[":foo_cc_proto_lite"]`,
			}), MakeBazelTarget("cc_library_shared", "foo", AttrNameToString{
				"dynamic_deps":                      `[":libprotobuf-cpp-lite"]`,
				"implementation_whole_archive_deps": `[":foo_cc_proto_lite"]`,
			}),
		},
	})
}

func TestCcLibraryProtoIncludeDirsUnknown(t *testing.T) {
	runCcLibraryTestCase(t, Bp2buildTestCase{
		ModuleTypeUnderTest:        "cc_library",
		ModuleTypeUnderTestFactory: cc.LibraryFactory,
		Blueprint: soongCcProtoPreamble + `cc_library {
	name: "foo",
	srcs: ["foo.proto"],
	proto: {
		include_dirs: ["external/protobuf/abc"],
	},
	include_build_directory: false,
}`,
		ExpectedErr: fmt.Errorf("module \"foo\": Could not find the proto_library target for include dir: external/protobuf/abc"),
	})
}

func TestCcLibraryConvertedProtoFilegroups(t *testing.T) {
	runCcLibraryTestCase(t, Bp2buildTestCase{
		ModuleTypeUnderTest:        "cc_library",
		ModuleTypeUnderTestFactory: cc.LibraryFactory,
		Blueprint: soongCcProtoPreamble + `
filegroup {
	name: "a_fg_proto",
	srcs: ["a_fg.proto"],
}

cc_library {
	name: "a",
	srcs: [
    ":a_fg_proto",
    "a.proto",
  ],
	proto: {
		export_proto_headers: true,
	},
	include_build_directory: false,
}`,
		ExpectedBazelTargets: []string{
			MakeBazelTarget("proto_library", "a_proto", AttrNameToString{
				"deps": `[":a_fg_proto_bp2build_converted"]`,
				"srcs": `["a.proto"]`,
			}), MakeBazelTarget("cc_lite_proto_library", "a_cc_proto_lite", AttrNameToString{
				"deps": `[
        ":a_fg_proto_bp2build_converted",
        ":a_proto",
    ]`,
			}), MakeBazelTarget("cc_library_static", "a_bp2build_cc_library_static", AttrNameToString{
				"deps":               `[":libprotobuf-cpp-lite"]`,
				"whole_archive_deps": `[":a_cc_proto_lite"]`,
			}), MakeBazelTarget("cc_library_shared", "a", AttrNameToString{
				"dynamic_deps":       `[":libprotobuf-cpp-lite"]`,
				"whole_archive_deps": `[":a_cc_proto_lite"]`,
			}), MakeBazelTargetNoRestrictions("proto_library", "a_fg_proto_bp2build_converted", AttrNameToString{
				"srcs": `["a_fg.proto"]`,
				"tags": `[
        "apex_available=//apex_available:anyapex",
        "manual",
    ]`,
			}), MakeBazelTargetNoRestrictions("filegroup", "a_fg_proto", AttrNameToString{
				"srcs": `["a_fg.proto"]`,
			}),
		},
	})
}

func TestCcLibraryConvertedProtoFilegroupsNoProtoFiles(t *testing.T) {
	runCcLibraryTestCase(t, Bp2buildTestCase{
		ModuleTypeUnderTest:        "cc_library",
		ModuleTypeUnderTestFactory: cc.LibraryFactory,
		Blueprint: soongCcProtoPreamble + `
filegroup {
	name: "a_fg_proto",
	srcs: ["a_fg.proto"],
}

cc_library {
	name: "a",
	srcs: [
    ":a_fg_proto",
  ],
	proto: {
		export_proto_headers: true,
	},
	include_build_directory: false,
}`,
		ExpectedBazelTargets: []string{
			MakeBazelTarget("cc_lite_proto_library", "a_cc_proto_lite", AttrNameToString{
				"deps": `[":a_fg_proto_bp2build_converted"]`,
			}), MakeBazelTarget("cc_library_static", "a_bp2build_cc_library_static", AttrNameToString{
				"deps":               `[":libprotobuf-cpp-lite"]`,
				"whole_archive_deps": `[":a_cc_proto_lite"]`,
			}), MakeBazelTarget("cc_library_shared", "a", AttrNameToString{
				"dynamic_deps":       `[":libprotobuf-cpp-lite"]`,
				"whole_archive_deps": `[":a_cc_proto_lite"]`,
			}), MakeBazelTargetNoRestrictions("proto_library", "a_fg_proto_bp2build_converted", AttrNameToString{
				"srcs": `["a_fg.proto"]`,
				"tags": `[
        "apex_available=//apex_available:anyapex",
        "manual",
    ]`,
			}), MakeBazelTargetNoRestrictions("filegroup", "a_fg_proto", AttrNameToString{
				"srcs": `["a_fg.proto"]`,
			}),
		},
	})
}

func TestCcLibraryExternalConvertedProtoFilegroups(t *testing.T) {
	runCcLibraryTestCase(t, Bp2buildTestCase{
		ModuleTypeUnderTest:        "cc_library",
		ModuleTypeUnderTestFactory: cc.LibraryFactory,
		Filesystem: map[string]string{
			"path/to/A/Android.bp": `
filegroup {
	name: "a_fg_proto",
	srcs: ["a_fg.proto"],
}`,
		},
		Blueprint: soongCcProtoPreamble + `
cc_library {
	name: "a",
	srcs: [
    ":a_fg_proto",
    "a.proto",
  ],
	proto: {
		export_proto_headers: true,
	},
	include_build_directory: false,
}`,
		ExpectedBazelTargets: []string{
			MakeBazelTarget("proto_library", "a_proto", AttrNameToString{
				"deps": `["//path/to/A:a_fg_proto_bp2build_converted"]`,
				"srcs": `["a.proto"]`,
			}), MakeBazelTarget("cc_lite_proto_library", "a_cc_proto_lite", AttrNameToString{
				"deps": `[
        "//path/to/A:a_fg_proto_bp2build_converted",
        ":a_proto",
    ]`,
			}), MakeBazelTarget("cc_library_static", "a_bp2build_cc_library_static", AttrNameToString{
				"deps":               `[":libprotobuf-cpp-lite"]`,
				"whole_archive_deps": `[":a_cc_proto_lite"]`,
			}), MakeBazelTarget("cc_library_shared", "a", AttrNameToString{
				"dynamic_deps":       `[":libprotobuf-cpp-lite"]`,
				"whole_archive_deps": `[":a_cc_proto_lite"]`,
			}),
		},
	})
}

func TestCcLibraryProtoFilegroups(t *testing.T) {
	runCcLibraryTestCase(t, Bp2buildTestCase{
		ModuleTypeUnderTest:        "cc_library",
		ModuleTypeUnderTestFactory: cc.LibraryFactory,
		Blueprint: soongCcProtoPreamble +
			simpleModuleDoNotConvertBp2build("filegroup", "a_fg_proto") +
			simpleModuleDoNotConvertBp2build("filegroup", "b_protos") +
			simpleModuleDoNotConvertBp2build("filegroup", "c-proto-srcs") +
			simpleModuleDoNotConvertBp2build("filegroup", "proto-srcs-d") + `
cc_library {
	name: "a",
	srcs: [":a_fg_proto"],
	proto: {
		export_proto_headers: true,
	},
	include_build_directory: false,
}

cc_library {
	name: "b",
	srcs: [":b_protos"],
	proto: {
		export_proto_headers: true,
	},
	include_build_directory: false,
}

cc_library {
	name: "c",
	srcs: [":c-proto-srcs"],
	proto: {
		export_proto_headers: true,
	},
	include_build_directory: false,
}

cc_library {
	name: "d",
	srcs: [":proto-srcs-d"],
	proto: {
		export_proto_headers: true,
	},
	include_build_directory: false,
}`,
		ExpectedBazelTargets: []string{
			MakeBazelTarget("proto_library", "a_proto", AttrNameToString{
				"srcs": `[":a_fg_proto"]`,
			}), MakeBazelTarget("cc_lite_proto_library", "a_cc_proto_lite", AttrNameToString{
				"deps": `[":a_proto"]`,
			}), MakeBazelTarget("cc_library_static", "a_bp2build_cc_library_static", AttrNameToString{
				"deps":               `[":libprotobuf-cpp-lite"]`,
				"whole_archive_deps": `[":a_cc_proto_lite"]`,
				"srcs":               `[":a_fg_proto_cpp_srcs"]`,
				"srcs_as":            `[":a_fg_proto_as_srcs"]`,
				"srcs_c":             `[":a_fg_proto_c_srcs"]`,
			}), MakeBazelTarget("cc_library_shared", "a", AttrNameToString{
				"dynamic_deps":       `[":libprotobuf-cpp-lite"]`,
				"whole_archive_deps": `[":a_cc_proto_lite"]`,
				"srcs":               `[":a_fg_proto_cpp_srcs"]`,
				"srcs_as":            `[":a_fg_proto_as_srcs"]`,
				"srcs_c":             `[":a_fg_proto_c_srcs"]`,
			}), MakeBazelTarget("proto_library", "b_proto", AttrNameToString{
				"srcs": `[":b_protos"]`,
			}), MakeBazelTarget("cc_lite_proto_library", "b_cc_proto_lite", AttrNameToString{
				"deps": `[":b_proto"]`,
			}), MakeBazelTarget("cc_library_static", "b_bp2build_cc_library_static", AttrNameToString{
				"deps":               `[":libprotobuf-cpp-lite"]`,
				"whole_archive_deps": `[":b_cc_proto_lite"]`,
				"srcs":               `[":b_protos_cpp_srcs"]`,
				"srcs_as":            `[":b_protos_as_srcs"]`,
				"srcs_c":             `[":b_protos_c_srcs"]`,
			}), MakeBazelTarget("cc_library_shared", "b", AttrNameToString{
				"dynamic_deps":       `[":libprotobuf-cpp-lite"]`,
				"whole_archive_deps": `[":b_cc_proto_lite"]`,
				"srcs":               `[":b_protos_cpp_srcs"]`,
				"srcs_as":            `[":b_protos_as_srcs"]`,
				"srcs_c":             `[":b_protos_c_srcs"]`,
			}), MakeBazelTarget("proto_library", "c_proto", AttrNameToString{
				"srcs": `[":c-proto-srcs"]`,
			}), MakeBazelTarget("cc_lite_proto_library", "c_cc_proto_lite", AttrNameToString{
				"deps": `[":c_proto"]`,
			}), MakeBazelTarget("cc_library_static", "c_bp2build_cc_library_static", AttrNameToString{
				"deps":               `[":libprotobuf-cpp-lite"]`,
				"whole_archive_deps": `[":c_cc_proto_lite"]`,
				"srcs":               `[":c-proto-srcs_cpp_srcs"]`,
				"srcs_as":            `[":c-proto-srcs_as_srcs"]`,
				"srcs_c":             `[":c-proto-srcs_c_srcs"]`,
			}), MakeBazelTarget("cc_library_shared", "c", AttrNameToString{
				"dynamic_deps":       `[":libprotobuf-cpp-lite"]`,
				"whole_archive_deps": `[":c_cc_proto_lite"]`,
				"srcs":               `[":c-proto-srcs_cpp_srcs"]`,
				"srcs_as":            `[":c-proto-srcs_as_srcs"]`,
				"srcs_c":             `[":c-proto-srcs_c_srcs"]`,
			}), MakeBazelTarget("proto_library", "d_proto", AttrNameToString{
				"srcs": `[":proto-srcs-d"]`,
			}), MakeBazelTarget("cc_lite_proto_library", "d_cc_proto_lite", AttrNameToString{
				"deps": `[":d_proto"]`,
			}), MakeBazelTarget("cc_library_static", "d_bp2build_cc_library_static", AttrNameToString{
				"deps":               `[":libprotobuf-cpp-lite"]`,
				"whole_archive_deps": `[":d_cc_proto_lite"]`,
				"srcs":               `[":proto-srcs-d_cpp_srcs"]`,
				"srcs_as":            `[":proto-srcs-d_as_srcs"]`,
				"srcs_c":             `[":proto-srcs-d_c_srcs"]`,
			}), MakeBazelTarget("cc_library_shared", "d", AttrNameToString{
				"dynamic_deps":       `[":libprotobuf-cpp-lite"]`,
				"whole_archive_deps": `[":d_cc_proto_lite"]`,
				"srcs":               `[":proto-srcs-d_cpp_srcs"]`,
				"srcs_as":            `[":proto-srcs-d_as_srcs"]`,
				"srcs_c":             `[":proto-srcs-d_c_srcs"]`,
			}),
		},
	})
}

func TestCcLibraryDisabledArchAndTarget(t *testing.T) {
	runCcLibraryTestCase(t, Bp2buildTestCase{
		ModuleTypeUnderTest:        "cc_library",
		ModuleTypeUnderTestFactory: cc.LibraryFactory,
		Blueprint: soongCcProtoPreamble + `cc_library {
	name: "foo",
	srcs: ["foo.cpp"],
	host_supported: true,
	target: {
		darwin: {
			enabled: false,
		},
		windows: {
			enabled: false,
		},
		linux_glibc_x86: {
			enabled: false,
		},
	},
	include_build_directory: false,
}`,
		ExpectedBazelTargets: makeCcLibraryTargets("foo", AttrNameToString{
			"srcs": `["foo.cpp"]`,
			"target_compatible_with": `select({
        "//build/bazel/platforms/os_arch:darwin_arm64": ["@platforms//:incompatible"],
        "//build/bazel/platforms/os_arch:darwin_x86_64": ["@platforms//:incompatible"],
        "//build/bazel/platforms/os_arch:linux_glibc_x86": ["@platforms//:incompatible"],
        "//build/bazel/platforms/os_arch:windows_x86": ["@platforms//:incompatible"],
        "//build/bazel/platforms/os_arch:windows_x86_64": ["@platforms//:incompatible"],
        "//conditions:default": [],
    })`,
		}),
	})
}

func TestCcLibraryDisabledArchAndTargetWithDefault(t *testing.T) {
	runCcLibraryTestCase(t, Bp2buildTestCase{
		ModuleTypeUnderTest:        "cc_library",
		ModuleTypeUnderTestFactory: cc.LibraryFactory,
		Blueprint: soongCcProtoPreamble + `cc_library {
	name: "foo",
	srcs: ["foo.cpp"],
  enabled: false,
	host_supported: true,
	target: {
		darwin: {
			enabled: true,
		},
		windows: {
			enabled: false,
		},
		linux_glibc_x86: {
			enabled: false,
		},
	},
	include_build_directory: false,
}`,
		ExpectedBazelTargets: makeCcLibraryTargets("foo", AttrNameToString{
			"srcs": `["foo.cpp"]`,
			"target_compatible_with": `select({
        "//build/bazel/platforms/os_arch:darwin_arm64": [],
        "//build/bazel/platforms/os_arch:darwin_x86_64": [],
        "//conditions:default": ["@platforms//:incompatible"],
    })`,
		}),
	})
}

func TestCcLibrarySharedDisabled(t *testing.T) {
	runCcLibraryTestCase(t, Bp2buildTestCase{
		ModuleTypeUnderTest:        "cc_library",
		ModuleTypeUnderTestFactory: cc.LibraryFactory,
		Blueprint: soongCcProtoPreamble + `cc_library {
	name: "foo",
	srcs: ["foo.cpp"],
	enabled: false,
	shared: {
		enabled: true,
	},
	target: {
		android: {
			shared: {
				enabled: false,
			},
		}
  },
	include_build_directory: false,
}`,
		ExpectedBazelTargets: []string{MakeBazelTarget("cc_library_static", "foo_bp2build_cc_library_static", AttrNameToString{
			"srcs":                   `["foo.cpp"]`,
			"target_compatible_with": `["@platforms//:incompatible"]`,
		}), MakeBazelTarget("cc_library_shared", "foo", AttrNameToString{
			"srcs": `["foo.cpp"]`,
			"target_compatible_with": `select({
        "//build/bazel/platforms/os:android": ["@platforms//:incompatible"],
        "//conditions:default": [],
    })`,
		}),
		},
	})
}

func TestCcLibraryStaticDisabledForSomeArch(t *testing.T) {
	runCcLibraryTestCase(t, Bp2buildTestCase{
		ModuleTypeUnderTest:        "cc_library",
		ModuleTypeUnderTestFactory: cc.LibraryFactory,
		Blueprint: soongCcProtoPreamble + `cc_library {
	name: "foo",
	host_supported: true,
	srcs: ["foo.cpp"],
	shared: {
		enabled: false
	},
	target: {
		darwin: {
			enabled: true,
		},
		windows: {
			enabled: false,
		},
		linux_glibc_x86: {
			shared: {
				enabled: true,
			},
		},
	},
	include_build_directory: false,
}`,
		ExpectedBazelTargets: []string{MakeBazelTarget("cc_library_static", "foo_bp2build_cc_library_static", AttrNameToString{
			"srcs": `["foo.cpp"]`,
			"target_compatible_with": `select({
        "//build/bazel/platforms/os:windows": ["@platforms//:incompatible"],
        "//conditions:default": [],
    })`,
		}), MakeBazelTarget("cc_library_shared", "foo", AttrNameToString{
			"srcs": `["foo.cpp"]`,
			"target_compatible_with": `select({
        "//build/bazel/platforms/os_arch:darwin_arm64": [],
        "//build/bazel/platforms/os_arch:darwin_x86_64": [],
        "//build/bazel/platforms/os_arch:linux_glibc_x86": [],
        "//conditions:default": ["@platforms//:incompatible"],
    })`,
		}),
		}})
}

func TestCcLibraryStubs(t *testing.T) {
	expectedBazelTargets := makeCcLibraryTargets("a", AttrNameToString{
		"stubs_symbol_file": `"a.map.txt"`,
	})
	expectedBazelTargets = append(expectedBazelTargets, makeCcStubSuiteTargets("a", AttrNameToString{
		"soname":               `"a.so"`,
		"source_library_label": `"//foo/bar:a"`,
		"stubs_symbol_file":    `"a.map.txt"`,
		"stubs_versions": `[
        "28",
        "29",
        "current",
    ]`,
	}))
	runCcLibraryTestCase(t, Bp2buildTestCase{
		Description:                "cc_library stubs",
		ModuleTypeUnderTest:        "cc_library",
		ModuleTypeUnderTestFactory: cc.LibraryFactory,
		Dir:                        "foo/bar",
		Filesystem: map[string]string{
			"foo/bar/Android.bp": `
cc_library {
    name: "a",
    stubs: { symbol_file: "a.map.txt", versions: ["28", "29", "current"] },
    bazel_module: { bp2build_available: true },
    include_build_directory: false,
}
`,
		},
		Blueprint:            soongCcLibraryPreamble,
		ExpectedBazelTargets: expectedBazelTargets,
	},
	)
}

func TestCcApiContributionsWithHdrs(t *testing.T) {
	bp := `
	cc_library {
		name: "libfoo",
		stubs: { symbol_file: "libfoo.map.txt", versions: ["28", "29", "current"] },
		llndk: { symbol_file: "libfoo.map.txt", override_export_include_dirs: ["dir2"]},
		export_include_dirs: ["dir1"],
	}
	`
	expectedBazelTargets := []string{
		MakeBazelTarget(
			"cc_api_library_headers",
			"libfoo.module-libapi.headers",
			AttrNameToString{
				"export_includes": `["dir1"]`,
			}),
		MakeBazelTarget(
			"cc_api_library_headers",
			"libfoo.vendorapi.headers",
			AttrNameToString{
				"export_includes": `["dir2"]`,
			}),
		MakeBazelTarget(
			"cc_api_contribution",
			"libfoo.contribution",
			AttrNameToString{
				"api":          `"libfoo.map.txt"`,
				"library_name": `"libfoo"`,
				"api_surfaces": `[
        "module-libapi",
        "vendorapi",
    ]`,
				"hdrs": `[
        ":libfoo.module-libapi.headers",
        ":libfoo.vendorapi.headers",
    ]`,
			}),
	}
	RunApiBp2BuildTestCase(t, cc.RegisterLibraryBuildComponents, Bp2buildTestCase{
		Blueprint:            bp,
		Description:          "cc API contributions to module-libapi and vendorapi",
		ExpectedBazelTargets: expectedBazelTargets,
	})
}

func TestCcApiSurfaceCombinations(t *testing.T) {
	testCases := []struct {
		bp                  string
		expectedApi         string
		expectedApiSurfaces string
		description         string
	}{
		{
			bp: `
			cc_library {
				name: "a",
				stubs: {symbol_file: "a.map.txt"},
			}`,
			expectedApi:         `"a.map.txt"`,
			expectedApiSurfaces: `["module-libapi"]`,
			description:         "Library that contributes to module-libapi",
		},
		{
			bp: `
			cc_library {
				name: "a",
				llndk: {symbol_file: "a.map.txt"},
			}`,
			expectedApi:         `"a.map.txt"`,
			expectedApiSurfaces: `["vendorapi"]`,
			description:         "Library that contributes to vendorapi",
		},
		{
			bp: `
			cc_library {
				name: "a",
				llndk: {symbol_file: "a.map.txt"},
				stubs: {symbol_file: "a.map.txt"},
			}`,
			expectedApi: `"a.map.txt"`,
			expectedApiSurfaces: `[
        "module-libapi",
        "vendorapi",
    ]`,
			description: "Library that contributes to module-libapi and vendorapi",
		},
	}
	for _, testCase := range testCases {
		expectedBazelTargets := []string{
			MakeBazelTarget(
				"cc_api_contribution",
				"a.contribution",
				AttrNameToString{
					"library_name": `"a"`,
					"hdrs":         `[]`,
					"api":          testCase.expectedApi,
					"api_surfaces": testCase.expectedApiSurfaces,
				},
			),
		}
		RunApiBp2BuildTestCase(t, cc.RegisterLibraryBuildComponents, Bp2buildTestCase{
			Blueprint:            testCase.bp,
			Description:          testCase.description,
			ExpectedBazelTargets: expectedBazelTargets,
		})
	}
}

// llndk struct property in Soong provides users with several options to configure the exported include dirs
// Test the generated bazel targets for the different configurations
func TestCcVendorApiHeaders(t *testing.T) {
	testCases := []struct {
		bp                     string
		expectedIncludes       string
		expectedSystemIncludes string
		description            string
	}{
		{
			bp: `
			cc_library {
				name: "a",
				export_include_dirs: ["include"],
				export_system_include_dirs: ["base_system_include"],
				llndk: {
					symbol_file: "a.map.txt",
					export_headers_as_system: true,
				},
			}
			`,
			expectedIncludes: "",
			expectedSystemIncludes: `[
        "base_system_include",
        "include",
    ]`,
			description: "Headers are exported as system to API surface",
		},
		{
			bp: `
			cc_library {
				name: "a",
				export_include_dirs: ["include"],
				export_system_include_dirs: ["base_system_include"],
				llndk: {
					symbol_file: "a.map.txt",
					override_export_include_dirs: ["llndk_include"],
				},
			}
			`,
			expectedIncludes:       `["llndk_include"]`,
			expectedSystemIncludes: `["base_system_include"]`,
			description:            "Non-system Headers are ovverriden before export to API surface",
		},
		{
			bp: `
			cc_library {
				name: "a",
				export_include_dirs: ["include"],
				export_system_include_dirs: ["base_system_include"],
				llndk: {
					symbol_file: "a.map.txt",
					override_export_include_dirs: ["llndk_include"],
					export_headers_as_system: true,
				},
			}
			`,
			expectedIncludes: "", // includes are set to nil
			expectedSystemIncludes: `[
        "base_system_include",
        "llndk_include",
    ]`,
			description: "System Headers are extended before export to API surface",
		},
	}
	for _, testCase := range testCases {
		attrs := AttrNameToString{}
		if testCase.expectedIncludes != "" {
			attrs["export_includes"] = testCase.expectedIncludes
		}
		if testCase.expectedSystemIncludes != "" {
			attrs["export_system_includes"] = testCase.expectedSystemIncludes
		}

		expectedBazelTargets := []string{
			MakeBazelTarget("cc_api_library_headers", "a.vendorapi.headers", attrs),
			// Create a target for cc_api_contribution target
			MakeBazelTarget("cc_api_contribution", "a.contribution", AttrNameToString{
				"api":          `"a.map.txt"`,
				"api_surfaces": `["vendorapi"]`,
				"hdrs":         `[":a.vendorapi.headers"]`,
				"library_name": `"a"`,
			}),
		}
		RunApiBp2BuildTestCase(t, cc.RegisterLibraryBuildComponents, Bp2buildTestCase{
			Blueprint:            testCase.bp,
			ExpectedBazelTargets: expectedBazelTargets,
		})
	}
}

func TestCcLibraryStubsAcrossConfigsDuplicatesRemoved(t *testing.T) {
	runCcLibraryTestCase(t, Bp2buildTestCase{
		Description:                "stub target generation of the same lib across configs should not result in duplicates",
		ModuleTypeUnderTest:        "cc_library",
		ModuleTypeUnderTestFactory: cc.LibraryFactory,
		Filesystem: map[string]string{
			"bar.map.txt": "",
		},
		Blueprint: `
cc_library {
	name: "barlib",
	stubs: { symbol_file: "bar.map.txt", versions: ["28", "29", "current"] },
	bazel_module: { bp2build_available: false },
}
cc_library {
	name: "foolib",
	shared_libs: ["barlib"],
	target: {
		android: {
			shared_libs: ["barlib"],
		},
	},
	bazel_module: { bp2build_available: true },
	apex_available: ["foo"],
}`,
		ExpectedBazelTargets: makeCcLibraryTargets("foolib", AttrNameToString{
			"implementation_dynamic_deps": `select({
        "//build/bazel/rules/apex:foo": ["@api_surfaces//module-libapi/current:barlib"],
        "//build/bazel/rules/apex:system": ["@api_surfaces//module-libapi/current:barlib"],
        "//conditions:default": [":barlib"],
    })`,
			"local_includes": `["."]`,
			"tags":           `["apex_available=foo"]`,
		}),
	})
}

func TestCcLibraryExcludesLibsHost(t *testing.T) {
	runCcLibraryTestCase(t, Bp2buildTestCase{
		ModuleTypeUnderTest:        "cc_library",
		ModuleTypeUnderTestFactory: cc.LibraryFactory,
		Filesystem: map[string]string{
			"bar.map.txt": "",
		},
		Blueprint: simpleModuleDoNotConvertBp2build("cc_library", "bazlib") + `
cc_library {
	name: "quxlib",
	stubs: { symbol_file: "bar.map.txt", versions: ["current"] },
	bazel_module: { bp2build_available: false },
}
cc_library {
	name: "barlib",
	stubs: { symbol_file: "bar.map.txt", versions: ["28", "29", "current"] },
	bazel_module: { bp2build_available: false },
}
cc_library {
	name: "foolib",
	shared_libs: ["barlib", "quxlib"],
	target: {
		host: {
			shared_libs: ["bazlib"],
			exclude_shared_libs: ["barlib"],
		},
	},
	include_build_directory: false,
	bazel_module: { bp2build_available: true },
	apex_available: ["foo"],
}`,
		ExpectedBazelTargets: makeCcLibraryTargets("foolib", AttrNameToString{
			"implementation_dynamic_deps": `select({
        "//build/bazel/platforms/os:darwin": [":bazlib"],
        "//build/bazel/platforms/os:linux_bionic": [":bazlib"],
        "//build/bazel/platforms/os:linux_glibc": [":bazlib"],
        "//build/bazel/platforms/os:linux_musl": [":bazlib"],
        "//build/bazel/platforms/os:windows": [":bazlib"],
        "//conditions:default": [],
    }) + select({
        "//build/bazel/platforms/os:darwin": [":quxlib"],
        "//build/bazel/platforms/os:linux_bionic": [":quxlib"],
        "//build/bazel/platforms/os:linux_glibc": [":quxlib"],
        "//build/bazel/platforms/os:linux_musl": [":quxlib"],
        "//build/bazel/platforms/os:windows": [":quxlib"],
        "//build/bazel/rules/apex:foo": [
            "@api_surfaces//module-libapi/current:barlib",
            "@api_surfaces//module-libapi/current:quxlib",
        ],
        "//build/bazel/rules/apex:system": [
            "@api_surfaces//module-libapi/current:barlib",
            "@api_surfaces//module-libapi/current:quxlib",
        ],
        "//conditions:default": [
            ":barlib",
            ":quxlib",
        ],
    })`,
			"tags": `["apex_available=foo"]`,
		}),
	})
}

func TestCcLibraryEscapeLdflags(t *testing.T) {
	runCcLibraryTestCase(t, Bp2buildTestCase{
		ModuleTypeUnderTest:        "cc_library",
		ModuleTypeUnderTestFactory: cc.LibraryFactory,
		Blueprint: soongCcProtoPreamble + `cc_library {
	name: "foo",
	ldflags: ["-Wl,--rpath,${ORIGIN}"],
	include_build_directory: false,
}`,
		ExpectedBazelTargets: makeCcLibraryTargets("foo", AttrNameToString{
			"linkopts": `["-Wl,--rpath,$${ORIGIN}"]`,
		}),
	})
}

func TestCcLibraryConvertLex(t *testing.T) {
	runCcLibraryTestCase(t, Bp2buildTestCase{
		ModuleTypeUnderTest:        "cc_library",
		ModuleTypeUnderTestFactory: cc.LibraryFactory,
		Filesystem: map[string]string{
			"foo.c":   "",
			"bar.cc":  "",
			"foo1.l":  "",
			"bar1.ll": "",
			"foo2.l":  "",
			"bar2.ll": "",
		},
		Blueprint: `cc_library {
	name: "foo_lib",
	srcs: ["foo.c", "bar.cc", "foo1.l", "foo2.l", "bar1.ll", "bar2.ll"],
	lex: { flags: ["--foo_flags"] },
	include_build_directory: false,
	bazel_module: { bp2build_available: true },
}`,
		ExpectedBazelTargets: append([]string{
			MakeBazelTarget("genlex", "foo_lib_genlex_l", AttrNameToString{
				"srcs": `[
        "foo1.l",
        "foo2.l",
    ]`,
				"lexopts": `["--foo_flags"]`,
			}),
			MakeBazelTarget("genlex", "foo_lib_genlex_ll", AttrNameToString{
				"srcs": `[
        "bar1.ll",
        "bar2.ll",
    ]`,
				"lexopts": `["--foo_flags"]`,
			}),
		},
			makeCcLibraryTargets("foo_lib", AttrNameToString{
				"srcs": `[
        "bar.cc",
        ":foo_lib_genlex_ll",
    ]`,
				"srcs_c": `[
        "foo.c",
        ":foo_lib_genlex_l",
    ]`,
			})...),
	})
}

func TestCCLibraryRuntimeDeps(t *testing.T) {
	runCcLibrarySharedTestCase(t, Bp2buildTestCase{
		Blueprint: `cc_library_shared {
	name: "bar",
}

cc_library {
  name: "foo",
  runtime_libs: ["foo"],
}`,
		ExpectedBazelTargets: []string{
			MakeBazelTarget("cc_library_shared", "bar", AttrNameToString{
				"local_includes": `["."]`,
			}),
			MakeBazelTarget("cc_library_static", "foo_bp2build_cc_library_static", AttrNameToString{
				"runtime_deps":   `[":foo"]`,
				"local_includes": `["."]`,
			}),
			MakeBazelTarget("cc_library_shared", "foo", AttrNameToString{
				"runtime_deps":   `[":foo"]`,
				"local_includes": `["."]`,
			}),
		},
	})
}

func TestCcLibraryWithInstructionSet(t *testing.T) {
	runCcLibraryTestCase(t, Bp2buildTestCase{
		ModuleTypeUnderTest:        "cc_library",
		ModuleTypeUnderTestFactory: cc.LibraryFactory,
		Blueprint: `cc_library {
    name: "foo",
    arch: {
      arm: {
        instruction_set: "arm",
      }
    }
}
`,
		ExpectedBazelTargets: makeCcLibraryTargets("foo", AttrNameToString{
			"features": `select({
        "//build/bazel/platforms/arch:arm": ["arm_isa_arm"],
        "//conditions:default": [],
    })`,
			"local_includes": `["."]`,
		}),
	})
}

func TestCcLibraryEmptySuffix(t *testing.T) {
	runCcLibraryTestCase(t, Bp2buildTestCase{
		Description:                "cc_library with empty suffix",
		ModuleTypeUnderTest:        "cc_library",
		ModuleTypeUnderTestFactory: cc.LibraryFactory,
		Filesystem: map[string]string{
			"foo.c": "",
		},
		Blueprint: `cc_library {
    name: "foo",
    suffix: "",
    srcs: ["foo.c"],
    include_build_directory: false,
}`,
		ExpectedBazelTargets: []string{
			MakeBazelTarget("cc_library_static", "foo_bp2build_cc_library_static", AttrNameToString{
				"srcs_c": `["foo.c"]`,
			}),
			MakeBazelTarget("cc_library_shared", "foo", AttrNameToString{
				"srcs_c": `["foo.c"]`,
				"suffix": `""`,
			}),
		},
	})
}

func TestCcLibrarySuffix(t *testing.T) {
	runCcLibraryTestCase(t, Bp2buildTestCase{
		Description:                "cc_library with suffix",
		ModuleTypeUnderTest:        "cc_library",
		ModuleTypeUnderTestFactory: cc.LibraryFactory,
		Filesystem: map[string]string{
			"foo.c": "",
		},
		Blueprint: `cc_library {
    name: "foo",
    suffix: "-suf",
    srcs: ["foo.c"],
    include_build_directory: false,
}`,
		ExpectedBazelTargets: []string{
			MakeBazelTarget("cc_library_static", "foo_bp2build_cc_library_static", AttrNameToString{
				"srcs_c": `["foo.c"]`,
			}),
			MakeBazelTarget("cc_library_shared", "foo", AttrNameToString{
				"srcs_c": `["foo.c"]`,
				"suffix": `"-suf"`,
			}),
		},
	})
}

func TestCcLibraryArchVariantSuffix(t *testing.T) {
	runCcLibraryTestCase(t, Bp2buildTestCase{
		Description:                "cc_library with arch-variant suffix",
		ModuleTypeUnderTest:        "cc_library",
		ModuleTypeUnderTestFactory: cc.LibraryFactory,
		Filesystem: map[string]string{
			"foo.c": "",
		},
		Blueprint: `cc_library {
    name: "foo",
    arch: {
        arm64: { suffix: "-64" },
        arm:   { suffix: "-32" },
		},
    srcs: ["foo.c"],
    include_build_directory: false,
}`,
		ExpectedBazelTargets: []string{
			MakeBazelTarget("cc_library_static", "foo_bp2build_cc_library_static", AttrNameToString{
				"srcs_c": `["foo.c"]`,
			}),
			MakeBazelTarget("cc_library_shared", "foo", AttrNameToString{
				"srcs_c": `["foo.c"]`,
				"suffix": `select({
        "//build/bazel/platforms/arch:arm": "-32",
        "//build/bazel/platforms/arch:arm64": "-64",
        "//conditions:default": None,
    })`,
			}),
		},
	})
}

func TestCcLibraryWithAidlLibrary(t *testing.T) {
	runCcLibraryTestCase(t, Bp2buildTestCase{
		Description:                "cc_library with aidl_library",
		ModuleTypeUnderTest:        "cc_library",
		ModuleTypeUnderTestFactory: cc.LibraryFactory,
		Blueprint: `
aidl_library {
    name: "A_aidl",
    srcs: ["aidl/A.aidl"],
	hdrs: ["aidl/Header.aidl"],
	strip_import_prefix: "aidl",
}
cc_library {
	name: "foo",
	aidl: {
		libs: ["A_aidl"],
	},
	export_include_dirs: ["include"],
}`,
		ExpectedBazelTargets: []string{
			MakeBazelTargetNoRestrictions("aidl_library", "A_aidl", AttrNameToString{
				"srcs":                `["aidl/A.aidl"]`,
				"hdrs":                `["aidl/Header.aidl"]`,
				"strip_import_prefix": `"aidl"`,
				"tags":                `["apex_available=//apex_available:anyapex"]`,
			}),
			MakeBazelTarget("cc_aidl_library", "foo_cc_aidl_library", AttrNameToString{
				"deps":            `[":A_aidl"]`,
				"local_includes":  `["."]`,
				"export_includes": `["include"]`,
			}),
			MakeBazelTarget("cc_library_static", "foo_bp2build_cc_library_static", AttrNameToString{
				"implementation_whole_archive_deps": `[":foo_cc_aidl_library"]`,
				"local_includes":                    `["."]`,
				"export_includes":                   `["include"]`,
			}),
			MakeBazelTarget("cc_library_shared", "foo", AttrNameToString{
				"implementation_whole_archive_deps": `[":foo_cc_aidl_library"]`,
				"local_includes":                    `["."]`,
				"export_includes":                   `["include"]`,
			}),
		},
	})
}

func TestCcLibraryWithAidlSrcs(t *testing.T) {
	runCcLibraryTestCase(t, Bp2buildTestCase{
		Description:                "cc_library with aidl srcs",
		ModuleTypeUnderTest:        "cc_library",
		ModuleTypeUnderTestFactory: cc.LibraryFactory,
		Blueprint: `
filegroup {
    name: "A_aidl",
    srcs: ["aidl/A.aidl"],
	path: "aidl",
}
cc_library {
	name: "foo",
	srcs: [
		":A_aidl",
		"B.aidl",
	],
}`,
		ExpectedBazelTargets: []string{
			MakeBazelTargetNoRestrictions("aidl_library", "A_aidl", AttrNameToString{
				"srcs":                `["aidl/A.aidl"]`,
				"strip_import_prefix": `"aidl"`,
				"tags":                `["apex_available=//apex_available:anyapex"]`,
			}),
			MakeBazelTarget("aidl_library", "foo_aidl_library", AttrNameToString{
				"srcs": `["B.aidl"]`,
			}),
			MakeBazelTarget("cc_aidl_library", "foo_cc_aidl_library", AttrNameToString{
				"local_includes": `["."]`,
				"deps": `[
        ":A_aidl",
        ":foo_aidl_library",
    ]`,
			}),
			MakeBazelTarget("cc_library_static", "foo_bp2build_cc_library_static", AttrNameToString{
				"implementation_whole_archive_deps": `[":foo_cc_aidl_library"]`,
				"local_includes":                    `["."]`,
			}),
			MakeBazelTarget("cc_library_shared", "foo", AttrNameToString{
				"implementation_whole_archive_deps": `[":foo_cc_aidl_library"]`,
				"local_includes":                    `["."]`,
			}),
		},
	})
}

func TestCcLibraryWithNonAdjacentAidlFilegroup(t *testing.T) {
	runCcLibraryTestCase(t, Bp2buildTestCase{
		Description:                "cc_library with non aidl filegroup",
		ModuleTypeUnderTest:        "cc_library",
		ModuleTypeUnderTestFactory: cc.LibraryFactory,
		Filesystem: map[string]string{
			"path/to/A/Android.bp": `
filegroup {
    name: "A_aidl",
    srcs: ["aidl/A.aidl"],
    path: "aidl",
}`,
		},
		Blueprint: `
cc_library {
    name: "foo",
    srcs: [
        ":A_aidl",
    ],
}`,
		ExpectedBazelTargets: []string{
			MakeBazelTarget("cc_aidl_library", "foo_cc_aidl_library", AttrNameToString{
				"local_includes": `["."]`,
				"deps":           `["//path/to/A:A_aidl"]`,
			}),
			MakeBazelTarget("cc_library_static", "foo_bp2build_cc_library_static", AttrNameToString{
				"implementation_whole_archive_deps": `[":foo_cc_aidl_library"]`,
				"local_includes":                    `["."]`,
			}),
			MakeBazelTarget("cc_library_shared", "foo", AttrNameToString{
				"local_includes":                    `["."]`,
				"implementation_whole_archive_deps": `[":foo_cc_aidl_library"]`,
			}),
		},
	})
}

func TestCcLibraryWithExportAidlHeaders(t *testing.T) {
	t.Parallel()

	expectedBazelTargets := []string{
		MakeBazelTarget("cc_aidl_library", "foo_cc_aidl_library", AttrNameToString{
			"local_includes": `["."]`,
			"deps":           `[":foo_aidl_library"]`,
		}),
		MakeBazelTarget("cc_library_static", "foo_bp2build_cc_library_static", AttrNameToString{
			"whole_archive_deps": `[":foo_cc_aidl_library"]`,
			"local_includes":     `["."]`,
		}),
		MakeBazelTarget("cc_library_shared", "foo", AttrNameToString{
			"whole_archive_deps": `[":foo_cc_aidl_library"]`,
			"local_includes":     `["."]`,
		}),
	}
	testCases := []struct {
		description          string
		bp                   string
		expectedBazelTargets []string
	}{
		{
			description: "cc_library with aidl srcs and aidl.export_aidl_headers set",
			bp: `
			cc_library {
				name: "foo",
				srcs: [
					"Foo.aidl",
				],
				aidl: {
					export_aidl_headers: true,
				}
			}`,
			expectedBazelTargets: append(
				expectedBazelTargets,
				MakeBazelTarget("aidl_library", "foo_aidl_library", AttrNameToString{
					"srcs": `["Foo.aidl"]`,
				})),
		},
		{
			description: "cc_library with aidl.libs and aidl.export_aidl_headers set",
			bp: `
			aidl_library {
				name: "foo_aidl_library",
				srcs: ["Foo.aidl"],
			}
			cc_library {
				name: "foo",
				aidl: {
					libs: ["foo_aidl_library"],
					export_aidl_headers: true,
				}
			}`,
			expectedBazelTargets: append(
				expectedBazelTargets,
				MakeBazelTargetNoRestrictions("aidl_library", "foo_aidl_library", AttrNameToString{
					"srcs": `["Foo.aidl"]`,
					"tags": `["apex_available=//apex_available:anyapex"]`,
				}),
			),
		},
	}

	for _, testCase := range testCases {
		runCcLibraryTestCase(t, Bp2buildTestCase{
			Description:                "cc_library with export aidl headers",
			ModuleTypeUnderTest:        "cc_library",
			ModuleTypeUnderTestFactory: cc.LibraryFactory,
			Blueprint:                  testCase.bp,
			ExpectedBazelTargets:       testCase.expectedBazelTargets,
		})
	}
}

func TestCcLibraryWithTargetApex(t *testing.T) {
	runCcLibraryTestCase(t, Bp2buildTestCase{
		Description:                "cc_library with target.apex",
		ModuleTypeUnderTest:        "cc_library",
		ModuleTypeUnderTestFactory: cc.LibraryFactory,
		Blueprint: `
cc_library {
    name: "foo",
	shared_libs: ["bar", "baz"],
	static_libs: ["baz", "buh"],
	target: {
        apex: {
            exclude_shared_libs: ["bar"],
            exclude_static_libs: ["buh"],
        }
    }
}`,
		ExpectedBazelTargets: []string{
			MakeBazelTarget("cc_library_static", "foo_bp2build_cc_library_static", AttrNameToString{
				"implementation_deps": `[":baz__BP2BUILD__MISSING__DEP"] + select({
        "//build/bazel/rules/apex:in_apex": [],
        "//conditions:default": [":buh__BP2BUILD__MISSING__DEP"],
    })`,
				"implementation_dynamic_deps": `[":baz__BP2BUILD__MISSING__DEP"] + select({
        "//build/bazel/rules/apex:in_apex": [],
        "//conditions:default": [":bar__BP2BUILD__MISSING__DEP"],
    })`,
				"local_includes": `["."]`,
			}),
			MakeBazelTarget("cc_library_shared", "foo", AttrNameToString{
				"implementation_deps": `[":baz__BP2BUILD__MISSING__DEP"] + select({
        "//build/bazel/rules/apex:in_apex": [],
        "//conditions:default": [":buh__BP2BUILD__MISSING__DEP"],
    })`,
				"implementation_dynamic_deps": `[":baz__BP2BUILD__MISSING__DEP"] + select({
        "//build/bazel/rules/apex:in_apex": [],
        "//conditions:default": [":bar__BP2BUILD__MISSING__DEP"],
    })`,
				"local_includes": `["."]`,
			}),
		},
	})
}

func TestCcLibraryWithTargetApexAndExportLibHeaders(t *testing.T) {
	runCcLibraryTestCase(t, Bp2buildTestCase{
		Description:                "cc_library with target.apex and export_shared|static_lib_headers",
		ModuleTypeUnderTest:        "cc_library",
		ModuleTypeUnderTestFactory: cc.LibraryFactory,
		Blueprint: `
cc_library_static {
    name: "foo",
	shared_libs: ["bar", "baz"],
    static_libs: ["abc"],
    export_shared_lib_headers: ["baz"],
    export_static_lib_headers: ["abc"],
	target: {
        apex: {
            exclude_shared_libs: ["baz", "bar"],
            exclude_static_libs: ["abc"],
        }
    }
}`,
		ExpectedBazelTargets: []string{
			MakeBazelTarget("cc_library_static", "foo", AttrNameToString{
				"implementation_dynamic_deps": `select({
        "//build/bazel/rules/apex:in_apex": [],
        "//conditions:default": [":bar__BP2BUILD__MISSING__DEP"],
    })`,
				"dynamic_deps": `select({
        "//build/bazel/rules/apex:in_apex": [],
        "//conditions:default": [":baz__BP2BUILD__MISSING__DEP"],
    })`,
				"deps": `select({
        "//build/bazel/rules/apex:in_apex": [],
        "//conditions:default": [":abc__BP2BUILD__MISSING__DEP"],
    })`,
				"local_includes": `["."]`,
			}),
		},
	})
}

func TestCcLibraryWithSyspropSrcs(t *testing.T) {
	runCcLibraryTestCase(t, Bp2buildTestCase{
		Description:                "cc_library with sysprop sources",
		ModuleTypeUnderTest:        "cc_library",
		ModuleTypeUnderTestFactory: cc.LibraryFactory,
		Blueprint: `
cc_library {
	name: "foo",
	srcs: [
		"bar.sysprop",
		"baz.sysprop",
		"blah.cpp",
	],
	min_sdk_version: "5",
}`,
		ExpectedBazelTargets: []string{
			MakeBazelTarget("sysprop_library", "foo_sysprop_library", AttrNameToString{
				"srcs": `[
        "bar.sysprop",
        "baz.sysprop",
    ]`,
			}),
			MakeBazelTarget("cc_sysprop_library_static", "foo_cc_sysprop_library_static", AttrNameToString{
				"dep":             `":foo_sysprop_library"`,
				"min_sdk_version": `"5"`,
			}),
			MakeBazelTarget("cc_library_static", "foo_bp2build_cc_library_static", AttrNameToString{
				"srcs":               `["blah.cpp"]`,
				"local_includes":     `["."]`,
				"min_sdk_version":    `"5"`,
				"whole_archive_deps": `[":foo_cc_sysprop_library_static"]`,
			}),
			MakeBazelTarget("cc_library_shared", "foo", AttrNameToString{
				"srcs":               `["blah.cpp"]`,
				"local_includes":     `["."]`,
				"min_sdk_version":    `"5"`,
				"whole_archive_deps": `[":foo_cc_sysprop_library_static"]`,
			}),
		},
	})
}

func TestCcLibraryWithSyspropSrcsSomeConfigs(t *testing.T) {
	runCcLibraryTestCase(t, Bp2buildTestCase{
		Description:                "cc_library with sysprop sources in some configs but not others",
		ModuleTypeUnderTest:        "cc_library",
		ModuleTypeUnderTestFactory: cc.LibraryFactory,
		Blueprint: `
cc_library {
	name: "foo",
	host_supported: true,
	srcs: [
		"blah.cpp",
	],
	target: {
		android: {
			srcs: ["bar.sysprop"],
		},
	},
	min_sdk_version: "5",
}`,
		ExpectedBazelTargets: []string{
			MakeBazelTargetNoRestrictions("sysprop_library", "foo_sysprop_library", AttrNameToString{
				"srcs": `select({
        "//build/bazel/platforms/os:android": ["bar.sysprop"],
        "//conditions:default": [],
    })`,
			}),
			MakeBazelTargetNoRestrictions("cc_sysprop_library_static", "foo_cc_sysprop_library_static", AttrNameToString{
				"dep":             `":foo_sysprop_library"`,
				"min_sdk_version": `"5"`,
			}),
			MakeBazelTargetNoRestrictions("cc_library_static", "foo_bp2build_cc_library_static", AttrNameToString{
				"srcs":            `["blah.cpp"]`,
				"local_includes":  `["."]`,
				"min_sdk_version": `"5"`,
				"whole_archive_deps": `select({
        "//build/bazel/platforms/os:android": [":foo_cc_sysprop_library_static"],
        "//conditions:default": [],
    })`,
			}),
			MakeBazelTargetNoRestrictions("cc_library_shared", "foo", AttrNameToString{
				"srcs":            `["blah.cpp"]`,
				"local_includes":  `["."]`,
				"min_sdk_version": `"5"`,
				"whole_archive_deps": `select({
        "//build/bazel/platforms/os:android": [":foo_cc_sysprop_library_static"],
        "//conditions:default": [],
    })`,
			}),
		},
	})
}

func TestCcLibraryWithAidlAndLibs(t *testing.T) {
	runCcLibraryTestCase(t, Bp2buildTestCase{
		Description:                "cc_aidl_library depends on libs from parent cc_library_static",
		ModuleTypeUnderTest:        "cc_library",
		ModuleTypeUnderTestFactory: cc.LibraryFactory,
		Blueprint: `
cc_library_static {
	name: "foo",
	srcs: [
		"Foo.aidl",
	],
	static_libs: [
		"bar-static",
		"baz-static",
	],
	shared_libs: [
		"bar-shared",
		"baz-shared",
	],
	export_static_lib_headers: [
		"baz-static",
	],
	export_shared_lib_headers: [
		"baz-shared",
	],
}` +
			simpleModuleDoNotConvertBp2build("cc_library_static", "bar-static") +
			simpleModuleDoNotConvertBp2build("cc_library_static", "baz-static") +
			simpleModuleDoNotConvertBp2build("cc_library", "bar-shared") +
			simpleModuleDoNotConvertBp2build("cc_library", "baz-shared"),
		ExpectedBazelTargets: []string{
			MakeBazelTarget("aidl_library", "foo_aidl_library", AttrNameToString{
				"srcs": `["Foo.aidl"]`,
			}),
			MakeBazelTarget("cc_aidl_library", "foo_cc_aidl_library", AttrNameToString{
				"local_includes": `["."]`,
				"deps":           `[":foo_aidl_library"]`,
				"implementation_deps": `[
        ":baz-static",
        ":bar-static",
    ]`,
				"implementation_dynamic_deps": `[
        ":baz-shared",
        ":bar-shared",
    ]`,
			}),
			MakeBazelTarget("cc_library_static", "foo", AttrNameToString{
				"implementation_whole_archive_deps": `[":foo_cc_aidl_library"]`,
				"deps":                              `[":baz-static"]`,
				"implementation_deps":               `[":bar-static"]`,
				"dynamic_deps":                      `[":baz-shared"]`,
				"implementation_dynamic_deps":       `[":bar-shared"]`,
				"local_includes":                    `["."]`,
			}),
		},
	})
}

func TestCcLibraryWithTidy(t *testing.T) {
	runCcLibraryTestCase(t, Bp2buildTestCase{
		Description:                "cc_library uses tidy properties",
		ModuleTypeUnderTest:        "cc_library",
		ModuleTypeUnderTestFactory: cc.LibraryFactory,
		Blueprint: `
cc_library_static {
	name: "foo",
	srcs: ["foo.cpp"],
}
cc_library_static {
	name: "foo-no-tidy",
	srcs: ["foo.cpp"],
	tidy: false,
}
cc_library_static {
	name: "foo-tidy",
	srcs: ["foo.cpp"],
	tidy: true,
	tidy_checks: ["check1", "check2"],
	tidy_checks_as_errors: ["check1error", "check2error"],
	tidy_disabled_srcs: ["bar.cpp"],
	tidy_timeout_srcs: ["baz.cpp"],
}`,
		ExpectedBazelTargets: []string{
			MakeBazelTarget("cc_library_static", "foo", AttrNameToString{
				"local_includes": `["."]`,
				"srcs":           `["foo.cpp"]`,
			}),
			MakeBazelTarget("cc_library_static", "foo-no-tidy", AttrNameToString{
				"local_includes": `["."]`,
				"srcs":           `["foo.cpp"]`,
				"tidy":           `"never"`,
			}),
			MakeBazelTarget("cc_library_static", "foo-tidy", AttrNameToString{
				"local_includes": `["."]`,
				"srcs":           `["foo.cpp"]`,
				"tidy":           `"local"`,
				"tidy_checks": `[
        "check1",
        "check2",
    ]`,
				"tidy_checks_as_errors": `[
        "check1error",
        "check2error",
    ]`,
				"tidy_disabled_srcs": `["bar.cpp"]`,
				"tidy_timeout_srcs":  `["baz.cpp"]`,
			}),
		},
	})
}

func TestCcLibraryWithAfdoEnabled(t *testing.T) {
	bp := `
cc_library {
	name: "foo",
	afdo: true,
	include_build_directory: false,
}`

	// TODO(b/260714900): Add test case for arch-specific afdo profile
	testCases := []struct {
		description          string
		filesystem           map[string]string
		expectedBazelTargets []string
	}{
		{
			description: "cc_library with afdo enabled and existing profile",
			filesystem: map[string]string{
				"vendor/google_data/pgo_profile/sampling/BUILD":    "",
				"vendor/google_data/pgo_profile/sampling/foo.afdo": "",
			},
			expectedBazelTargets: []string{
				MakeBazelTarget("cc_library_static", "foo_bp2build_cc_library_static", AttrNameToString{}),
				MakeBazelTarget("cc_library_shared", "foo", AttrNameToString{
					"fdo_profile": `"//vendor/google_data/pgo_profile/sampling:foo"`,
				}),
			},
		},
		{
			description: "cc_library with afdo enabled and existing profile in AOSP",
			filesystem: map[string]string{
				"toolchain/pgo-profiles/sampling/BUILD":    "",
				"toolchain/pgo-profiles/sampling/foo.afdo": "",
			},
			expectedBazelTargets: []string{
				MakeBazelTarget("cc_library_static", "foo_bp2build_cc_library_static", AttrNameToString{}),
				MakeBazelTarget("cc_library_shared", "foo", AttrNameToString{
					"fdo_profile": `"//toolchain/pgo-profiles/sampling:foo"`,
				}),
			},
		},
		{
			description: "cc_library with afdo enabled but profile filename doesn't match with module name",
			filesystem: map[string]string{
				"toolchain/pgo-profiles/sampling/BUILD":    "",
				"toolchain/pgo-profiles/sampling/bar.afdo": "",
			},
			expectedBazelTargets: []string{
				MakeBazelTarget("cc_library_static", "foo_bp2build_cc_library_static", AttrNameToString{}),
				MakeBazelTarget("cc_library_shared", "foo", AttrNameToString{}),
			},
		},
		{
			description: "cc_library with afdo enabled but profile doesn't exist",
			expectedBazelTargets: []string{
				MakeBazelTarget("cc_library_static", "foo_bp2build_cc_library_static", AttrNameToString{}),
				MakeBazelTarget("cc_library_shared", "foo", AttrNameToString{}),
			},
		},
		{
			description: "cc_library with afdo enabled and existing profile but BUILD file doesn't exist",
			filesystem: map[string]string{
				"vendor/google_data/pgo_profile/sampling/foo.afdo": "",
			},
			expectedBazelTargets: []string{
				MakeBazelTarget("cc_library_static", "foo_bp2build_cc_library_static", AttrNameToString{}),
				MakeBazelTarget("cc_library_shared", "foo", AttrNameToString{}),
			},
		},
	}
	for _, testCase := range testCases {
		t.Run(testCase.description, func(t *testing.T) {
			runCcLibraryTestCase(t, Bp2buildTestCase{
				ExpectedBazelTargets:       testCase.expectedBazelTargets,
				ModuleTypeUnderTest:        "cc_library",
				ModuleTypeUnderTestFactory: cc.LibraryFactory,
				Description:                testCase.description,
				Blueprint:                  binaryReplacer.Replace(bp),
				Filesystem:                 testCase.filesystem,
			})
		})
	}
}

func TestCcLibraryHeaderAbiChecker(t *testing.T) {
	runCcLibraryTestCase(t, Bp2buildTestCase{
		Description:                "cc_library with header abi checker",
		ModuleTypeUnderTest:        "cc_library",
		ModuleTypeUnderTestFactory: cc.LibraryFactory,
		Blueprint: `cc_library {
    name: "foo",
    header_abi_checker: {
        enabled: true,
        symbol_file: "a.map.txt",
        exclude_symbol_versions: [
						"29",
						"30",
				],
        exclude_symbol_tags: [
						"tag1",
						"tag2",
				],
        check_all_apis: true,
        diff_flags: ["-allow-adding-removing-weak-symbols"],
    },
    include_build_directory: false,
}`,
		ExpectedBazelTargets: []string{
			MakeBazelTarget("cc_library_static", "foo_bp2build_cc_library_static", AttrNameToString{}),
			MakeBazelTarget("cc_library_shared", "foo", AttrNameToString{
				"abi_checker_enabled":     `True`,
				"abi_checker_symbol_file": `"a.map.txt"`,
				"abi_checker_exclude_symbol_versions": `[
        "29",
        "30",
    ]`,
				"abi_checker_exclude_symbol_tags": `[
        "tag1",
        "tag2",
    ]`,
				"abi_checker_check_all_apis": `True`,
				"abi_checker_diff_flags":     `["-allow-adding-removing-weak-symbols"]`,
			}),
		},
	})
}

func TestCcLibraryApexAvailable(t *testing.T) {
	runCcLibraryTestCase(t, Bp2buildTestCase{
		Description:                "cc_library apex_available converted to tags",
		ModuleTypeUnderTest:        "cc_library",
		ModuleTypeUnderTestFactory: cc.LibraryFactory,
		Blueprint: soongCcLibraryPreamble + `
cc_library {
    name: "a",
    srcs: ["a.cpp"],
    apex_available: ["com.android.foo"],
}
`,
		ExpectedBazelTargets: makeCcLibraryTargets("a", AttrNameToString{
			"tags":           `["apex_available=com.android.foo"]`,
			"srcs":           `["a.cpp"]`,
			"local_includes": `["."]`,
		}),
	},
	)
}

func TestCcLibraryApexAvailableMultiple(t *testing.T) {
	runCcLibraryTestCase(t, Bp2buildTestCase{
		Description:                "cc_library apex_available converted to multiple tags",
		ModuleTypeUnderTest:        "cc_library",
		ModuleTypeUnderTestFactory: cc.LibraryFactory,
		Blueprint: soongCcLibraryPreamble + `
cc_library {
    name: "a",
    srcs: ["a.cpp"],
    apex_available: ["com.android.foo", "//apex_available:platform", "com.android.bar"],
}
`,
		ExpectedBazelTargets: makeCcLibraryTargets("a", AttrNameToString{
			"tags": `[
        "apex_available=com.android.foo",
        "apex_available=//apex_available:platform",
        "apex_available=com.android.bar",
    ]`,
			"srcs":           `["a.cpp"]`,
			"local_includes": `["."]`,
		}),
	},
	)
}

// Export_include_dirs and Export_system_include_dirs have "variant_prepend" tag.
// In bp2build output, variant info(select) should go before general info.
// Internal order of the property should be unchanged. (e.g. ["eid1", "eid2"])
func TestCcLibraryVariantPrependPropOrder(t *testing.T) {
	runCcLibraryTestCase(t, Bp2buildTestCase{
		Description:                "cc_library variant prepend properties order",
		ModuleTypeUnderTest:        "cc_library",
		ModuleTypeUnderTestFactory: cc.LibraryFactory,
		Blueprint: soongCcLibraryPreamble + `
cc_library {
  name: "a",
  srcs: ["a.cpp"],
  export_include_dirs: ["eid1", "eid2"],
  export_system_include_dirs: ["esid1", "esid2"],
    target: {
      android: {
        export_include_dirs: ["android_eid1", "android_eid2"],
        export_system_include_dirs: ["android_esid1", "android_esid2"],
      },
      android_arm: {
        export_include_dirs: ["android_arm_eid1", "android_arm_eid2"],
        export_system_include_dirs: ["android_arm_esid1", "android_arm_esid2"],
      },
      linux: {
        export_include_dirs: ["linux_eid1", "linux_eid2"],
        export_system_include_dirs: ["linux_esid1", "linux_esid2"],
      },
    },
    multilib: {
      lib32: {
        export_include_dirs: ["lib32_eid1", "lib32_eid2"],
        export_system_include_dirs: ["lib32_esid1", "lib32_esid2"],
      },
    },
    arch: {
      arm: {
        export_include_dirs: ["arm_eid1", "arm_eid2"],
        export_system_include_dirs: ["arm_esid1", "arm_esid2"],
      },
    }
}
`,
		ExpectedBazelTargets: makeCcLibraryTargets("a", AttrNameToString{
			"export_includes": `select({
        "//build/bazel/platforms/os_arch:android_arm": [
            "android_arm_eid1",
            "android_arm_eid2",
        ],
        "//conditions:default": [],
    }) + select({
        "//build/bazel/platforms/os:android": [
            "android_eid1",
            "android_eid2",
            "linux_eid1",
            "linux_eid2",
        ],
        "//build/bazel/platforms/os:linux_bionic": [
            "linux_eid1",
            "linux_eid2",
        ],
        "//build/bazel/platforms/os:linux_glibc": [
            "linux_eid1",
            "linux_eid2",
        ],
        "//build/bazel/platforms/os:linux_musl": [
            "linux_eid1",
            "linux_eid2",
        ],
        "//conditions:default": [],
    }) + select({
        "//build/bazel/platforms/arch:arm": [
            "lib32_eid1",
            "lib32_eid2",
            "arm_eid1",
            "arm_eid2",
        ],
        "//build/bazel/platforms/arch:x86": [
            "lib32_eid1",
            "lib32_eid2",
        ],
        "//conditions:default": [],
    }) + [
        "eid1",
        "eid2",
    ]`,
			"export_system_includes": `select({
        "//build/bazel/platforms/os_arch:android_arm": [
            "android_arm_esid1",
            "android_arm_esid2",
        ],
        "//conditions:default": [],
    }) + select({
        "//build/bazel/platforms/os:android": [
            "android_esid1",
            "android_esid2",
            "linux_esid1",
            "linux_esid2",
        ],
        "//build/bazel/platforms/os:linux_bionic": [
            "linux_esid1",
            "linux_esid2",
        ],
        "//build/bazel/platforms/os:linux_glibc": [
            "linux_esid1",
            "linux_esid2",
        ],
        "//build/bazel/platforms/os:linux_musl": [
            "linux_esid1",
            "linux_esid2",
        ],
        "//conditions:default": [],
    }) + select({
        "//build/bazel/platforms/arch:arm": [
            "lib32_esid1",
            "lib32_esid2",
            "arm_esid1",
            "arm_esid2",
        ],
        "//build/bazel/platforms/arch:x86": [
            "lib32_esid1",
            "lib32_esid2",
        ],
        "//conditions:default": [],
    }) + [
        "esid1",
        "esid2",
    ]`,
			"srcs":                   `["a.cpp"]`,
			"local_includes":         `["."]`,
			"target_compatible_with": `["//build/bazel/platforms/os:android"]`,
		}),
	},
	)
}

func TestCcLibraryWithIntegerOverflowProperty(t *testing.T) {
	runCcLibraryTestCase(t, Bp2buildTestCase{
		Description:                "cc_library has correct features when integer_overflow property is provided",
		ModuleTypeUnderTest:        "cc_library",
		ModuleTypeUnderTestFactory: cc.LibraryFactory,
		Blueprint: `
cc_library {
		name: "foo",
		sanitize: {
				integer_overflow: true,
		},
}
`,
		ExpectedBazelTargets: []string{
			MakeBazelTarget("cc_library_static", "foo_bp2build_cc_library_static", AttrNameToString{
				"features":       `["ubsan_integer_overflow"]`,
				"local_includes": `["."]`,
			}),
			MakeBazelTarget("cc_library_shared", "foo", AttrNameToString{
				"features":       `["ubsan_integer_overflow"]`,
				"local_includes": `["."]`,
			}),
		},
	})
}

func TestCcLibraryWithMiscUndefinedProperty(t *testing.T) {
	runCcLibraryTestCase(t, Bp2buildTestCase{
		Description:                "cc_library has correct features when misc_undefined property is provided",
		ModuleTypeUnderTest:        "cc_library",
		ModuleTypeUnderTestFactory: cc.LibraryFactory,
		Blueprint: `
cc_library {
		name: "foo",
		sanitize: {
				misc_undefined: ["undefined", "nullability"],
		},
}
`,
		ExpectedBazelTargets: []string{
			MakeBazelTarget("cc_library_static", "foo_bp2build_cc_library_static", AttrNameToString{
				"features": `[
        "ubsan_undefined",
        "ubsan_nullability",
    ]`,
				"local_includes": `["."]`,
			}),
			MakeBazelTarget("cc_library_shared", "foo", AttrNameToString{
				"features": `[
        "ubsan_undefined",
        "ubsan_nullability",
    ]`,
				"local_includes": `["."]`,
			}),
		},
	})
}

func TestCcLibraryWithSanitizerBlocklist(t *testing.T) {
	runCcLibraryTestCase(t, Bp2buildTestCase{
		Description:                "cc_library has correct feature when sanitize.blocklist is provided",
		ModuleTypeUnderTest:        "cc_library",
		ModuleTypeUnderTestFactory: cc.LibraryFactory,
		Blueprint: `
cc_library {
		name: "foo",
		sanitize: {
			blocklist: "foo_blocklist.txt",
		},
}
`,
		ExpectedBazelTargets: []string{
			MakeBazelTarget("cc_library_static", "foo_bp2build_cc_library_static", AttrNameToString{
				"features":       `["ubsan_blocklist_foo_blocklist_txt"]`,
				"local_includes": `["."]`,
			}),
			MakeBazelTarget("cc_library_shared", "foo", AttrNameToString{
				"features":       `["ubsan_blocklist_foo_blocklist_txt"]`,
				"local_includes": `["."]`,
			}),
		},
	})
}

func TestCcLibraryWithUBSanPropertiesArchSpecific(t *testing.T) {
	runCcLibraryTestCase(t, Bp2buildTestCase{
		Description:                "cc_library has correct feature select when UBSan props are specified in arch specific blocks",
		ModuleTypeUnderTest:        "cc_library",
		ModuleTypeUnderTestFactory: cc.LibraryFactory,
		Blueprint: `
cc_library {
		name: "foo",
		sanitize: {
				misc_undefined: ["undefined", "nullability"],
		},
		target: {
				android: {
						sanitize: {
								misc_undefined: ["alignment"],
						},
				},
				linux_glibc: {
						sanitize: {
								integer_overflow: true,
						},
				},
		},
}
`,
		ExpectedBazelTargets: []string{
			MakeBazelTarget("cc_library_static", "foo_bp2build_cc_library_static", AttrNameToString{
				"features": `[
        "ubsan_undefined",
        "ubsan_nullability",
    ] + select({
        "//build/bazel/platforms/os:android": ["ubsan_alignment"],
        "//build/bazel/platforms/os:linux_glibc": ["ubsan_integer_overflow"],
        "//conditions:default": [],
    })`,
				"local_includes": `["."]`,
			}),
			MakeBazelTarget("cc_library_shared", "foo", AttrNameToString{
				"features": `[
        "ubsan_undefined",
        "ubsan_nullability",
    ] + select({
        "//build/bazel/platforms/os:android": ["ubsan_alignment"],
        "//build/bazel/platforms/os:linux_glibc": ["ubsan_integer_overflow"],
        "//conditions:default": [],
    })`,
				"local_includes": `["."]`,
			}),
		},
	})
}

func TestCcLibraryInApexWithStubSharedLibs(t *testing.T) {
	runCcLibrarySharedTestCase(t, Bp2buildTestCase{
		Description:                "cc_library with in apex with stub shared_libs and export_shared_lib_headers",
		ModuleTypeUnderTest:        "cc_library",
		ModuleTypeUnderTestFactory: cc.LibraryFactory,
		Blueprint: `
cc_library {
	name: "barlib",
	stubs: { symbol_file: "bar.map.txt", versions: ["28", "29", "current"] },
	bazel_module: { bp2build_available: false },
	apex_available: ["//apex_available:platform",],
}
cc_library {
	name: "bazlib",
	stubs: { symbol_file: "bar.map.txt", versions: ["28", "29", "current"] },
	bazel_module: { bp2build_available: false },
	apex_available: ["//apex_available:platform",],
}
cc_library {
    name: "foo",
	  shared_libs: ["barlib", "bazlib"],
    export_shared_lib_headers: ["bazlib"],
    apex_available: [
        "//apex_available:platform",
    ],
}`,
		ExpectedBazelTargets: []string{
			MakeBazelTarget("cc_library_static", "foo_bp2build_cc_library_static", AttrNameToString{
				"implementation_dynamic_deps": `[":barlib"]`,
				"dynamic_deps":                `[":bazlib"]`,
				"local_includes":              `["."]`,
				"tags":                        `["apex_available=//apex_available:platform"]`,
			}),
			MakeBazelTarget("cc_library_shared", "foo", AttrNameToString{
				"implementation_dynamic_deps": `[":barlib"]`,
				"dynamic_deps":                `[":bazlib"]`,
				"local_includes":              `["."]`,
				"tags":                        `["apex_available=//apex_available:platform"]`,
			}),
		},
	})
}

func TestCcLibraryWithThinLto(t *testing.T) {
	runCcLibraryTestCase(t, Bp2buildTestCase{
		Description:                "cc_library has correct features when thin LTO is enabled",
		ModuleTypeUnderTest:        "cc_library",
		ModuleTypeUnderTestFactory: cc.LibraryFactory,
		Blueprint: `
cc_library {
	name: "foo",
	lto: {
		thin: true,
	},
}`,
		ExpectedBazelTargets: []string{
			MakeBazelTarget("cc_library_static", "foo_bp2build_cc_library_static", AttrNameToString{
				"features":       `["android_thin_lto"]`,
				"local_includes": `["."]`,
			}),
			MakeBazelTarget("cc_library_shared", "foo", AttrNameToString{
				"features":       `["android_thin_lto"]`,
				"local_includes": `["."]`,
			}),
		},
	})
}

func TestCcLibraryWithLtoNever(t *testing.T) {
	runCcLibraryTestCase(t, Bp2buildTestCase{
		Description:                "cc_library has correct features when LTO is explicitly disabled",
		ModuleTypeUnderTest:        "cc_library",
		ModuleTypeUnderTestFactory: cc.LibraryFactory,
		Blueprint: `
cc_library {
	name: "foo",
	lto: {
		never: true,
	},
}`,
		ExpectedBazelTargets: []string{
			MakeBazelTarget("cc_library_static", "foo_bp2build_cc_library_static", AttrNameToString{
				"features":       `["-android_thin_lto"]`,
				"local_includes": `["."]`,
			}),
			MakeBazelTarget("cc_library_shared", "foo", AttrNameToString{
				"features":       `["-android_thin_lto"]`,
				"local_includes": `["."]`,
			}),
		},
	})
}

func TestCcLibraryWithThinLtoArchSpecific(t *testing.T) {
	runCcLibraryTestCase(t, Bp2buildTestCase{
		Description:                "cc_library has correct features when LTO differs across arch and os variants",
		ModuleTypeUnderTest:        "cc_library",
		ModuleTypeUnderTestFactory: cc.LibraryFactory,
		Blueprint: `
cc_library {
	name: "foo",
	target: {
		android: {
			lto: {
				thin: true,
			},
		},
	},
	arch: {
		riscv64: {
			lto: {
				thin: false,
			},
		},
	},
}`,
		ExpectedBazelTargets: []string{
			MakeBazelTarget("cc_library_static", "foo_bp2build_cc_library_static", AttrNameToString{
				"local_includes": `["."]`,
				"features": `select({
        "//build/bazel/platforms/os_arch:android_arm": ["android_thin_lto"],
        "//build/bazel/platforms/os_arch:android_arm64": ["android_thin_lto"],
        "//build/bazel/platforms/os_arch:android_riscv64": ["-android_thin_lto"],
        "//build/bazel/platforms/os_arch:android_x86": ["android_thin_lto"],
        "//build/bazel/platforms/os_arch:android_x86_64": ["android_thin_lto"],
        "//conditions:default": [],
    })`}),
			MakeBazelTarget("cc_library_shared", "foo", AttrNameToString{
				"local_includes": `["."]`,
				"features": `select({
        "//build/bazel/platforms/os_arch:android_arm": ["android_thin_lto"],
        "//build/bazel/platforms/os_arch:android_arm64": ["android_thin_lto"],
        "//build/bazel/platforms/os_arch:android_riscv64": ["-android_thin_lto"],
        "//build/bazel/platforms/os_arch:android_x86": ["android_thin_lto"],
        "//build/bazel/platforms/os_arch:android_x86_64": ["android_thin_lto"],
        "//conditions:default": [],
    })`}),
		},
	})
}

func TestCcLibraryWithThinLtoDisabledDefaultEnabledVariant(t *testing.T) {
	runCcLibraryTestCase(t, Bp2buildTestCase{
		Description:                "cc_library has correct features when LTO disabled by default but enabled on a particular variant",
		ModuleTypeUnderTest:        "cc_library",
		ModuleTypeUnderTestFactory: cc.LibraryFactory,
		Blueprint: `
cc_library {
	name: "foo",
	lto: {
		never: true,
	},
	target: {
		android: {
			lto: {
				thin: true,
				never: false,
			},
		},
	},
}`,
		ExpectedBazelTargets: []string{
			MakeBazelTarget("cc_library_static", "foo_bp2build_cc_library_static", AttrNameToString{
				"local_includes": `["."]`,
				"features": `select({
        "//build/bazel/platforms/os:android": ["android_thin_lto"],
        "//conditions:default": ["-android_thin_lto"],
    })`,
			}),
			MakeBazelTarget("cc_library_shared", "foo", AttrNameToString{
				"local_includes": `["."]`,
				"features": `select({
        "//build/bazel/platforms/os:android": ["android_thin_lto"],
        "//conditions:default": ["-android_thin_lto"],
    })`,
			}),
		},
	})
}

func TestCcLibraryWithThinLtoWholeProgramVtables(t *testing.T) {
	runCcLibraryTestCase(t, Bp2buildTestCase{
		Description:                "cc_library has correct features when thin LTO is enabled with whole_program_vtables",
		ModuleTypeUnderTest:        "cc_library",
		ModuleTypeUnderTestFactory: cc.LibraryFactory,
		Blueprint: `
cc_library {
	name: "foo",
	lto: {
		thin: true,
	},
	whole_program_vtables: true,
}`,
		ExpectedBazelTargets: []string{
			MakeBazelTarget("cc_library_static", "foo_bp2build_cc_library_static", AttrNameToString{
				"features": `[
        "android_thin_lto",
        "android_thin_lto_whole_program_vtables",
    ]`,
				"local_includes": `["."]`,
			}),
			MakeBazelTarget("cc_library_shared", "foo", AttrNameToString{
				"features": `[
        "android_thin_lto",
        "android_thin_lto_whole_program_vtables",
    ]`,
				"local_includes": `["."]`,
			}),
		},
	})
}

func TestCcLibraryHiddenVisibilityConvertedToFeature(t *testing.T) {
	runCcLibraryTestCase(t, Bp2buildTestCase{
		Description:                "cc_library changes hidden visibility flag to feature",
		ModuleTypeUnderTest:        "cc_library",
		ModuleTypeUnderTestFactory: cc.LibraryFactory,
		Blueprint: `
cc_library {
	name: "foo",
	cflags: ["-fvisibility=hidden"],
}`,
		ExpectedBazelTargets: []string{
			MakeBazelTarget("cc_library_static", "foo_bp2build_cc_library_static", AttrNameToString{
				"features":       `["visibility_hidden"]`,
				"local_includes": `["."]`,
			}),
			MakeBazelTarget("cc_library_shared", "foo", AttrNameToString{
				"features":       `["visibility_hidden"]`,
				"local_includes": `["."]`,
			}),
		},
	})
}

func TestCcLibraryHiddenVisibilityConvertedToFeatureSharedSpecific(t *testing.T) {
	runCcLibraryTestCase(t, Bp2buildTestCase{
		Description:                "cc_library changes hidden visibility flag to feature when specific to shared variant",
		ModuleTypeUnderTest:        "cc_library",
		ModuleTypeUnderTestFactory: cc.LibraryFactory,
		Blueprint: `
cc_library {
	name: "foo",
	shared: {
		cflags: ["-fvisibility=hidden"],
	},
}`,
		ExpectedBazelTargets: []string{
			MakeBazelTarget("cc_library_static", "foo_bp2build_cc_library_static", AttrNameToString{
				"local_includes": `["."]`,
			}),
			MakeBazelTarget("cc_library_shared", "foo", AttrNameToString{
				"features":       `["visibility_hidden"]`,
				"local_includes": `["."]`,
			}),
		},
	})
}

func TestCcLibraryHiddenVisibilityConvertedToFeatureStaticSpecific(t *testing.T) {
	runCcLibraryTestCase(t, Bp2buildTestCase{
		Description:                "cc_library changes hidden visibility flag to feature when specific to static variant",
		ModuleTypeUnderTest:        "cc_library",
		ModuleTypeUnderTestFactory: cc.LibraryFactory,
		Blueprint: `
cc_library {
	name: "foo",
	static: {
		cflags: ["-fvisibility=hidden"],
	},
}`,
		ExpectedBazelTargets: []string{
			MakeBazelTarget("cc_library_static", "foo_bp2build_cc_library_static", AttrNameToString{
				"features":       `["visibility_hidden"]`,
				"local_includes": `["."]`,
			}),
			MakeBazelTarget("cc_library_shared", "foo", AttrNameToString{
				"local_includes": `["."]`,
			}),
		},
	})
}

func TestCcLibraryHiddenVisibilityConvertedToFeatureOsSpecific(t *testing.T) {
	runCcLibraryTestCase(t, Bp2buildTestCase{
		Description:                "cc_library changes hidden visibility flag to feature when specific to an os",
		ModuleTypeUnderTest:        "cc_library",
		ModuleTypeUnderTestFactory: cc.LibraryFactory,
		Blueprint: `
cc_library {
	name: "foo",
	target: {
		android: {
			cflags: ["-fvisibility=hidden"],
		},
	},
}`,
		ExpectedBazelTargets: []string{
			MakeBazelTarget("cc_library_static", "foo_bp2build_cc_library_static", AttrNameToString{
				"features": `select({
        "//build/bazel/platforms/os:android": ["visibility_hidden"],
        "//conditions:default": [],
    })`,
				"local_includes": `["."]`,
			}),
			MakeBazelTarget("cc_library_shared", "foo", AttrNameToString{
				"features": `select({
        "//build/bazel/platforms/os:android": ["visibility_hidden"],
        "//conditions:default": [],
    })`,
				"local_includes": `["."]`,
			}),
		},
	})
}

// Test that a config_setting specific to an apex is created by cc_library.
func TestCcLibraryCreatesInApexConfigSetting(t *testing.T) {
	runCcLibraryTestCase(t, Bp2buildTestCase{
		Description:                "cc_library creates a config_setting for each apex in apex_available",
		ModuleTypeUnderTest:        "cc_library",
		ModuleTypeUnderTestFactory: cc.LibraryFactory,
		Dir:                        "build/bazel/rules/apex",
		Blueprint: `
cc_library {
	name: "foo",
	apex_available: [
	"//apex_available:platform", // This will be skipped, since it is equivalent to //build/bazel/rules/apex:android-non_apex
	"myapex"
	],
}`,
		ExpectedBazelTargets: []string{
			MakeBazelTargetNoRestrictions(
				"config_setting",
				"myapex",
				AttrNameToString{
					"flag_values": `{
        "//build/bazel/rules/apex:api_domain": "myapex",
    }`,
					"constraint_values": `["//build/bazel/platforms/os:android"]`,
				},
			),
		},
	})
}

func TestCcLibraryCppFlagsInProductVariables(t *testing.T) {
	runCcLibraryTestCase(t, Bp2buildTestCase{
		Description:                "cc_library cppflags in product variables",
		ModuleTypeUnderTest:        "cc_library",
		ModuleTypeUnderTestFactory: cc.LibraryFactory,
		Blueprint: soongCcLibraryPreamble + `cc_library {
    name: "a",
    srcs: ["a.cpp"],
    cppflags: [
        "-Wextra",
        "-DDEBUG_ONLY_CODE=0",
    ],
    product_variables: {
        eng: {
            cppflags: [
                "-UDEBUG_ONLY_CODE",
                "-DDEBUG_ONLY_CODE=1",
            ],
        },
    },
    include_build_directory: false,
}
`,
		ExpectedBazelTargets: makeCcLibraryTargets("a", AttrNameToString{
			"cppflags": `[
        "-Wextra",
        "-DDEBUG_ONLY_CODE=0",
    ] + select({
        "//build/bazel/product_variables:eng": [
            "-UDEBUG_ONLY_CODE",
            "-DDEBUG_ONLY_CODE=1",
        ],
        "//conditions:default": [],
    })`,
			"srcs": `["a.cpp"]`,
		}),
	},
	)
}

func TestCcLibraryYaccConversion(t *testing.T) {
	runCcLibraryTestCase(t, Bp2buildTestCase{
		Description:                "cc_library is built from .y/.yy files",
		ModuleTypeUnderTest:        "cc_library",
		ModuleTypeUnderTestFactory: cc.LibraryFactory,
		Blueprint: soongCcLibraryPreamble + `cc_library {
    name: "a",
    srcs: [
	"a.cpp",
	"a.yy",
    ],
    shared_libs: ["sharedlib"],
    static_libs: ["staticlib"],
    yacc: {
	    flags: ["someYaccFlag"],
	    gen_location_hh: true,
	    gen_position_hh: true,
	},
}
cc_library_static {
	name: "staticlib",
	bazel_module: { bp2build_available: false },
}
cc_library {
	name: "sharedlib",
	bazel_module: { bp2build_available: false },
}
`,
		ExpectedBazelTargets: []string{
			MakeBazelTarget("cc_yacc_static_library", "a_yacc", AttrNameToString{
				"src":                         `"a.yy"`,
				"implementation_deps":         `[":staticlib"]`,
				"implementation_dynamic_deps": `[":sharedlib"]`,
				"flags":                       `["someYaccFlag"]`,
				"gen_location_hh":             "True",
				"gen_position_hh":             "True",
				"local_includes":              `["."]`,
			}),
			MakeBazelTarget("cc_library_shared", "a", AttrNameToString{
				"srcs":                              `["a.cpp"]`,
				"implementation_deps":               `[":staticlib"]`,
				"implementation_dynamic_deps":       `[":sharedlib"]`,
				"implementation_whole_archive_deps": `[":a_yacc"]`,
				"local_includes":                    `["."]`,
			}),
			MakeBazelTarget("cc_library_static", "a_bp2build_cc_library_static", AttrNameToString{
				"srcs":                              `["a.cpp"]`,
				"implementation_deps":               `[":staticlib"]`,
				"implementation_dynamic_deps":       `[":sharedlib"]`,
				"implementation_whole_archive_deps": `[":a_yacc"]`,
				"local_includes":                    `["."]`,
			}),
		},
	})
}

func TestCcLibraryHostLdLibs(t *testing.T) {
	runCcLibraryTestCase(t, Bp2buildTestCase{
		Description:                "cc_binary linker flags for host_ldlibs",
		ModuleTypeUnderTest:        "cc_binary",
		ModuleTypeUnderTestFactory: cc.BinaryFactory,
		Blueprint: soongCcLibraryPreamble + `cc_binary {
    name: "a",
    host_supported: true,
    ldflags: ["-lcommon"],
    target: {
	linux: {
		host_ldlibs: [
			"-llinux",
		],
	},
	darwin: {
		ldflags: ["-ldarwinadditional"],
		host_ldlibs: [
			"-ldarwin",
		],
	},
	windows: {
		host_ldlibs: [
			"-lwindows",
		],
	},
    },
}
`,
		ExpectedBazelTargets: []string{
			MakeBazelTargetNoRestrictions("cc_binary", "a", AttrNameToString{
				"linkopts": `["-lcommon"] + select({
        "//build/bazel/platforms/os:darwin": [
            "-ldarwinadditional",
            "-ldarwin",
        ],
        "//build/bazel/platforms/os:linux_glibc": ["-llinux"],
        "//build/bazel/platforms/os:windows": ["-lwindows"],
        "//conditions:default": [],
    })`,
				"local_includes": `["."]`,
			}),
		},
	})
<<<<<<< HEAD
=======
}

func TestCcLibraryWithCfi(t *testing.T) {
	runCcLibraryTestCase(t, Bp2buildTestCase{
		Description:                "cc_library has correct features when cfi is enabled",
		ModuleTypeUnderTest:        "cc_library",
		ModuleTypeUnderTestFactory: cc.LibraryFactory,
		Blueprint: `
cc_library {
	name: "foo",
	sanitize: {
		cfi: true,
	},
}`,
		ExpectedBazelTargets: []string{
			MakeBazelTarget("cc_library_static", "foo_bp2build_cc_library_static", AttrNameToString{
				"features":       `["android_cfi"]`,
				"local_includes": `["."]`,
			}),
			MakeBazelTarget("cc_library_shared", "foo", AttrNameToString{
				"features":       `["android_cfi"]`,
				"local_includes": `["."]`,
			}),
		},
	})
}

func TestCcLibraryWithCfiOsSpecific(t *testing.T) {
	runCcLibraryTestCase(t, Bp2buildTestCase{
		Description:                "cc_library has correct features when cfi is enabled for specific variants",
		ModuleTypeUnderTest:        "cc_library",
		ModuleTypeUnderTestFactory: cc.LibraryFactory,
		Blueprint: `
cc_library {
	name: "foo",
	target: {
		android: {
			sanitize: {
				cfi: true,
			},
		},
	},
}`,
		ExpectedBazelTargets: []string{
			MakeBazelTarget("cc_library_static", "foo_bp2build_cc_library_static", AttrNameToString{
				"features": `select({
        "//build/bazel/platforms/os:android": ["android_cfi"],
        "//conditions:default": [],
    })`,
				"local_includes": `["."]`,
			}),
			MakeBazelTarget("cc_library_shared", "foo", AttrNameToString{
				"features": `select({
        "//build/bazel/platforms/os:android": ["android_cfi"],
        "//conditions:default": [],
    })`,
				"local_includes": `["."]`,
			}),
		},
	})
}

func TestCcLibraryWithCfiAndCfiAssemblySupport(t *testing.T) {
	runCcLibraryTestCase(t, Bp2buildTestCase{
		Description:                "cc_library has correct features when cfi is enabled with cfi_assembly_support",
		ModuleTypeUnderTest:        "cc_library",
		ModuleTypeUnderTestFactory: cc.LibraryFactory,
		Blueprint: `
cc_library {
	name: "foo",
	sanitize: {
		cfi: true,
		config: {
			cfi_assembly_support: true,
		},
	},
}`,
		ExpectedBazelTargets: []string{
			MakeBazelTarget("cc_library_static", "foo_bp2build_cc_library_static", AttrNameToString{
				"features": `[
        "android_cfi",
        "android_cfi_assembly_support",
    ]`,
				"local_includes": `["."]`,
			}),
			MakeBazelTarget("cc_library_shared", "foo", AttrNameToString{
				"features": `[
        "android_cfi",
        "android_cfi_assembly_support",
    ]`,
				"local_includes": `["."]`,
			}),
		},
	})
}

func TestCcLibraryExplicitlyDisablesCfiWhenFalse(t *testing.T) {
	runCcLibraryTestCase(t, Bp2buildTestCase{
		Description:                "cc_library disables cfi when explciitly set to false in the bp",
		ModuleTypeUnderTest:        "cc_library",
		ModuleTypeUnderTestFactory: cc.LibraryFactory,
		Blueprint: `
cc_library {
	name: "foo",
	sanitize: {
		cfi: false,
	},
}
`,
		ExpectedBazelTargets: []string{
			MakeBazelTarget("cc_library_static", "foo_bp2build_cc_library_static", AttrNameToString{
				"features":       `["-android_cfi"]`,
				"local_includes": `["."]`,
			}),
			MakeBazelTarget("cc_library_shared", "foo", AttrNameToString{
				"features":       `["-android_cfi"]`,
				"local_includes": `["."]`,
			}),
		},
	})
}

func TestCcLibraryWithStem(t *testing.T) {
	runCcLibraryTestCase(t, Bp2buildTestCase{
		Description:                "cc_library with stem property",
		ModuleTypeUnderTest:        "cc_library_shared",
		ModuleTypeUnderTestFactory: cc.LibrarySharedFactory,
		Blueprint: soongCcLibraryPreamble + `
cc_library_shared {
	name: "foo_with_stem_simple",
	stem: "foo",
}
cc_library_shared {
	name: "foo_with_arch_variant_stem",
	arch: {
		arm: {
			stem: "foo-arm",
		},
		arm64: {
			stem: "foo-arm64",
		},
	},
}
`,
		ExpectedBazelTargets: []string{
			MakeBazelTarget("cc_library_shared", "foo_with_stem_simple", AttrNameToString{
				"stem":           `"foo"`,
				"local_includes": `["."]`,
			}),
			MakeBazelTarget("cc_library_shared", "foo_with_arch_variant_stem", AttrNameToString{
				"stem": `select({
        "//build/bazel/platforms/arch:arm": "foo-arm",
        "//build/bazel/platforms/arch:arm64": "foo-arm64",
        "//conditions:default": None,
    })`,
				"local_includes": `["."]`,
			}),
		},
	})
>>>>>>> 6f709385
}<|MERGE_RESOLUTION|>--- conflicted
+++ resolved
@@ -4743,8 +4743,6 @@
 			}),
 		},
 	})
-<<<<<<< HEAD
-=======
 }
 
 func TestCcLibraryWithCfi(t *testing.T) {
@@ -4904,5 +4902,4 @@
 			}),
 		},
 	})
->>>>>>> 6f709385
 }