--- conflicted
+++ resolved
@@ -2094,8 +2094,6 @@
 			}),
 		},
 	})
-<<<<<<< HEAD
-=======
 }
 
 func TestCcLibraryStaticWithCfi(t *testing.T) {
@@ -2186,5 +2184,4 @@
 			}),
 		},
 	})
->>>>>>> 6f709385
 }