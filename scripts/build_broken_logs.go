--- conflicted
+++ resolved
@@ -65,14 +65,6 @@
 		warnings: []string{"overriding commands for target"},
 	},
 	{
-<<<<<<< HEAD
-		name:     "BUILD_BROKEN_ANDROIDMK_EXPORTS",
-		behavior: DefaultDeprecated,
-		warnings: []string{"export_keyword"},
-	},
-	{
-=======
->>>>>>> 0d0e4bb4
 		name:     "BUILD_BROKEN_USES_NETWORK",
 		behavior: DefaultDeprecated,
 	},
