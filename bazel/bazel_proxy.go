--- conflicted
+++ resolved
@@ -153,24 +153,6 @@
 	return
 }
 
-func ExecBazel(bazelPath string, workspaceDir string, request CmdRequest) (stdout []byte, stderr []byte, cmdErr error) {
-	bazelCmd := exec.Command(bazelPath, request.Argv...)
-	bazelCmd.Dir = workspaceDir
-	bazelCmd.Env = request.Env
-
-	stderrBuffer := &bytes.Buffer{}
-	bazelCmd.Stderr = stderrBuffer
-
-	if output, err := bazelCmd.Output(); err != nil {
-		cmdErr = fmt.Errorf("bazel command failed: %s\n---command---\n%s\n---env---\n%s\n---stderr---\n%s---",
-			err, bazelCmd, strings.Join(bazelCmd.Env, "\n"), stderrBuffer)
-	} else {
-		stdout = output
-	}
-	stderr = stderrBuffer.Bytes()
-	return
-}
-
 func (b *ProxyServer) handleRequest(conn net.Conn) error {
 	defer conn.Close()
 
@@ -180,12 +162,9 @@
 		return fmt.Errorf("Error decoding request: %s", err)
 	}
 
-<<<<<<< HEAD
-=======
 	if len(b.bazeliskVersion) > 0 {
 		req.Env = append(req.Env, "USE_BAZEL_VERSION="+b.bazeliskVersion)
 	}
->>>>>>> 6f709385
 	stdout, stderr, cmdErr := ExecBazel("./build/bazel/bin/bazel", b.workspaceDir, req)
 	errorString := ""
 	if cmdErr != nil {
