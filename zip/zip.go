// Copyright 2015 Google Inc. All rights reserved.
//
// Licensed under the Apache License, Version 2.0 (the "License");
// you may not use this file except in compliance with the License.
// You may obtain a copy of the License at
//
//     http://www.apache.org/licenses/LICENSE-2.0
//
// Unless required by applicable law or agreed to in writing, software
// distributed under the License is distributed on an "AS IS" BASIS,
// WITHOUT WARRANTIES OR CONDITIONS OF ANY KIND, either express or implied.
// See the License for the specific language governing permissions and
// limitations under the License.

package zip

import (
	"bytes"
	"compress/flate"
	"errors"
	"fmt"
	"hash/crc32"
	"io"
	"io/ioutil"
	"os"
	"path/filepath"
	"sort"
	"strings"
	"sync"
	"syscall"
	"time"

	"android/soong/response"

	"github.com/google/blueprint/pathtools"

	"android/soong/jar"
	"android/soong/third_party/zip"
)

// Block size used during parallel compression of a single file.
const parallelBlockSize = 1 * 1024 * 1024 // 1MB

// Minimum file size to use parallel compression. It requires more
// flate.Writer allocations, since we can't change the dictionary
// during Reset
const minParallelFileSize = parallelBlockSize * 6

// Size of the ZIP compression window (32KB)
const windowSize = 32 * 1024

type nopCloser struct {
	io.Writer
}

func (nopCloser) Close() error {
	return nil
}

type byteReaderCloser struct {
	*bytes.Reader
	io.Closer
}

type pathMapping struct {
	dest, src string
	zipMethod uint16
}

type FileArg struct {
	PathPrefixInZip, SourcePrefixToStrip string
	SourceFiles                          []string
	JunkPaths                            bool
	GlobDir                              string
}

type FileArgsBuilder struct {
	state FileArg
	err   error
	fs    pathtools.FileSystem

	fileArgs []FileArg
}

func NewFileArgsBuilder() *FileArgsBuilder {
	return &FileArgsBuilder{
		fs: pathtools.OsFs,
	}
}

func (b *FileArgsBuilder) JunkPaths(v bool) *FileArgsBuilder {
	b.state.JunkPaths = v
	b.state.SourcePrefixToStrip = ""
	return b
}

func (b *FileArgsBuilder) SourcePrefixToStrip(prefixToStrip string) *FileArgsBuilder {
	b.state.JunkPaths = false
	b.state.SourcePrefixToStrip = prefixToStrip
	return b
}

func (b *FileArgsBuilder) PathPrefixInZip(rootPrefix string) *FileArgsBuilder {
	b.state.PathPrefixInZip = rootPrefix
	return b
}

func (b *FileArgsBuilder) File(name string) *FileArgsBuilder {
	if b.err != nil {
		return b
	}

	arg := b.state
	arg.SourceFiles = []string{name}
	b.fileArgs = append(b.fileArgs, arg)
	return b
}

func (b *FileArgsBuilder) Dir(name string) *FileArgsBuilder {
	if b.err != nil {
		return b
	}

	arg := b.state
	arg.GlobDir = name
	b.fileArgs = append(b.fileArgs, arg)
	return b
}

// List reads the file names from the given file and adds them to the source files list.
func (b *FileArgsBuilder) List(name string) *FileArgsBuilder {
	if b.err != nil {
		return b
	}

	f, err := b.fs.Open(name)
	if err != nil {
		b.err = err
		return b
	}
	defer f.Close()

	list, err := ioutil.ReadAll(f)
	if err != nil {
		b.err = err
		return b
	}

	arg := b.state
	arg.SourceFiles = strings.Fields(string(list))
	b.fileArgs = append(b.fileArgs, arg)
	return b
}

// RspFile reads the file names from given .rsp file and adds them to the source files list.
func (b *FileArgsBuilder) RspFile(name string) *FileArgsBuilder {
	if b.err != nil {
		return b
	}

	f, err := b.fs.Open(name)
	if err != nil {
		b.err = err
		return b
	}
	defer f.Close()

	arg := b.state
	arg.SourceFiles, err = response.ReadRspFile(f)
	if err != nil {
		b.err = err
		return b
	}
	for i := range arg.SourceFiles {
		arg.SourceFiles[i] = pathtools.MatchEscape(arg.SourceFiles[i])
	}
	b.fileArgs = append(b.fileArgs, arg)
	return b
}

func (b *FileArgsBuilder) Error() error {
	if b == nil {
		return nil
	}
	return b.err
}

func (b *FileArgsBuilder) FileArgs() []FileArg {
	if b == nil {
		return nil
	}
	return b.fileArgs
}

type IncorrectRelativeRootError struct {
	RelativeRoot string
	Path         string
}

func (x IncorrectRelativeRootError) Error() string {
	return fmt.Sprintf("path %q is outside relative root %q", x.Path, x.RelativeRoot)
}

type ZipWriter struct {
	time         time.Time
	createdFiles map[string]string
	createdDirs  map[string]string
	directories  bool

	errors   chan error
	writeOps chan chan *zipEntry

	cpuRateLimiter    *CPURateLimiter
	memoryRateLimiter *MemoryRateLimiter

	compressorPool sync.Pool
	compLevel      int

	followSymlinks     pathtools.ShouldFollowSymlinks
	ignoreMissingFiles bool

	stderr io.Writer
	fs     pathtools.FileSystem
}

type zipEntry struct {
	fh *zip.FileHeader

	// List of delayed io.Reader
	futureReaders chan chan io.Reader

	// Only used for passing into the MemoryRateLimiter to ensure we
	// release as much memory as much as we request
	allocatedSize int64
}

type ZipArgs struct {
	FileArgs                 []FileArg
	OutputFilePath           string
	EmulateJar               bool
	SrcJar                   bool
	AddDirectoryEntriesToZip bool
	CompressionLevel         int
	ManifestSourcePath       string
	NumParallelJobs          int
	NonDeflatedFiles         map[string]bool
	WriteIfChanged           bool
	StoreSymlinks            bool
	IgnoreMissingFiles       bool

	Stderr     io.Writer
	Filesystem pathtools.FileSystem
}

func zipTo(args ZipArgs, w io.Writer) error {
	if args.EmulateJar {
		args.AddDirectoryEntriesToZip = true
	}

	// Have Glob follow symlinks if they are not being stored as symlinks in the zip file.
	followSymlinks := pathtools.ShouldFollowSymlinks(!args.StoreSymlinks)

	z := &ZipWriter{
		time:               jar.DefaultTime,
		createdDirs:        make(map[string]string),
		createdFiles:       make(map[string]string),
		directories:        args.AddDirectoryEntriesToZip,
		compLevel:          args.CompressionLevel,
		followSymlinks:     followSymlinks,
		ignoreMissingFiles: args.IgnoreMissingFiles,
		stderr:             args.Stderr,
		fs:                 args.Filesystem,
	}

	if z.fs == nil {
		z.fs = pathtools.OsFs
	}

	if z.stderr == nil {
		z.stderr = os.Stderr
	}

	pathMappings := []pathMapping{}

	noCompression := args.CompressionLevel == 0

	for _, fa := range args.FileArgs {
		var srcs []string
		for _, s := range fa.SourceFiles {
			s = strings.TrimSpace(s)
			if s == "" {
				continue
			}

			result, err := z.fs.Glob(s, nil, followSymlinks)
			if err != nil {
				return err
			}
			if len(result.Matches) == 0 {
				err := &os.PathError{
					Op:   "lstat",
					Path: s,
					Err:  os.ErrNotExist,
				}
				if args.IgnoreMissingFiles {
					fmt.Fprintln(z.stderr, "warning:", err)
				} else {
					return err
				}
			}
			srcs = append(srcs, result.Matches...)
		}
		if fa.GlobDir != "" {
			if exists, isDir, err := z.fs.Exists(fa.GlobDir); err != nil {
				return err
			} else if !exists && !args.IgnoreMissingFiles {
				err := &os.PathError{
					Op:   "lstat",
					Path: fa.GlobDir,
					Err:  os.ErrNotExist,
				}
				if args.IgnoreMissingFiles {
					fmt.Fprintln(z.stderr, "warning:", err)
				} else {
					return err
				}
			} else if !isDir && !args.IgnoreMissingFiles {
				err := &os.PathError{
					Op:   "lstat",
					Path: fa.GlobDir,
					Err:  syscall.ENOTDIR,
				}
				if args.IgnoreMissingFiles {
					fmt.Fprintln(z.stderr, "warning:", err)
				} else {
					return err
				}
			}
			result, err := z.fs.Glob(filepath.Join(fa.GlobDir, "**/*"), nil, followSymlinks)
			if err != nil {
				return err
			}
			srcs = append(srcs, result.Matches...)
		}
		for _, src := range srcs {
			err := fillPathPairs(fa, src, &pathMappings, args.NonDeflatedFiles, noCompression)
			if err != nil {
				return err
			}
		}
	}

	return z.write(w, pathMappings, args.ManifestSourcePath, args.EmulateJar, args.SrcJar, args.NumParallelJobs)
}

// Zip creates an output zip archive from given sources.
func Zip(args ZipArgs) error {
	if args.OutputFilePath == "" {
		return fmt.Errorf("output file path must be nonempty")
	}

	buf := &bytes.Buffer{}
	var out io.Writer = buf

	var zipErr error

	if !args.WriteIfChanged {
		f, err := os.Create(args.OutputFilePath)
		if err != nil {
			return err
		}

		defer f.Close()
		defer func() {
			if zipErr != nil {
				os.Remove(args.OutputFilePath)
			}
		}()

		out = f
	}

	zipErr = zipTo(args, out)
	if zipErr != nil {
		return zipErr
	}

	if args.WriteIfChanged {
		err := pathtools.WriteFileIfChanged(args.OutputFilePath, buf.Bytes(), 0666)
		if err != nil {
			return err
		}
	}

	return nil
}

func fillPathPairs(fa FileArg, src string, pathMappings *[]pathMapping,
	nonDeflatedFiles map[string]bool, noCompression bool) error {

	var dest string

	if fa.JunkPaths {
		dest = filepath.Base(src)
	} else {
		var err error
		dest, err = filepath.Rel(fa.SourcePrefixToStrip, src)
		if err != nil {
			return err
		}
		if strings.HasPrefix(dest, "../") {
			return IncorrectRelativeRootError{
				Path:         src,
				RelativeRoot: fa.SourcePrefixToStrip,
			}
		}
	}
	dest = filepath.Join(fa.PathPrefixInZip, dest)

	zipMethod := zip.Deflate
	if _, found := nonDeflatedFiles[dest]; found || noCompression {
		zipMethod = zip.Store
	}
	*pathMappings = append(*pathMappings,
		pathMapping{dest: dest, src: src, zipMethod: zipMethod})

	return nil
}

func jarSort(mappings []pathMapping) {
	sort.SliceStable(mappings, func(i int, j int) bool {
		return jar.EntryNamesLess(mappings[i].dest, mappings[j].dest)
	})
}

func (z *ZipWriter) write(f io.Writer, pathMappings []pathMapping, manifest string, emulateJar, srcJar bool,
	parallelJobs int) error {

	z.errors = make(chan error)
	defer close(z.errors)

	// This channel size can be essentially unlimited -- it's used as a fifo
	// queue decouple the CPU and IO loads. Directories don't require any
	// compression time, but still cost some IO. Similar with small files that
	// can be very fast to compress. Some files that are more difficult to
	// compress won't take a corresponding longer time writing out.
	//
	// The optimum size here depends on your CPU and IO characteristics, and
	// the the layout of your zip file. 1000 was chosen mostly at random as
	// something that worked reasonably well for a test file.
	//
	// The RateLimit object will put the upper bounds on the number of
	// parallel compressions and outstanding buffers.
	z.writeOps = make(chan chan *zipEntry, 1000)
	z.cpuRateLimiter = NewCPURateLimiter(int64(parallelJobs))
	z.memoryRateLimiter = NewMemoryRateLimiter(0)
	defer func() {
		z.cpuRateLimiter.Stop()
		z.memoryRateLimiter.Stop()
	}()

	if manifest != "" && !emulateJar {
		return errors.New("must specify --jar when specifying a manifest via -m")
	}

	if emulateJar {
		// manifest may be empty, in which case addManifest will fill in a default
		pathMappings = append(pathMappings, pathMapping{jar.ManifestFile, manifest, zip.Deflate})

		jarSort(pathMappings)
	}

	go func() {
		var err error
		defer close(z.writeOps)

		for _, ele := range pathMappings {
			if emulateJar && ele.dest == jar.ManifestFile {
				err = z.addManifest(ele.dest, ele.src, ele.zipMethod)
			} else {
				err = z.addFile(ele.dest, ele.src, ele.zipMethod, emulateJar, srcJar)
			}
			if err != nil {
				z.errors <- err
				return
			}
		}
	}()

	zipw := zip.NewWriter(f)

	var currentWriteOpChan chan *zipEntry
	var currentWriter io.WriteCloser
	var currentReaders chan chan io.Reader
	var currentReader chan io.Reader
	var done bool

	for !done {
		var writeOpsChan chan chan *zipEntry
		var writeOpChan chan *zipEntry
		var readersChan chan chan io.Reader

		if currentReader != nil {
			// Only read and process errors
		} else if currentReaders != nil {
			readersChan = currentReaders
		} else if currentWriteOpChan != nil {
			writeOpChan = currentWriteOpChan
		} else {
			writeOpsChan = z.writeOps
		}

		select {
		case writeOp, ok := <-writeOpsChan:
			if !ok {
				done = true
			}

			currentWriteOpChan = writeOp

		case op := <-writeOpChan:
			currentWriteOpChan = nil

			var err error
			if op.fh.Method == zip.Deflate {
				currentWriter, err = zipw.CreateCompressedHeader(op.fh)
			} else {
				var zw io.Writer

				op.fh.CompressedSize64 = op.fh.UncompressedSize64

				zw, err = zipw.CreateHeaderAndroid(op.fh)
				currentWriter = nopCloser{zw}
			}
			if err != nil {
				return err
			}

			currentReaders = op.futureReaders
			if op.futureReaders == nil {
				currentWriter.Close()
				currentWriter = nil
			}
			z.memoryRateLimiter.Finish(op.allocatedSize)

		case futureReader, ok := <-readersChan:
			if !ok {
				// Done with reading
				currentWriter.Close()
				currentWriter = nil
				currentReaders = nil
			}

			currentReader = futureReader

		case reader := <-currentReader:
			_, err := io.Copy(currentWriter, reader)
			if err != nil {
				return err
			}

			currentReader = nil

		case err := <-z.errors:
			return err
		}
	}

	// One last chance to catch an error
	select {
	case err := <-z.errors:
		return err
	default:
		zipw.Close()
		return nil
	}
}

// imports (possibly with compression) <src> into the zip at sub-path <dest>
func (z *ZipWriter) addFile(dest, src string, method uint16, emulateJar, srcJar bool) error {
	var fileSize int64
	var executable bool

	var s os.FileInfo
	var err error
	if z.followSymlinks {
		s, err = z.fs.Stat(src)
	} else {
		s, err = z.fs.Lstat(src)
	}

	if err != nil {
		if os.IsNotExist(err) && z.ignoreMissingFiles {
			fmt.Fprintln(z.stderr, "warning:", err)
			return nil
		}
		return err
	}

	createParentDirs := func(dest, src string) error {
		if err := z.writeDirectory(filepath.Dir(dest), src, emulateJar); err != nil {
			return err
		}

		if prev, exists := z.createdDirs[dest]; exists {
			return fmt.Errorf("destination %q is both a directory %q and a file %q", dest, prev, src)
		}
		if prev, exists := z.createdFiles[dest]; exists {
			return fmt.Errorf("destination %q has two files %q and %q", dest, prev, src)
		}

		z.createdFiles[dest] = src

		return nil
	}

	if s.IsDir() {
		if z.directories {
			return z.writeDirectory(dest, src, emulateJar)
		}
		return nil
	} else if s.Mode()&os.ModeSymlink != 0 {
		err = createParentDirs(dest, src)
		if err != nil {
			return err
		}

		return z.writeSymlink(dest, src)
	} else if s.Mode().IsRegular() {
		r, err := z.fs.Open(src)
		if err != nil {
			return err
		}

		if srcJar && filepath.Ext(src) == ".java" {
			// rewrite the destination using the package path if it can be determined
			pkg, err := jar.JavaPackage(r, src)
			if err != nil {
				// ignore errors for now, leaving the file at in its original location in the zip
			} else {
				dest = filepath.Join(filepath.Join(strings.Split(pkg, ".")...), filepath.Base(src))
			}

			_, err = r.Seek(0, io.SeekStart)
			if err != nil {
				return err
			}
		}

		fileSize = s.Size()
		executable = s.Mode()&0100 != 0

		header := &zip.FileHeader{
			Name:               dest,
			Method:             method,
			UncompressedSize64: uint64(fileSize),
		}

<<<<<<< HEAD
		if executable {
			header.SetMode(0700)
=======
		mode := os.FileMode(0644)
		if executable {
			mode = 0755
>>>>>>> 50926b5d
		}

		err = createParentDirs(dest, src)
		if err != nil {
			return err
		}

		return z.writeFileContents(header, r)
	} else {
		return fmt.Errorf("%s is not a file, directory, or symlink", src)
	}
}

func (z *ZipWriter) addManifest(dest string, src string, _ uint16) error {
	if prev, exists := z.createdDirs[dest]; exists {
		return fmt.Errorf("destination %q is both a directory %q and a file %q", dest, prev, src)
	}
	if prev, exists := z.createdFiles[dest]; exists {
		return fmt.Errorf("destination %q has two files %q and %q", dest, prev, src)
	}

	if err := z.writeDirectory(filepath.Dir(dest), src, true); err != nil {
		return err
	}

	var contents []byte
	if src != "" {
		f, err := z.fs.Open(src)
		if err != nil {
			return err
		}

		contents, err = ioutil.ReadAll(f)
		f.Close()
		if err != nil {
			return err
		}
	}

	fh, buf, err := jar.ManifestFileContents(contents)
	if err != nil {
		return err
	}

	reader := &byteReaderCloser{bytes.NewReader(buf), ioutil.NopCloser(nil)}

	return z.writeFileContents(fh, reader)
}

func (z *ZipWriter) writeFileContents(header *zip.FileHeader, r pathtools.ReaderAtSeekerCloser) (err error) {

	header.SetModTime(z.time)

	compressChan := make(chan *zipEntry, 1)
	z.writeOps <- compressChan

	// Pre-fill a zipEntry, it will be sent in the compressChan once
	// we're sure about the Method and CRC.
	ze := &zipEntry{
		fh: header,
	}

	ze.allocatedSize = int64(header.UncompressedSize64)
	z.cpuRateLimiter.Request()
	z.memoryRateLimiter.Request(ze.allocatedSize)

	fileSize := int64(header.UncompressedSize64)
	if fileSize == 0 {
		fileSize = int64(header.UncompressedSize)
	}

	if header.Method == zip.Deflate && fileSize >= minParallelFileSize {
		wg := new(sync.WaitGroup)

		// Allocate enough buffer to hold all readers. We'll limit
		// this based on actual buffer sizes in RateLimit.
		ze.futureReaders = make(chan chan io.Reader, (fileSize/parallelBlockSize)+1)

		// Calculate the CRC in the background, since reading the entire
		// file could take a while.
		//
		// We could split this up into chunks as well, but it's faster
		// than the compression. Due to the Go Zip API, we also need to
		// know the result before we can begin writing the compressed
		// data out to the zipfile.
		wg.Add(1)
		go z.crcFile(r, ze, compressChan, wg)

		for start := int64(0); start < fileSize; start += parallelBlockSize {
			sr := io.NewSectionReader(r, start, parallelBlockSize)
			resultChan := make(chan io.Reader, 1)
			ze.futureReaders <- resultChan

			z.cpuRateLimiter.Request()

			last := !(start+parallelBlockSize < fileSize)
			var dict []byte
			if start >= windowSize {
				dict, err = ioutil.ReadAll(io.NewSectionReader(r, start-windowSize, windowSize))
				if err != nil {
					return err
				}
			}

			wg.Add(1)
			go z.compressPartialFile(sr, dict, last, resultChan, wg)
		}

		close(ze.futureReaders)

		// Close the file handle after all readers are done
		go func(wg *sync.WaitGroup, closer io.Closer) {
			wg.Wait()
			closer.Close()
		}(wg, r)
	} else {
		go func() {
			z.compressWholeFile(ze, r, compressChan)
			r.Close()
		}()
	}

	return nil
}

func (z *ZipWriter) crcFile(r io.Reader, ze *zipEntry, resultChan chan *zipEntry, wg *sync.WaitGroup) {
	defer wg.Done()
	defer z.cpuRateLimiter.Finish()

	crc := crc32.NewIEEE()
	_, err := io.Copy(crc, r)
	if err != nil {
		z.errors <- err
		return
	}

	ze.fh.CRC32 = crc.Sum32()
	resultChan <- ze
	close(resultChan)
}

func (z *ZipWriter) compressPartialFile(r io.Reader, dict []byte, last bool, resultChan chan io.Reader, wg *sync.WaitGroup) {
	defer wg.Done()

	result, err := z.compressBlock(r, dict, last)
	if err != nil {
		z.errors <- err
		return
	}

	z.cpuRateLimiter.Finish()

	resultChan <- result
}

func (z *ZipWriter) compressBlock(r io.Reader, dict []byte, last bool) (*bytes.Buffer, error) {
	buf := new(bytes.Buffer)
	var fw *flate.Writer
	var err error
	if len(dict) > 0 {
		// There's no way to Reset a Writer with a new dictionary, so
		// don't use the Pool
		fw, err = flate.NewWriterDict(buf, z.compLevel, dict)
	} else {
		var ok bool
		if fw, ok = z.compressorPool.Get().(*flate.Writer); ok {
			fw.Reset(buf)
		} else {
			fw, err = flate.NewWriter(buf, z.compLevel)
		}
		defer z.compressorPool.Put(fw)
	}
	if err != nil {
		return nil, err
	}

	_, err = io.Copy(fw, r)
	if err != nil {
		return nil, err
	}
	if last {
		fw.Close()
	} else {
		fw.Flush()
	}

	return buf, nil
}

func (z *ZipWriter) compressWholeFile(ze *zipEntry, r io.ReadSeeker, compressChan chan *zipEntry) {

	crc := crc32.NewIEEE()
	_, err := io.Copy(crc, r)
	if err != nil {
		z.errors <- err
		return
	}

	ze.fh.CRC32 = crc.Sum32()

	_, err = r.Seek(0, 0)
	if err != nil {
		z.errors <- err
		return
	}

	readFile := func(reader io.ReadSeeker) ([]byte, error) {
		_, err := reader.Seek(0, 0)
		if err != nil {
			return nil, err
		}

		buf, err := ioutil.ReadAll(reader)
		if err != nil {
			return nil, err
		}

		return buf, nil
	}

	ze.futureReaders = make(chan chan io.Reader, 1)
	futureReader := make(chan io.Reader, 1)
	ze.futureReaders <- futureReader
	close(ze.futureReaders)

	if ze.fh.Method == zip.Deflate {
		compressed, err := z.compressBlock(r, nil, true)
		if err != nil {
			z.errors <- err
			return
		}
		if uint64(compressed.Len()) < ze.fh.UncompressedSize64 {
			futureReader <- compressed
		} else {
			buf, err := readFile(r)
			if err != nil {
				z.errors <- err
				return
			}
			ze.fh.Method = zip.Store
			futureReader <- bytes.NewReader(buf)
		}
	} else {
		buf, err := readFile(r)
		if err != nil {
			z.errors <- err
			return
		}
		ze.fh.Method = zip.Store
		futureReader <- bytes.NewReader(buf)
	}

	z.cpuRateLimiter.Finish()

	close(futureReader)

	compressChan <- ze
	close(compressChan)
}

// writeDirectory annotates that dir is a directory created for the src file or directory, and adds
// the directory entry to the zip file if directories are enabled.
func (z *ZipWriter) writeDirectory(dir string, src string, emulateJar bool) error {
	// clean the input
	dir = filepath.Clean(dir)

	// discover any uncreated directories in the path
	var zipDirs []string
	for dir != "" && dir != "." {
		if _, exists := z.createdDirs[dir]; exists {
			break
		}

		if prev, exists := z.createdFiles[dir]; exists {
			return fmt.Errorf("destination %q is both a directory %q and a file %q", dir, src, prev)
		}

		z.createdDirs[dir] = src
		// parent directories precede their children
		zipDirs = append([]string{dir}, zipDirs...)

		dir = filepath.Dir(dir)
	}

	if z.directories {
		// make a directory entry for each uncreated directory
		for _, cleanDir := range zipDirs {
			var dirHeader *zip.FileHeader

			if emulateJar && cleanDir+"/" == jar.MetaDir {
				dirHeader = jar.MetaDirFileHeader()
			} else {
				dirHeader = &zip.FileHeader{
					Name: cleanDir + "/",
				}
				dirHeader.SetMode(0755 | os.ModeDir)
			}

			dirHeader.SetModTime(z.time)

			ze := make(chan *zipEntry, 1)
			ze <- &zipEntry{
				fh: dirHeader,
			}
			close(ze)
			z.writeOps <- ze
		}
	}

	return nil
}

func (z *ZipWriter) writeSymlink(rel, file string) error {
	fileHeader := &zip.FileHeader{
		Name: rel,
	}
	fileHeader.SetModTime(z.time)
	fileHeader.SetMode(0777 | os.ModeSymlink)

	dest, err := z.fs.Readlink(file)
	if err != nil {
		return err
	}

	fileHeader.UncompressedSize64 = uint64(len(dest))
	fileHeader.CRC32 = crc32.ChecksumIEEE([]byte(dest))

	ze := make(chan *zipEntry, 1)
	futureReaders := make(chan chan io.Reader, 1)
	futureReader := make(chan io.Reader, 1)
	futureReaders <- futureReader
	close(futureReaders)
	futureReader <- bytes.NewBufferString(dest)
	close(futureReader)

	ze <- &zipEntry{
		fh:            fileHeader,
		futureReaders: futureReaders,
	}
	close(ze)
	z.writeOps <- ze

	return nil
}<|MERGE_RESOLUTION|>--- conflicted
+++ resolved
@@ -656,15 +656,11 @@
 			UncompressedSize64: uint64(fileSize),
 		}
 
-<<<<<<< HEAD
-		if executable {
-			header.SetMode(0700)
-=======
 		mode := os.FileMode(0644)
 		if executable {
 			mode = 0755
->>>>>>> 50926b5d
-		}
+		}
+		header.SetMode(mode)
 
 		err = createParentDirs(dest, src)
 		if err != nil {
