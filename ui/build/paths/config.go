// Copyright 2018 Google Inc. All rights reserved.
//
// Licensed under the Apache License, Version 2.0 (the "License");
// you may not use this file except in compliance with the License.
// You may obtain a copy of the License at
//
//     http://www.apache.org/licenses/LICENSE-2.0
//
// Unless required by applicable law or agreed to in writing, software
// distributed under the License is distributed on an "AS IS" BASIS,
// WITHOUT WARRANTIES OR CONDITIONS OF ANY KIND, either express or implied.
// See the License for the specific language governing permissions and
// limitations under the License.

package paths

import "runtime"

type PathConfig struct {
	// Whether to create the symlink in the new PATH for this tool.
	Symlink bool

	// Whether to log about usages of this tool to the soong.log
	Log bool

	// Whether to exit with an error instead of invoking the underlying tool.
	Error bool

	// Whether we use a linux-specific prebuilt for this tool. On Darwin,
	// we'll allow the host executable instead.
	LinuxOnlyPrebuilt bool
}

var Allowed = PathConfig{
	Symlink: true,
	Log:     false,
	Error:   false,
}

var Forbidden = PathConfig{
	Symlink: false,
	Log:     true,
	Error:   true,
}

var Log = PathConfig{
	Symlink: true,
	Log:     true,
	Error:   false,
}

// The configuration used if the tool is not listed in the config below.
// Currently this will create the symlink, but log and error when it's used. In
// the future, I expect the symlink to be removed, and this will be equivalent
// to Forbidden.
var Missing = PathConfig{
	Symlink: true,
	Log:     true,
	Error:   true,
}

var LinuxOnlyPrebuilt = PathConfig{
	Symlink:           false,
	Log:               true,
	Error:             true,
	LinuxOnlyPrebuilt: true,
}

func GetConfig(name string) PathConfig {
	if config, ok := Configuration[name]; ok {
		return config
	}
	return Missing
}

var Configuration = map[string]PathConfig{
	"aarch64-linux-android-ar":      Log,
	"aarch64-linux-android-gcc":     Log,
	"aarch64-linux-android-ld":      Log,
	"aarch64-linux-android-nm":      Log,
	"aarch64-linux-android-objcopy": Log,
	"aarch64-linux-android-objdump": Log,
	"bash":    Allowed,
	"dd":      Allowed,
	"diff":    Allowed,
	"dlv":     Allowed,
	"expr":    Allowed,
	"fuser":   Allowed,
	"getopt":  Allowed,
	"git":     Allowed,
	"hexdump": Allowed,
	"jar":     Allowed,
	"java":    Allowed,
	"javap":   Allowed,
	"lsof":    Allowed,
	"openssl": Allowed,
<<<<<<< HEAD
	"patch":   Allowed,
	"perl":    Log,
	"printf":  Log,
=======
>>>>>>> 1e79cabd
	"pstree":  Allowed,
	"rsync":   Allowed,
	"sh":      Allowed,
	"tr":      Allowed,
	"unzip":   Allowed,
	"zip":     Allowed,

	// Host toolchain is removed. In-tree toolchain should be used instead.
	// GCC also can't find cc1 with this implementation.
	"ar":         Forbidden,
	"as":         Forbidden,
	"cc":         Forbidden,
	"clang":      Forbidden,
	"clang++":    Forbidden,
	"gcc":        Forbidden,
	"g++":        Forbidden,
	"ld":         Forbidden,
	"ld.bfd":     Forbidden,
	"ld.gold":    Forbidden,
	"pkg-config": Forbidden,

	// On Linux we'll use the toybox versions of these instead.
	"basename":  LinuxOnlyPrebuilt,
	"cat":       LinuxOnlyPrebuilt,
	"chmod":     LinuxOnlyPrebuilt,
	// TODO (b/121282416): switch back to LinuxOnlyPrebuilt when build is hermetic
	"cmp":       Log,
	// TODO (b/121282416): switch back to LinuxOnlyPrebuilt when build is hermetic
	"cp":        Log,
	"comm":      LinuxOnlyPrebuilt,
	"cut":       LinuxOnlyPrebuilt,
	"date":      LinuxOnlyPrebuilt,
	// TODO (b/121282416): switch back to LinuxOnlyPrebuilt when build is hermetic
	"dirname":   Log,
	"du":        LinuxOnlyPrebuilt,
	"echo":      LinuxOnlyPrebuilt,
	"egrep":     LinuxOnlyPrebuilt,
	"env":       LinuxOnlyPrebuilt,
	"getconf":   LinuxOnlyPrebuilt,
	"grep":      LinuxOnlyPrebuilt,
	"head":      LinuxOnlyPrebuilt,
	"hostname":  LinuxOnlyPrebuilt,
	"id":        LinuxOnlyPrebuilt,
	"ln":        LinuxOnlyPrebuilt,
	"ls":        LinuxOnlyPrebuilt,
	"md5sum":    LinuxOnlyPrebuilt,
	// TODO (b/121282416): switch back to LinuxOnlyPrebuilt when build is hermetic
	"mkdir":     Log,
	"mktemp":    LinuxOnlyPrebuilt,
	"mv":        LinuxOnlyPrebuilt,
	"od":        LinuxOnlyPrebuilt,
	// TODO (b/121282416): switch back to LinuxOnlyPrebuilt when build is hermetic
	"paste":     Log,
	"pgrep":     LinuxOnlyPrebuilt,
	"pkill":     LinuxOnlyPrebuilt,
	"ps":        LinuxOnlyPrebuilt,
	// TODO (b/121282416): switch back to LinuxOnlyPrebuilt when build is hermetic
	"pwd":       Log,
	"readlink":  LinuxOnlyPrebuilt,
	"rm":        LinuxOnlyPrebuilt,
	// TODO (b/121282416): switch back to LinuxOnlyPrebuilt when build is hermetic
	"rmdir":     Log,
	"sed":       LinuxOnlyPrebuilt,
	"seq":       LinuxOnlyPrebuilt,
	"setsid":    LinuxOnlyPrebuilt,
	"sha1sum":   LinuxOnlyPrebuilt,
	"sha256sum": LinuxOnlyPrebuilt,
	"sha512sum": LinuxOnlyPrebuilt,
	"sleep":     LinuxOnlyPrebuilt,
	"sort":      LinuxOnlyPrebuilt,
	"stat":      LinuxOnlyPrebuilt,
	// TODO (b/121282416): switch back to LinuxOnlyPrebuilt when build is hermetic
	"tail":      Log,
	"tar":       LinuxOnlyPrebuilt,
	"tee":       LinuxOnlyPrebuilt,
	"timeout":   LinuxOnlyPrebuilt,
	// TODO (b/121282416): switch back to LinuxOnlyPrebuilt when build is hermetic
	"touch":     Log,
	"true":      LinuxOnlyPrebuilt,
	"uname":     LinuxOnlyPrebuilt,
	"uniq":      LinuxOnlyPrebuilt,
	"unix2dos":  LinuxOnlyPrebuilt,
	"wc":        LinuxOnlyPrebuilt,
	"whoami":    LinuxOnlyPrebuilt,
	"which":     LinuxOnlyPrebuilt,
	// TODO (b/121282416): switch back to LinuxOnlyPrebuilt when build is hermetic
	"xxd":       Log,
}

func init() {
	if runtime.GOOS == "darwin" {
		Configuration["sw_vers"] = Allowed
		Configuration["xcrun"] = Allowed

		// We don't have darwin prebuilts for some tools,
		// so allow the host versions.
		for name, config := range Configuration {
			if config.LinuxOnlyPrebuilt {
				Configuration[name] = Allowed
			}
		}
	}
}<|MERGE_RESOLUTION|>--- conflicted
+++ resolved
@@ -94,12 +94,8 @@
 	"javap":   Allowed,
 	"lsof":    Allowed,
 	"openssl": Allowed,
-<<<<<<< HEAD
-	"patch":   Allowed,
 	"perl":    Log,
 	"printf":  Log,
-=======
->>>>>>> 1e79cabd
 	"pstree":  Allowed,
 	"rsync":   Allowed,
 	"sh":      Allowed,
