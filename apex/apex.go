// Copyright (C) 2018 The Android Open Source Project
//
// Licensed under the Apache License, Version 2.0 (the "License");
// you may not use this file except in compliance with the License.
// You may obtain a copy of the License at
//
//     http://www.apache.org/licenses/LICENSE-2.0
//
// Unless required by applicable law or agreed to in writing, software
// distributed under the License is distributed on an "AS IS" BASIS,
// WITHOUT WARRANTIES OR CONDITIONS OF ANY KIND, either express or implied.
// See the License for the specific language governing permissions and
// limitations under the License.

package apex

import (
	"fmt"
	"io"
	"path/filepath"
	"runtime"
	"sort"
	"strings"

	"android/soong/android"
	"android/soong/cc"
	"android/soong/java"
	"android/soong/python"

	"github.com/google/blueprint"
	"github.com/google/blueprint/bootstrap"
	"github.com/google/blueprint/proptools"
)

var (
	pctx = android.NewPackageContext("android/apex")

	// Create a canned fs config file where all files and directories are
	// by default set to (uid/gid/mode) = (1000/1000/0644)
	// TODO(b/113082813) make this configurable using config.fs syntax
	generateFsConfig = pctx.StaticRule("generateFsConfig", blueprint.RuleParams{
		Command: `echo '/ 1000 1000 0755' > ${out} && ` +
			`echo '/apex_manifest.json 1000 1000 0644' >> ${out} && ` +
			`echo ${ro_paths} | tr ' ' '\n' | awk '{print "/"$$1 " 1000 1000 0644"}' >> ${out} && ` +
			`echo ${exec_paths} | tr ' ' '\n' | awk '{print "/"$$1 " 0 2000 0755"}' >> ${out}`,
		Description: "fs_config ${out}",
	}, "ro_paths", "exec_paths")

	injectApexDependency = pctx.StaticRule("injectApexDependency", blueprint.RuleParams{
		Command: `rm -f $out && ${jsonmodify} $in ` +
			`-a provideNativeLibs ${provideNativeLibs} ` +
			`-a requireNativeLibs ${requireNativeLibs} -o $out`,
		CommandDeps: []string{"${jsonmodify}"},
		Description: "Inject dependency into ${out}",
	}, "provideNativeLibs", "requireNativeLibs")

	// TODO(b/113233103): make sure that file_contexts is sane, i.e., validate
	// against the binary policy using sefcontext_compiler -p <policy>.

	// TODO(b/114327326): automate the generation of file_contexts
	apexRule = pctx.StaticRule("apexRule", blueprint.RuleParams{
		Command: `rm -rf ${image_dir} && mkdir -p ${image_dir} && ` +
			`(. ${out}.copy_commands) && ` +
			`APEXER_TOOL_PATH=${tool_path} ` +
			`${apexer} --force --manifest ${manifest} ` +
			`--file_contexts ${file_contexts} ` +
			`--canned_fs_config ${canned_fs_config} ` +
			`--payload_type image ` +
			`--key ${key} ${opt_flags} ${image_dir} ${out} `,
		CommandDeps: []string{"${apexer}", "${avbtool}", "${e2fsdroid}", "${merge_zips}",
			"${mke2fs}", "${resize2fs}", "${sefcontext_compile}",
			"${soong_zip}", "${zipalign}", "${aapt2}", "prebuilts/sdk/current/public/android.jar"},
		Rspfile:        "${out}.copy_commands",
		RspfileContent: "${copy_commands}",
		Description:    "APEX ${image_dir} => ${out}",
	}, "tool_path", "image_dir", "copy_commands", "manifest", "file_contexts", "canned_fs_config", "key", "opt_flags")

	zipApexRule = pctx.StaticRule("zipApexRule", blueprint.RuleParams{
		Command: `rm -rf ${image_dir} && mkdir -p ${image_dir} && ` +
			`(. ${out}.copy_commands) && ` +
			`APEXER_TOOL_PATH=${tool_path} ` +
			`${apexer} --force --manifest ${manifest} ` +
			`--payload_type zip ` +
			`${image_dir} ${out} `,
		CommandDeps:    []string{"${apexer}", "${merge_zips}", "${soong_zip}", "${zipalign}", "${aapt2}"},
		Rspfile:        "${out}.copy_commands",
		RspfileContent: "${copy_commands}",
		Description:    "ZipAPEX ${image_dir} => ${out}",
	}, "tool_path", "image_dir", "copy_commands", "manifest")

	apexProtoConvertRule = pctx.AndroidStaticRule("apexProtoConvertRule",
		blueprint.RuleParams{
			Command:     `${aapt2} convert --output-format proto $in -o $out`,
			CommandDeps: []string{"${aapt2}"},
		})

	apexBundleRule = pctx.StaticRule("apexBundleRule", blueprint.RuleParams{
		Command: `${zip2zip} -i $in -o $out ` +
			`apex_payload.img:apex/${abi}.img ` +
			`apex_manifest.json:root/apex_manifest.json ` +
			`AndroidManifest.xml:manifest/AndroidManifest.xml`,
		CommandDeps: []string{"${zip2zip}"},
		Description: "app bundle",
	}, "abi")
)

var imageApexSuffix = ".apex"
var zipApexSuffix = ".zipapex"

var imageApexType = "image"
var zipApexType = "zip"

type dependencyTag struct {
	blueprint.BaseDependencyTag
	name string
}

var (
	sharedLibTag   = dependencyTag{name: "sharedLib"}
	executableTag  = dependencyTag{name: "executable"}
	javaLibTag     = dependencyTag{name: "javaLib"}
	prebuiltTag    = dependencyTag{name: "prebuilt"}
	testTag        = dependencyTag{name: "test"}
	keyTag         = dependencyTag{name: "key"}
	certificateTag = dependencyTag{name: "certificate"}
	usesTag        = dependencyTag{name: "uses"}
)

func init() {
	pctx.Import("android/soong/android")
	pctx.Import("android/soong/java")
	pctx.HostBinToolVariable("apexer", "apexer")
	// ART minimal builds (using the master-art manifest) do not have the "frameworks/base"
	// projects, and hence cannot built 'aapt2'. Use the SDK prebuilt instead.
	hostBinToolVariableWithPrebuilt := func(name, prebuiltDir, tool string) {
		pctx.VariableFunc(name, func(ctx android.PackageVarContext) string {
			if !ctx.Config().FrameworksBaseDirExists(ctx) {
				return filepath.Join(prebuiltDir, runtime.GOOS, "bin", tool)
			} else {
				return pctx.HostBinToolPath(ctx, tool).String()
			}
		})
	}
	hostBinToolVariableWithPrebuilt("aapt2", "prebuilts/sdk/tools", "aapt2")
	pctx.HostBinToolVariable("avbtool", "avbtool")
	pctx.HostBinToolVariable("e2fsdroid", "e2fsdroid")
	pctx.HostBinToolVariable("merge_zips", "merge_zips")
	pctx.HostBinToolVariable("mke2fs", "mke2fs")
	pctx.HostBinToolVariable("resize2fs", "resize2fs")
	pctx.HostBinToolVariable("sefcontext_compile", "sefcontext_compile")
	pctx.HostBinToolVariable("soong_zip", "soong_zip")
	pctx.HostBinToolVariable("zip2zip", "zip2zip")
	pctx.HostBinToolVariable("zipalign", "zipalign")
	pctx.HostBinToolVariable("jsonmodify", "jsonmodify")

	android.RegisterModuleType("apex", apexBundleFactory)
	android.RegisterModuleType("apex_test", testApexBundleFactory)
	android.RegisterModuleType("apex_defaults", defaultsFactory)
	android.RegisterModuleType("prebuilt_apex", PrebuiltFactory)

	android.PostDepsMutators(func(ctx android.RegisterMutatorsContext) {
		ctx.TopDown("apex_deps", apexDepsMutator)
		ctx.BottomUp("apex", apexMutator).Parallel()
		ctx.BottomUp("apex_uses", apexUsesMutator).Parallel()
	})
}

// Mark the direct and transitive dependencies of apex bundles so that they
// can be built for the apex bundles.
func apexDepsMutator(mctx android.TopDownMutatorContext) {
	if a, ok := mctx.Module().(*apexBundle); ok {
		apexBundleName := mctx.ModuleName()
		mctx.WalkDeps(func(child, parent android.Module) bool {
			depName := mctx.OtherModuleName(child)
			// If the parent is apexBundle, this child is directly depended.
			_, directDep := parent.(*apexBundle)
			if a.installable() && !a.testApex {
				// TODO(b/123892969): Workaround for not having any way to annotate test-apexs
				// non-installable apex's cannot be installed and so should not prevent libraries from being
				// installed to the system.
				android.UpdateApexDependency(apexBundleName, depName, directDep)
			}

			if am, ok := child.(android.ApexModule); ok && am.CanHaveApexVariants() {
				am.BuildForApex(apexBundleName)
				return true
			} else {
				return false
			}
		})
	}
}

// Create apex variations if a module is included in APEX(s).
func apexMutator(mctx android.BottomUpMutatorContext) {
	if am, ok := mctx.Module().(android.ApexModule); ok && am.CanHaveApexVariants() {
		am.CreateApexVariations(mctx)
	} else if _, ok := mctx.Module().(*apexBundle); ok {
		// apex bundle itself is mutated so that it and its modules have same
		// apex variant.
		apexBundleName := mctx.ModuleName()
		mctx.CreateVariations(apexBundleName)
	}
}
func apexUsesMutator(mctx android.BottomUpMutatorContext) {
	if ab, ok := mctx.Module().(*apexBundle); ok {
		mctx.AddFarVariationDependencies(nil, usesTag, ab.properties.Uses...)
	}
}

type apexNativeDependencies struct {
	// List of native libraries
	Native_shared_libs []string
	// List of native executables
	Binaries []string
	// List of native tests
	Tests []string
}
type apexMultilibProperties struct {
	// Native dependencies whose compile_multilib is "first"
	First apexNativeDependencies

	// Native dependencies whose compile_multilib is "both"
	Both apexNativeDependencies

	// Native dependencies whose compile_multilib is "prefer32"
	Prefer32 apexNativeDependencies

	// Native dependencies whose compile_multilib is "32"
	Lib32 apexNativeDependencies

	// Native dependencies whose compile_multilib is "64"
	Lib64 apexNativeDependencies
}

type apexBundleProperties struct {
	// Json manifest file describing meta info of this APEX bundle. Default:
	// "apex_manifest.json"
	Manifest *string `android:"path"`

	// AndroidManifest.xml file used for the zip container of this APEX bundle.
	// If unspecified, a default one is automatically generated.
	AndroidManifest *string `android:"path"`

	// Canonical name of the APEX bundle in the manifest file.
	// If unspecified, defaults to the value of name
	Apex_name *string

	// Determines the file contexts file for setting security context to each file in this APEX bundle.
	// Specifically, when this is set to <value>, /system/sepolicy/apex/<value>_file_contexts file is
	// used.
	// Default: <name_of_this_module>
	File_contexts *string

	// List of native shared libs that are embedded inside this APEX bundle
	Native_shared_libs []string

	// List of executables that are embedded inside this APEX bundle
	Binaries []string

	// List of java libraries that are embedded inside this APEX bundle
	Java_libs []string

	// List of prebuilt files that are embedded inside this APEX bundle
	Prebuilts []string

	// List of tests that are embedded inside this APEX bundle
	Tests []string

	// Name of the apex_key module that provides the private key to sign APEX
	Key *string

	// The type of APEX to build. Controls what the APEX payload is. Either
	// 'image', 'zip' or 'both'. Default: 'image'.
	Payload_type *string

	// The name of a certificate in the default certificate directory, blank to use the default product certificate,
	// or an android_app_certificate module name in the form ":module".
	Certificate *string

	// Whether this APEX is installable to one of the partitions. Default: true.
	Installable *bool

	// For native libraries and binaries, use the vendor variant instead of the core (platform) variant.
	// Default is false.
	Use_vendor *bool

	// For telling the apex to ignore special handling for system libraries such as bionic. Default is false.
	Ignore_system_library_special_case *bool

	Multilib apexMultilibProperties

	// List of sanitizer names that this APEX is enabled for
	SanitizerNames []string `blueprint:"mutated"`

	PreventInstall bool `blueprint:"mutated"`

	HideFromMake bool `blueprint:"mutated"`

	// Indicates this APEX provides C++ shared libaries to other APEXes. Default: false.
	Provide_cpp_shared_libs *bool

	// List of providing APEXes' names so that this APEX can depend on provided shared libraries.
	Uses []string
}

type apexTargetBundleProperties struct {
	Target struct {
		// Multilib properties only for android.
		Android struct {
			Multilib apexMultilibProperties
		}
		// Multilib properties only for host.
		Host struct {
			Multilib apexMultilibProperties
		}
		// Multilib properties only for host linux_bionic.
		Linux_bionic struct {
			Multilib apexMultilibProperties
		}
		// Multilib properties only for host linux_glibc.
		Linux_glibc struct {
			Multilib apexMultilibProperties
		}
	}
}

type apexFileClass int

const (
	etc apexFileClass = iota
	nativeSharedLib
	nativeExecutable
	shBinary
	pyBinary
	goBinary
	javaSharedLib
	nativeTest
)

type apexPackaging int

const (
	imageApex apexPackaging = iota
	zipApex
	both
)

func (a apexPackaging) image() bool {
	switch a {
	case imageApex, both:
		return true
	}
	return false
}

func (a apexPackaging) zip() bool {
	switch a {
	case zipApex, both:
		return true
	}
	return false
}

func (a apexPackaging) suffix() string {
	switch a {
	case imageApex:
		return imageApexSuffix
	case zipApex:
		return zipApexSuffix
	case both:
		panic(fmt.Errorf("must be either zip or image"))
	default:
		panic(fmt.Errorf("unknown APEX type %d", a))
	}
}

func (a apexPackaging) name() string {
	switch a {
	case imageApex:
		return imageApexType
	case zipApex:
		return zipApexType
	case both:
		panic(fmt.Errorf("must be either zip or image"))
	default:
		panic(fmt.Errorf("unknown APEX type %d", a))
	}
}

func (class apexFileClass) NameInMake() string {
	switch class {
	case etc:
		return "ETC"
	case nativeSharedLib:
		return "SHARED_LIBRARIES"
	case nativeExecutable, shBinary, pyBinary, goBinary:
		return "EXECUTABLES"
	case javaSharedLib:
		return "JAVA_LIBRARIES"
	case nativeTest:
		return "NATIVE_TESTS"
	default:
		panic(fmt.Errorf("unknown class %d", class))
	}
}

type apexFile struct {
	builtFile  android.Path
	moduleName string
	installDir string
	class      apexFileClass
	module     android.Module
	symlinks   []string
}

type apexBundle struct {
	android.ModuleBase
	android.DefaultableModuleBase

	properties       apexBundleProperties
	targetProperties apexTargetBundleProperties

	apexTypes apexPackaging

	bundleModuleFile android.WritablePath
	outputFiles      map[apexPackaging]android.WritablePath
	installDir       android.OutputPath

	prebuiltFileToDelete string

	public_key_file  android.Path
	private_key_file android.Path

	container_certificate_file android.Path
	container_private_key_file android.Path

	// list of files to be included in this apex
	filesInfo []apexFile

	// list of module names that this APEX is depending on
	externalDeps []string

	flattened bool

	testApex bool

	// intermediate path for apex_manifest.json
	manifestOut android.WritablePath
}

func addDependenciesForNativeModules(ctx android.BottomUpMutatorContext,
	native_shared_libs []string, binaries []string, tests []string,
	arch string, imageVariation string) {
	// Use *FarVariation* to be able to depend on modules having
	// conflicting variations with this module. This is required since
	// arch variant of an APEX bundle is 'common' but it is 'arm' or 'arm64'
	// for native shared libs.
	ctx.AddFarVariationDependencies([]blueprint.Variation{
		{Mutator: "arch", Variation: arch},
		{Mutator: "image", Variation: imageVariation},
		{Mutator: "link", Variation: "shared"},
		{Mutator: "version", Variation: ""}, // "" is the non-stub variant
	}, sharedLibTag, native_shared_libs...)

	ctx.AddFarVariationDependencies([]blueprint.Variation{
		{Mutator: "arch", Variation: arch},
		{Mutator: "image", Variation: imageVariation},
	}, executableTag, binaries...)

	ctx.AddFarVariationDependencies([]blueprint.Variation{
		{Mutator: "arch", Variation: arch},
		{Mutator: "image", Variation: imageVariation},
		{Mutator: "test_per_src", Variation: ""}, // "" is the all-tests variant
	}, testTag, tests...)
}

func (a *apexBundle) combineProperties(ctx android.BottomUpMutatorContext) {
	if ctx.Os().Class == android.Device {
		proptools.AppendProperties(&a.properties.Multilib, &a.targetProperties.Target.Android.Multilib, nil)
	} else {
		proptools.AppendProperties(&a.properties.Multilib, &a.targetProperties.Target.Host.Multilib, nil)
		if ctx.Os().Bionic() {
			proptools.AppendProperties(&a.properties.Multilib, &a.targetProperties.Target.Linux_bionic.Multilib, nil)
		} else {
			proptools.AppendProperties(&a.properties.Multilib, &a.targetProperties.Target.Linux_glibc.Multilib, nil)
		}
	}
}

func (a *apexBundle) DepsMutator(ctx android.BottomUpMutatorContext) {

	targets := ctx.MultiTargets()
	config := ctx.DeviceConfig()

	a.combineProperties(ctx)

	has32BitTarget := false
	for _, target := range targets {
		if target.Arch.ArchType.Multilib == "lib32" {
			has32BitTarget = true
		}
	}
	for i, target := range targets {
		// When multilib.* is omitted for native_shared_libs, it implies
		// multilib.both.
		ctx.AddFarVariationDependencies([]blueprint.Variation{
			{Mutator: "arch", Variation: target.String()},
			{Mutator: "image", Variation: a.getImageVariation(config)},
			{Mutator: "link", Variation: "shared"},
		}, sharedLibTag, a.properties.Native_shared_libs...)

		// When multilib.* is omitted for tests, it implies
		// multilib.both.
		ctx.AddFarVariationDependencies([]blueprint.Variation{
			{Mutator: "arch", Variation: target.String()},
			{Mutator: "image", Variation: a.getImageVariation(config)},
			{Mutator: "test_per_src", Variation: ""}, // "" is the all-tests variant
		}, testTag, a.properties.Tests...)

		// Add native modules targetting both ABIs
		addDependenciesForNativeModules(ctx,
			a.properties.Multilib.Both.Native_shared_libs,
			a.properties.Multilib.Both.Binaries,
			a.properties.Multilib.Both.Tests,
			target.String(),
			a.getImageVariation(config))

		isPrimaryAbi := i == 0
		if isPrimaryAbi {
			// When multilib.* is omitted for binaries, it implies
			// multilib.first.
			ctx.AddFarVariationDependencies([]blueprint.Variation{
				{Mutator: "arch", Variation: target.String()},
				{Mutator: "image", Variation: a.getImageVariation(config)},
			}, executableTag, a.properties.Binaries...)

			// Add native modules targetting the first ABI
			addDependenciesForNativeModules(ctx,
				a.properties.Multilib.First.Native_shared_libs,
				a.properties.Multilib.First.Binaries,
				a.properties.Multilib.First.Tests,
				target.String(),
				a.getImageVariation(config))

			// When multilib.* is omitted for prebuilts, it implies multilib.first.
			ctx.AddFarVariationDependencies([]blueprint.Variation{
				{Mutator: "arch", Variation: target.String()},
			}, prebuiltTag, a.properties.Prebuilts...)
		}

		switch target.Arch.ArchType.Multilib {
		case "lib32":
			// Add native modules targetting 32-bit ABI
			addDependenciesForNativeModules(ctx,
				a.properties.Multilib.Lib32.Native_shared_libs,
				a.properties.Multilib.Lib32.Binaries,
				a.properties.Multilib.Lib32.Tests,
				target.String(),
				a.getImageVariation(config))

			addDependenciesForNativeModules(ctx,
				a.properties.Multilib.Prefer32.Native_shared_libs,
				a.properties.Multilib.Prefer32.Binaries,
				a.properties.Multilib.Prefer32.Tests,
				target.String(),
				a.getImageVariation(config))
		case "lib64":
			// Add native modules targetting 64-bit ABI
			addDependenciesForNativeModules(ctx,
				a.properties.Multilib.Lib64.Native_shared_libs,
				a.properties.Multilib.Lib64.Binaries,
				a.properties.Multilib.Lib64.Tests,
				target.String(),
				a.getImageVariation(config))

			if !has32BitTarget {
				addDependenciesForNativeModules(ctx,
					a.properties.Multilib.Prefer32.Native_shared_libs,
					a.properties.Multilib.Prefer32.Binaries,
					a.properties.Multilib.Prefer32.Tests,
					target.String(),
					a.getImageVariation(config))
			}

			if strings.HasPrefix(ctx.ModuleName(), "com.android.runtime") && target.Os.Class == android.Device {
				for _, sanitizer := range ctx.Config().SanitizeDevice() {
					if sanitizer == "hwaddress" {
						addDependenciesForNativeModules(ctx,
							[]string{"libclang_rt.hwasan-aarch64-android"},
<<<<<<< HEAD
							nil, target.String(), a.getImageVariation(config))
=======
							nil, nil, target.String(), a.getImageVariation(config))
>>>>>>> 0d0e4bb4
						break
					}
				}
			}
		}

	}

	ctx.AddFarVariationDependencies([]blueprint.Variation{
		{Mutator: "arch", Variation: "android_common"},
	}, javaLibTag, a.properties.Java_libs...)

	if String(a.properties.Key) == "" {
		ctx.ModuleErrorf("key is missing")
		return
	}
	ctx.AddDependency(ctx.Module(), keyTag, String(a.properties.Key))

	cert := android.SrcIsModule(a.getCertString(ctx))
	if cert != "" {
		ctx.AddDependency(ctx.Module(), certificateTag, cert)
	}
}

func (a *apexBundle) getCertString(ctx android.BaseModuleContext) string {
	certificate, overridden := ctx.DeviceConfig().OverrideCertificateFor(ctx.ModuleName())
	if overridden {
		return ":" + certificate
	}
	return String(a.properties.Certificate)
}

func (a *apexBundle) OutputFiles(tag string) (android.Paths, error) {
	switch tag {
	case "":
		if file, ok := a.outputFiles[imageApex]; ok {
			return android.Paths{file}, nil
		} else {
			return nil, nil
		}
	default:
		return nil, fmt.Errorf("unsupported module reference tag %q", tag)
	}
}

func (a *apexBundle) installable() bool {
	return !a.properties.PreventInstall && (a.properties.Installable == nil || proptools.Bool(a.properties.Installable))
}

func (a *apexBundle) getImageVariation(config android.DeviceConfig) string {
	if config.VndkVersion() != "" && proptools.Bool(a.properties.Use_vendor) {
		return "vendor"
	} else {
		return "core"
	}
}

func (a *apexBundle) EnableSanitizer(sanitizerName string) {
	if !android.InList(sanitizerName, a.properties.SanitizerNames) {
		a.properties.SanitizerNames = append(a.properties.SanitizerNames, sanitizerName)
	}
}

func (a *apexBundle) IsSanitizerEnabled(ctx android.BaseModuleContext, sanitizerName string) bool {
	if android.InList(sanitizerName, a.properties.SanitizerNames) {
		return true
	}

	// Then follow the global setting
	globalSanitizerNames := []string{}
	if a.Host() {
		globalSanitizerNames = ctx.Config().SanitizeHost()
	} else {
		arches := ctx.Config().SanitizeDeviceArch()
		if len(arches) == 0 || android.InList(a.Arch().ArchType.Name, arches) {
			globalSanitizerNames = ctx.Config().SanitizeDevice()
		}
	}
	return android.InList(sanitizerName, globalSanitizerNames)
}

func (a *apexBundle) IsNativeCoverageNeeded(ctx android.BaseModuleContext) bool {
	return ctx.Device() && ctx.DeviceConfig().NativeCoverageEnabled()
}

func (a *apexBundle) PreventInstall() {
	a.properties.PreventInstall = true
}

func (a *apexBundle) HideFromMake() {
	a.properties.HideFromMake = true
}

func getCopyManifestForNativeLibrary(cc *cc.Module, handleSpecialLibs bool) (fileToCopy android.Path, dirInApex string) {
	// Decide the APEX-local directory by the multilib of the library
	// In the future, we may query this to the module.
	switch cc.Arch().ArchType.Multilib {
	case "lib32":
		dirInApex = "lib"
	case "lib64":
		dirInApex = "lib64"
	}
	dirInApex = filepath.Join(dirInApex, cc.RelativeInstallPath())
	if !cc.Arch().Native {
		dirInApex = filepath.Join(dirInApex, cc.Arch().ArchType.String())
	} else if cc.Target().NativeBridge == android.NativeBridgeEnabled {
		dirInApex = filepath.Join(dirInApex, cc.Target().NativeBridgeRelativePath)
	}
	if handleSpecialLibs {
		switch cc.Name() {
		case "libc", "libm", "libdl":
			// Special case for bionic libs. This is to prevent the bionic libs
			// from being included in the search path /apex/com.android.apex/lib.
			// This exclusion is required because bionic libs in the runtime APEX
			// are available via the legacy paths /system/lib/libc.so, etc. By the
			// init process, the bionic libs in the APEX are bind-mounted to the
			// legacy paths and thus will be loaded into the default linker namespace.
			// If the bionic libs are directly in /apex/com.android.apex/lib then
			// the same libs will be again loaded to the runtime linker namespace,
			// which will result double loading of bionic libs that isn't supported.
			dirInApex = filepath.Join(dirInApex, "bionic")
		}
	}

	fileToCopy = cc.OutputFile().Path()
	return
}

func getCopyManifestForExecutable(cc *cc.Module) (fileToCopy android.Path, dirInApex string) {
	dirInApex = filepath.Join("bin", cc.RelativeInstallPath())
	if !cc.Arch().Native {
		dirInApex = filepath.Join(dirInApex, cc.Arch().ArchType.String())
	} else if cc.Target().NativeBridge == android.NativeBridgeEnabled {
		dirInApex = filepath.Join(dirInApex, cc.Target().NativeBridgeRelativePath)
	}
	fileToCopy = cc.OutputFile().Path()
	return
}

func getCopyManifestForPyBinary(py *python.Module) (fileToCopy android.Path, dirInApex string) {
	dirInApex = "bin"
	fileToCopy = py.HostToolPath().Path()
	return
}
func getCopyManifestForGoBinary(ctx android.ModuleContext, gb bootstrap.GoBinaryTool) (fileToCopy android.Path, dirInApex string) {
	dirInApex = "bin"
	s, err := filepath.Rel(android.PathForOutput(ctx).String(), gb.InstallPath())
	if err != nil {
		ctx.ModuleErrorf("Unable to use compiled binary at %s", gb.InstallPath())
		return
	}
	fileToCopy = android.PathForOutput(ctx, s)
	return
}

func getCopyManifestForShBinary(sh *android.ShBinary) (fileToCopy android.Path, dirInApex string) {
	dirInApex = filepath.Join("bin", sh.SubDir())
	fileToCopy = sh.OutputFile()
	return
}

func getCopyManifestForJavaLibrary(java *java.Library) (fileToCopy android.Path, dirInApex string) {
	dirInApex = "javalib"
	fileToCopy = java.DexJarFile()
	return
}

func getCopyManifestForPrebuiltJavaLibrary(java *java.Import) (fileToCopy android.Path, dirInApex string) {
	dirInApex = "javalib"
	// The output is only one, but for some reason, ImplementationJars returns Paths, not Path
	implJars := java.ImplementationJars()
	if len(implJars) != 1 {
		panic(fmt.Errorf("java.ImplementationJars() must return single Path, but got: %s",
			strings.Join(implJars.Strings(), ", ")))
	}
	fileToCopy = implJars[0]
	return
}

func getCopyManifestForPrebuiltEtc(prebuilt *android.PrebuiltEtc) (fileToCopy android.Path, dirInApex string) {
	dirInApex = filepath.Join("etc", prebuilt.SubDir())
	fileToCopy = prebuilt.OutputFile()
	return
}

func (a *apexBundle) GenerateAndroidBuildActions(ctx android.ModuleContext) {
	filesInfo := []apexFile{}

	if a.properties.Payload_type == nil || *a.properties.Payload_type == "image" {
		a.apexTypes = imageApex
	} else if *a.properties.Payload_type == "zip" {
		a.apexTypes = zipApex
	} else if *a.properties.Payload_type == "both" {
		a.apexTypes = both
	} else {
		ctx.PropertyErrorf("type", "%q is not one of \"image\", \"zip\", or \"both\".", *a.properties.Payload_type)
		return
	}

	if len(a.properties.Tests) > 0 && !a.testApex {
		ctx.PropertyErrorf("tests", "property not allowed in apex module type")
		return
	}

	handleSpecialLibs := !android.Bool(a.properties.Ignore_system_library_special_case)

	// native lib dependencies
	var provideNativeLibs []string
	var requireNativeLibs []string

	// Check if "uses" requirements are met with dependent apexBundles
	var providedNativeSharedLibs []string
	useVendor := proptools.Bool(a.properties.Use_vendor)
	ctx.VisitDirectDepsBlueprint(func(m blueprint.Module) {
		if ctx.OtherModuleDependencyTag(m) != usesTag {
			return
		}
		otherName := ctx.OtherModuleName(m)
		other, ok := m.(*apexBundle)
		if !ok {
			ctx.PropertyErrorf("uses", "%q is not a provider", otherName)
			return
		}
		if proptools.Bool(other.properties.Use_vendor) != useVendor {
			ctx.PropertyErrorf("use_vendor", "%q has different value of use_vendor", otherName)
			return
		}
		if !proptools.Bool(other.properties.Provide_cpp_shared_libs) {
			ctx.PropertyErrorf("uses", "%q does not provide native_shared_libs", otherName)
			return
		}
		providedNativeSharedLibs = append(providedNativeSharedLibs, other.properties.Native_shared_libs...)
	})

	ctx.WalkDepsBlueprint(func(child, parent blueprint.Module) bool {
		depTag := ctx.OtherModuleDependencyTag(child)
		depName := ctx.OtherModuleName(child)
		if _, ok := parent.(*apexBundle); ok {
			// direct dependencies
			switch depTag {
			case sharedLibTag:
				if cc, ok := child.(*cc.Module); ok {
					if cc.HasStubsVariants() {
						provideNativeLibs = append(provideNativeLibs, cc.OutputFile().Path().Base())
					}
					fileToCopy, dirInApex := getCopyManifestForNativeLibrary(cc, handleSpecialLibs)
					filesInfo = append(filesInfo, apexFile{fileToCopy, depName, dirInApex, nativeSharedLib, cc, nil})
					return true
				} else {
					ctx.PropertyErrorf("native_shared_libs", "%q is not a cc_library or cc_library_shared module", depName)
				}
			case executableTag:
				if cc, ok := child.(*cc.Module); ok {
					fileToCopy, dirInApex := getCopyManifestForExecutable(cc)
					filesInfo = append(filesInfo, apexFile{fileToCopy, depName, dirInApex, nativeExecutable, cc, cc.Symlinks()})
					return true
				} else if sh, ok := child.(*android.ShBinary); ok {
					fileToCopy, dirInApex := getCopyManifestForShBinary(sh)
					filesInfo = append(filesInfo, apexFile{fileToCopy, depName, dirInApex, shBinary, sh, nil})
				} else if py, ok := child.(*python.Module); ok && py.HostToolPath().Valid() {
					fileToCopy, dirInApex := getCopyManifestForPyBinary(py)
					filesInfo = append(filesInfo, apexFile{fileToCopy, depName, dirInApex, pyBinary, py, nil})
				} else if gb, ok := child.(bootstrap.GoBinaryTool); ok && a.Host() {
					fileToCopy, dirInApex := getCopyManifestForGoBinary(ctx, gb)
					// NB: Since go binaries are static we don't need the module for anything here, which is
					// good since the go tool is a blueprint.Module not an android.Module like we would
					// normally use.
					filesInfo = append(filesInfo, apexFile{fileToCopy, depName, dirInApex, goBinary, nil, nil})
				} else {
					ctx.PropertyErrorf("binaries", "%q is neither cc_binary, (embedded) py_binary, (host) blueprint_go_binary, (host) bootstrap_go_binary, nor sh_binary", depName)
				}
			case javaLibTag:
				if javaLib, ok := child.(*java.Library); ok {
					fileToCopy, dirInApex := getCopyManifestForJavaLibrary(javaLib)
					if fileToCopy == nil {
						ctx.PropertyErrorf("java_libs", "%q is not configured to be compiled into dex", depName)
					} else {
						filesInfo = append(filesInfo, apexFile{fileToCopy, depName, dirInApex, javaSharedLib, javaLib, nil})
					}
					return true
				} else if javaLib, ok := child.(*java.Import); ok {
					fileToCopy, dirInApex := getCopyManifestForPrebuiltJavaLibrary(javaLib)
					if fileToCopy == nil {
						ctx.PropertyErrorf("java_libs", "%q does not have a jar output", depName)
					} else {
						filesInfo = append(filesInfo, apexFile{fileToCopy, depName, dirInApex, javaSharedLib, javaLib, nil})
					}
					return true
				} else {
					ctx.PropertyErrorf("java_libs", "%q of type %q is not supported", depName, ctx.OtherModuleType(child))
				}
			case prebuiltTag:
				if prebuilt, ok := child.(*android.PrebuiltEtc); ok {
					fileToCopy, dirInApex := getCopyManifestForPrebuiltEtc(prebuilt)
					filesInfo = append(filesInfo, apexFile{fileToCopy, depName, dirInApex, etc, prebuilt, nil})
					return true
				} else {
					ctx.PropertyErrorf("prebuilts", "%q is not a prebuilt_etc module", depName)
				}
			case testTag:
				if ccTest, ok := child.(*cc.Module); ok {
					if ccTest.IsTestPerSrcAllTestsVariation() {
						// Multiple-output test module (where `test_per_src: true`).
						//
						// `ccTest` is the "" ("all tests") variation of a `test_per_src` module.
						// We do not add this variation to `filesInfo`, as it has no output;
						// however, we do add the other variations of this module as indirect
						// dependencies (see below).
						return true
					} else {
						// Single-output test module (where `test_per_src: false`).
						fileToCopy, dirInApex := getCopyManifestForExecutable(ccTest)
						filesInfo = append(filesInfo, apexFile{fileToCopy, depName, dirInApex, nativeTest, ccTest, nil})
					}
					return true
				} else {
					ctx.PropertyErrorf("tests", "%q is not a cc module", depName)
				}
			case keyTag:
				if key, ok := child.(*apexKey); ok {
					a.private_key_file = key.private_key_file
					a.public_key_file = key.public_key_file
					return false
				} else {
					ctx.PropertyErrorf("key", "%q is not an apex_key module", depName)
				}
			case certificateTag:
				if dep, ok := child.(*java.AndroidAppCertificate); ok {
					a.container_certificate_file = dep.Certificate.Pem
					a.container_private_key_file = dep.Certificate.Key
					return false
				} else {
					ctx.ModuleErrorf("certificate dependency %q must be an android_app_certificate module", depName)
				}
			case android.PrebuiltDepTag:
				// If the prebuilt is force disabled, remember to delete the prebuilt file
				// that might have been installed in the previous builds
				if prebuilt, ok := child.(*Prebuilt); ok && prebuilt.isForceDisabled() {
					a.prebuiltFileToDelete = prebuilt.InstallFilename()
				}
			}
		} else {
			// indirect dependencies
			if am, ok := child.(android.ApexModule); ok && am.CanHaveApexVariants() && am.IsInstallableToApex() {
				// We cannot use a switch statement on `depTag` here as the checked
				// tags used below are private (e.g. `cc.sharedDepTag`).
				if cc.IsSharedDepTag(depTag) || cc.IsRuntimeDepTag(depTag) {
					if cc, ok := child.(*cc.Module); ok {
						if android.InList(cc.Name(), providedNativeSharedLibs) {
							// If we're using a shared library which is provided from other APEX,
							// don't include it in this APEX
							return false
						}
						if !a.Host() && (cc.IsStubs() || cc.HasStubsVariants()) {
							// If the dependency is a stubs lib, don't include it in this APEX,
							// but make sure that the lib is installed on the device.
							// In case no APEX is having the lib, the lib is installed to the system
							// partition.
							//
							// Always include if we are a host-apex however since those won't have any
							// system libraries.
							if !android.DirectlyInAnyApex(ctx, cc.Name()) && !android.InList(cc.Name(), a.externalDeps) {
								a.externalDeps = append(a.externalDeps, cc.Name())
							}
							requireNativeLibs = append(requireNativeLibs, cc.OutputFile().Path().Base())
							// Don't track further
							return false
						}
						fileToCopy, dirInApex := getCopyManifestForNativeLibrary(cc, handleSpecialLibs)
						filesInfo = append(filesInfo, apexFile{fileToCopy, depName, dirInApex, nativeSharedLib, cc, nil})
						return true
					}
				} else if cc.IsTestPerSrcDepTag(depTag) {
					if cc, ok := child.(*cc.Module); ok {
						fileToCopy, dirInApex := getCopyManifestForExecutable(cc)
						// Handle modules created as `test_per_src` variations of a single test module:
						// use the name of the generated test binary (`fileToCopy`) instead of the name
						// of the original test module (`depName`, shared by all `test_per_src`
						// variations of that module).
						moduleName := filepath.Base(fileToCopy.String())
						filesInfo = append(filesInfo, apexFile{fileToCopy, moduleName, dirInApex, nativeTest, cc, nil})
						return true
					}
				} else {
					ctx.ModuleErrorf("unexpected tag %q for indirect dependency %q", depTag, depName)
				}
			}
		}
		return false
	})

	a.flattened = ctx.Config().FlattenApex() && !ctx.Config().UnbundledBuild()
	if a.private_key_file == nil {
		ctx.PropertyErrorf("key", "private_key for %q could not be found", String(a.properties.Key))
		return
	}

	// remove duplicates in filesInfo
	removeDup := func(filesInfo []apexFile) []apexFile {
		encountered := make(map[android.Path]bool)
		result := []apexFile{}
		for _, f := range filesInfo {
			if !encountered[f.builtFile] {
				encountered[f.builtFile] = true
				result = append(result, f)
			}
		}
		return result
	}
	filesInfo = removeDup(filesInfo)

	// to have consistent build rules
	sort.Slice(filesInfo, func(i, j int) bool {
		return filesInfo[i].builtFile.String() < filesInfo[j].builtFile.String()
	})

	// prepend the name of this APEX to the module names. These names will be the names of
	// modules that will be defined if the APEX is flattened.
	for i := range filesInfo {
		filesInfo[i].moduleName = ctx.ModuleName() + "." + filesInfo[i].moduleName
	}

	a.installDir = android.PathForModuleInstall(ctx, "apex")
	a.filesInfo = filesInfo

	a.manifestOut = android.PathForModuleOut(ctx, "apex_manifest.json")
	// put dependency({provide|require}NativeLibs) in apex_manifest.json
	manifestSrc := android.PathForModuleSrc(ctx, proptools.StringDefault(a.properties.Manifest, "apex_manifest.json"))
	provideNativeLibs = android.SortedUniqueStrings(provideNativeLibs)
	requireNativeLibs = android.SortedUniqueStrings(android.RemoveListFromList(requireNativeLibs, provideNativeLibs))
	ctx.Build(pctx, android.BuildParams{
		Rule:   injectApexDependency,
		Input:  manifestSrc,
		Output: a.manifestOut,
		Args: map[string]string{
			"provideNativeLibs": strings.Join(provideNativeLibs, " "),
			"requireNativeLibs": strings.Join(requireNativeLibs, " "),
		},
	})

	if a.apexTypes.zip() {
		a.buildUnflattenedApex(ctx, zipApex)
	}
	if a.apexTypes.image() {
		// Build rule for unflattened APEX is created even when ctx.Config().FlattenApex()
		// is true. This is to support referencing APEX via ":<module_name>" syntax
		// in other modules. It is in AndroidMk where the selection of flattened
		// or unflattened APEX is made.
		a.buildUnflattenedApex(ctx, imageApex)
		a.buildFlattenedApex(ctx)
	}
}

func (a *apexBundle) buildNoticeFile(ctx android.ModuleContext, apexFileName string) android.OptionalPath {
	noticeFiles := []android.Path{}
	for _, f := range a.filesInfo {
		if f.module != nil {
			notice := f.module.NoticeFile()
			if notice.Valid() {
				noticeFiles = append(noticeFiles, notice.Path())
			}
		}
	}
	// append the notice file specified in the apex module itself
	if a.NoticeFile().Valid() {
		noticeFiles = append(noticeFiles, a.NoticeFile().Path())
	}

	if len(noticeFiles) == 0 {
		return android.OptionalPath{}
	}

	return android.BuildNoticeOutput(ctx, a.installDir, apexFileName, android.FirstUniquePaths(noticeFiles)).HtmlGzOutput
}

func (a *apexBundle) buildUnflattenedApex(ctx android.ModuleContext, apexType apexPackaging) {
	cert := String(a.properties.Certificate)
	if cert != "" && android.SrcIsModule(cert) == "" {
		defaultDir := ctx.Config().DefaultAppCertificateDir(ctx)
		a.container_certificate_file = defaultDir.Join(ctx, cert+".x509.pem")
		a.container_private_key_file = defaultDir.Join(ctx, cert+".pk8")
	} else if cert == "" {
		pem, key := ctx.Config().DefaultAppCertificate(ctx)
		a.container_certificate_file = pem
		a.container_private_key_file = key
	}

	var abis []string
	for _, target := range ctx.MultiTargets() {
		if len(target.Arch.Abi) > 0 {
			abis = append(abis, target.Arch.Abi[0])
		}
	}

	abis = android.FirstUniqueStrings(abis)

	suffix := apexType.suffix()
	unsignedOutputFile := android.PathForModuleOut(ctx, ctx.ModuleName()+suffix+".unsigned")

	filesToCopy := []android.Path{}
	for _, f := range a.filesInfo {
		filesToCopy = append(filesToCopy, f.builtFile)
	}

	copyCommands := []string{}
	for i, src := range filesToCopy {
		dest := filepath.Join(a.filesInfo[i].installDir, src.Base())
		dest_path := filepath.Join(android.PathForModuleOut(ctx, "image"+suffix).String(), dest)
		copyCommands = append(copyCommands, "mkdir -p "+filepath.Dir(dest_path))
		copyCommands = append(copyCommands, "cp "+src.String()+" "+dest_path)
		for _, sym := range a.filesInfo[i].symlinks {
			symlinkDest := filepath.Join(filepath.Dir(dest_path), sym)
			copyCommands = append(copyCommands, "ln -s "+filepath.Base(dest)+" "+symlinkDest)
		}
	}
	implicitInputs := append(android.Paths(nil), filesToCopy...)
	implicitInputs = append(implicitInputs, a.manifestOut)

	outHostBinDir := android.PathForOutput(ctx, "host", ctx.Config().PrebuiltOS(), "bin").String()
	prebuiltSdkToolsBinDir := filepath.Join("prebuilts", "sdk", "tools", runtime.GOOS, "bin")

	if apexType.image() {
		// files and dirs that will be created in APEX
		var readOnlyPaths []string
		var executablePaths []string // this also includes dirs
		for _, f := range a.filesInfo {
			pathInApex := filepath.Join(f.installDir, f.builtFile.Base())
			if f.installDir == "bin" || strings.HasPrefix(f.installDir, "bin/") {
				executablePaths = append(executablePaths, pathInApex)
				for _, s := range f.symlinks {
					executablePaths = append(executablePaths, filepath.Join(f.installDir, s))
				}
			} else {
				readOnlyPaths = append(readOnlyPaths, pathInApex)
			}
			dir := f.installDir
			for !android.InList(dir, executablePaths) && dir != "" {
				executablePaths = append(executablePaths, dir)
				dir, _ = filepath.Split(dir) // move up to the parent
				if len(dir) > 0 {
					// remove trailing slash
					dir = dir[:len(dir)-1]
				}
			}
		}
		sort.Strings(readOnlyPaths)
		sort.Strings(executablePaths)
		cannedFsConfig := android.PathForModuleOut(ctx, "canned_fs_config")
		ctx.Build(pctx, android.BuildParams{
			Rule:        generateFsConfig,
			Output:      cannedFsConfig,
			Description: "generate fs config",
			Args: map[string]string{
				"ro_paths":   strings.Join(readOnlyPaths, " "),
				"exec_paths": strings.Join(executablePaths, " "),
			},
		})

		fcName := proptools.StringDefault(a.properties.File_contexts, ctx.ModuleName())
		fileContextsPath := "system/sepolicy/apex/" + fcName + "-file_contexts"
		fileContextsOptionalPath := android.ExistentPathForSource(ctx, fileContextsPath)
		if !fileContextsOptionalPath.Valid() {
			ctx.ModuleErrorf("Cannot find file_contexts file: %q", fileContextsPath)
			return
		}
		fileContexts := fileContextsOptionalPath.Path()

		optFlags := []string{}

		// Additional implicit inputs.
		implicitInputs = append(implicitInputs, cannedFsConfig, fileContexts, a.private_key_file, a.public_key_file)
		optFlags = append(optFlags, "--pubkey "+a.public_key_file.String())

		manifestPackageName, overridden := ctx.DeviceConfig().OverrideManifestPackageNameFor(ctx.ModuleName())
		if overridden {
			optFlags = append(optFlags, "--override_apk_package_name "+manifestPackageName)
		}

		if a.properties.AndroidManifest != nil {
			androidManifestFile := android.PathForModuleSrc(ctx, proptools.String(a.properties.AndroidManifest))
			implicitInputs = append(implicitInputs, androidManifestFile)
			optFlags = append(optFlags, "--android_manifest "+androidManifestFile.String())
		}

		targetSdkVersion := ctx.Config().DefaultAppTargetSdk()
		if targetSdkVersion == ctx.Config().PlatformSdkCodename() &&
			ctx.Config().UnbundledBuild() &&
			!ctx.Config().UnbundledBuildUsePrebuiltSdks() &&
			ctx.Config().IsEnvTrue("UNBUNDLED_BUILD_TARGET_SDK_WITH_API_FINGERPRINT") {
			apiFingerprint := java.ApiFingerprintPath(ctx)
			targetSdkVersion += fmt.Sprintf(".$$(cat %s)", apiFingerprint.String())
			implicitInputs = append(implicitInputs, apiFingerprint)
		}
		optFlags = append(optFlags, "--target_sdk_version "+targetSdkVersion)

		noticeFile := a.buildNoticeFile(ctx, ctx.ModuleName()+suffix)
		if noticeFile.Valid() {
			// If there's a NOTICE file, embed it as an asset file in the APEX.
			implicitInputs = append(implicitInputs, noticeFile.Path())
			optFlags = append(optFlags, "--assets_dir "+filepath.Dir(noticeFile.String()))
		}

		ctx.Build(pctx, android.BuildParams{
			Rule:        apexRule,
			Implicits:   implicitInputs,
			Output:      unsignedOutputFile,
			Description: "apex (" + apexType.name() + ")",
			Args: map[string]string{
				"tool_path":        outHostBinDir + ":" + prebuiltSdkToolsBinDir,
				"image_dir":        android.PathForModuleOut(ctx, "image"+suffix).String(),
				"copy_commands":    strings.Join(copyCommands, " && "),
				"manifest":         a.manifestOut.String(),
				"file_contexts":    fileContexts.String(),
				"canned_fs_config": cannedFsConfig.String(),
				"key":              a.private_key_file.String(),
				"opt_flags":        strings.Join(optFlags, " "),
			},
		})

		apexProtoFile := android.PathForModuleOut(ctx, ctx.ModuleName()+".pb"+suffix)
		bundleModuleFile := android.PathForModuleOut(ctx, ctx.ModuleName()+suffix+"-base.zip")
		a.bundleModuleFile = bundleModuleFile

		ctx.Build(pctx, android.BuildParams{
			Rule:        apexProtoConvertRule,
			Input:       unsignedOutputFile,
			Output:      apexProtoFile,
			Description: "apex proto convert",
		})

		ctx.Build(pctx, android.BuildParams{
			Rule:        apexBundleRule,
			Input:       apexProtoFile,
			Output:      a.bundleModuleFile,
			Description: "apex bundle module",
			Args: map[string]string{
				"abi": strings.Join(abis, "."),
			},
		})
	} else {
		ctx.Build(pctx, android.BuildParams{
			Rule:        zipApexRule,
			Implicits:   implicitInputs,
			Output:      unsignedOutputFile,
			Description: "apex (" + apexType.name() + ")",
			Args: map[string]string{
				"tool_path":     outHostBinDir + ":" + prebuiltSdkToolsBinDir,
				"image_dir":     android.PathForModuleOut(ctx, "image"+suffix).String(),
				"copy_commands": strings.Join(copyCommands, " && "),
				"manifest":      a.manifestOut.String(),
			},
		})
	}

	a.outputFiles[apexType] = android.PathForModuleOut(ctx, ctx.ModuleName()+suffix)
	ctx.Build(pctx, android.BuildParams{
		Rule:        java.Signapk,
		Description: "signapk",
		Output:      a.outputFiles[apexType],
		Input:       unsignedOutputFile,
		Implicits: []android.Path{
			a.container_certificate_file,
			a.container_private_key_file,
		},
		Args: map[string]string{
			"certificates": a.container_certificate_file.String() + " " + a.container_private_key_file.String(),
			"flags":        "-a 4096", //alignment
		},
	})

	// Install to $OUT/soong/{target,host}/.../apex
	if a.installable() && (!ctx.Config().FlattenApex() || apexType.zip()) {
		ctx.InstallFile(a.installDir, ctx.ModuleName()+suffix, a.outputFiles[apexType])
	}
}

func (a *apexBundle) buildFlattenedApex(ctx android.ModuleContext) {
	if a.installable() {
		// For flattened APEX, do nothing but make sure that apex_manifest.json and apex_pubkey are also copied along
		// with other ordinary files.
		a.filesInfo = append(a.filesInfo, apexFile{a.manifestOut, ctx.ModuleName() + ".apex_manifest.json", ".", etc, nil, nil})

		// rename to apex_pubkey
		copiedPubkey := android.PathForModuleOut(ctx, "apex_pubkey")
		ctx.Build(pctx, android.BuildParams{
			Rule:   android.Cp,
			Input:  a.public_key_file,
			Output: copiedPubkey,
		})
		a.filesInfo = append(a.filesInfo, apexFile{copiedPubkey, ctx.ModuleName() + ".apex_pubkey", ".", etc, nil, nil})

		if ctx.Config().FlattenApex() {
			for _, fi := range a.filesInfo {
				dir := filepath.Join("apex", ctx.ModuleName(), fi.installDir)
				target := ctx.InstallFile(android.PathForModuleInstall(ctx, dir), fi.builtFile.Base(), fi.builtFile)
				for _, sym := range fi.symlinks {
					ctx.InstallSymlink(android.PathForModuleInstall(ctx, dir), sym, target)
				}
			}
		}
	}
}

func (a *apexBundle) AndroidMk() android.AndroidMkData {
	if a.properties.HideFromMake {
		return android.AndroidMkData{
			Disabled: true,
		}
	}
	writers := []android.AndroidMkData{}
	if a.apexTypes.image() {
		writers = append(writers, a.androidMkForType(imageApex))
	}
	if a.apexTypes.zip() {
		writers = append(writers, a.androidMkForType(zipApex))
	}
	return android.AndroidMkData{
		Custom: func(w io.Writer, name, prefix, moduleDir string, data android.AndroidMkData) {
			for _, data := range writers {
				data.Custom(w, name, prefix, moduleDir, data)
			}
		}}
}

func (a *apexBundle) androidMkForFiles(w io.Writer, name, moduleDir string, apexType apexPackaging) []string {
	moduleNames := []string{}

	for _, fi := range a.filesInfo {
		if cc, ok := fi.module.(*cc.Module); ok && cc.Properties.HideFromMake {
			continue
		}
		if !android.InList(fi.moduleName, moduleNames) {
			moduleNames = append(moduleNames, fi.moduleName)
		}
		fmt.Fprintln(w, "\ninclude $(CLEAR_VARS)")
		fmt.Fprintln(w, "LOCAL_PATH :=", moduleDir)
		fmt.Fprintln(w, "LOCAL_MODULE :=", fi.moduleName)
		// /apex/<name>/{lib|framework|...}
		pathWhenActivated := filepath.Join("$(PRODUCT_OUT)", "apex",
			proptools.StringDefault(a.properties.Apex_name, name), fi.installDir)
		if a.flattened && apexType.image() {
			// /system/apex/<name>/{lib|framework|...}
			fmt.Fprintln(w, "LOCAL_MODULE_PATH :=", filepath.Join("$(OUT_DIR)",
				a.installDir.RelPathString(), name, fi.installDir))
			fmt.Fprintln(w, "LOCAL_SOONG_SYMBOL_PATH :=", pathWhenActivated)
			if len(fi.symlinks) > 0 {
				fmt.Fprintln(w, "LOCAL_MODULE_SYMLINKS :=", strings.Join(fi.symlinks, " "))
			}

			if fi.module != nil && fi.module.NoticeFile().Valid() {
				fmt.Fprintln(w, "LOCAL_NOTICE_FILE :=", fi.module.NoticeFile().Path().String())
			}
		} else {
			fmt.Fprintln(w, "LOCAL_MODULE_PATH :=", pathWhenActivated)
		}
		fmt.Fprintln(w, "LOCAL_PREBUILT_MODULE_FILE :=", fi.builtFile.String())
		fmt.Fprintln(w, "LOCAL_MODULE_CLASS :=", fi.class.NameInMake())
		if fi.module != nil {
			archStr := fi.module.Target().Arch.ArchType.String()
			host := false
			switch fi.module.Target().Os.Class {
			case android.Host:
				if archStr != "common" {
					fmt.Fprintln(w, "LOCAL_MODULE_HOST_ARCH :=", archStr)
				}
				host = true
			case android.HostCross:
				if archStr != "common" {
					fmt.Fprintln(w, "LOCAL_MODULE_HOST_CROSS_ARCH :=", archStr)
				}
				host = true
			case android.Device:
				if archStr != "common" {
					fmt.Fprintln(w, "LOCAL_MODULE_TARGET_ARCH :=", archStr)
				}
			}
			if host {
				makeOs := fi.module.Target().Os.String()
				if fi.module.Target().Os == android.Linux || fi.module.Target().Os == android.LinuxBionic {
					makeOs = "linux"
				}
				fmt.Fprintln(w, "LOCAL_MODULE_HOST_OS :=", makeOs)
				fmt.Fprintln(w, "LOCAL_IS_HOST_MODULE := true")
			}
		}
		if fi.class == javaSharedLib {
			javaModule := fi.module.(*java.Library)
			// soong_java_prebuilt.mk sets LOCAL_MODULE_SUFFIX := .jar  Therefore
			// we need to remove the suffix from LOCAL_MODULE_STEM, otherwise
			// we will have foo.jar.jar
			fmt.Fprintln(w, "LOCAL_MODULE_STEM :=", strings.TrimSuffix(fi.builtFile.Base(), ".jar"))
			fmt.Fprintln(w, "LOCAL_SOONG_CLASSES_JAR :=", javaModule.ImplementationAndResourcesJars()[0].String())
			fmt.Fprintln(w, "LOCAL_SOONG_HEADER_JAR :=", javaModule.HeaderJars()[0].String())
			fmt.Fprintln(w, "LOCAL_SOONG_DEX_JAR :=", fi.builtFile.String())
			fmt.Fprintln(w, "LOCAL_DEX_PREOPT := false")
			fmt.Fprintln(w, "include $(BUILD_SYSTEM)/soong_java_prebuilt.mk")
		} else if fi.class == nativeSharedLib || fi.class == nativeExecutable {
			fmt.Fprintln(w, "LOCAL_MODULE_STEM :=", fi.builtFile.Base())
			if cc, ok := fi.module.(*cc.Module); ok {
				if cc.UnstrippedOutputFile() != nil {
					fmt.Fprintln(w, "LOCAL_SOONG_UNSTRIPPED_BINARY :=", cc.UnstrippedOutputFile().String())
				}
				cc.AndroidMkWriteAdditionalDependenciesForSourceAbiDiff(w)
<<<<<<< HEAD
=======
				if cc.CoverageOutputFile().Valid() {
					fmt.Fprintln(w, "LOCAL_PREBUILT_COVERAGE_ARCHIVE :=", cc.CoverageOutputFile().String())
				}
>>>>>>> 0d0e4bb4
			}
			fmt.Fprintln(w, "include $(BUILD_SYSTEM)/soong_cc_prebuilt.mk")
		} else {
			fmt.Fprintln(w, "LOCAL_MODULE_STEM :=", fi.builtFile.Base())
			fmt.Fprintln(w, "include $(BUILD_PREBUILT)")
		}
	}
	return moduleNames
}

func (a *apexBundle) androidMkForType(apexType apexPackaging) android.AndroidMkData {
	return android.AndroidMkData{
		Custom: func(w io.Writer, name, prefix, moduleDir string, data android.AndroidMkData) {
			moduleNames := []string{}
			if a.installable() {
				moduleNames = a.androidMkForFiles(w, name, moduleDir, apexType)
			}

			if a.flattened && apexType.image() {
				// Only image APEXes can be flattened.
				fmt.Fprintln(w, "\ninclude $(CLEAR_VARS)")
				fmt.Fprintln(w, "LOCAL_PATH :=", moduleDir)
				fmt.Fprintln(w, "LOCAL_MODULE :=", name)
				if len(moduleNames) > 0 {
					fmt.Fprintln(w, "LOCAL_REQUIRED_MODULES :=", strings.Join(moduleNames, " "))
				}
				fmt.Fprintln(w, "include $(BUILD_PHONY_PACKAGE)")
			} else {
				// zip-apex is the less common type so have the name refer to the image-apex
				// only and use {name}.zip if you want the zip-apex
				if apexType == zipApex && a.apexTypes == both {
					name = name + ".zip"
				}
				fmt.Fprintln(w, "\ninclude $(CLEAR_VARS)")
				fmt.Fprintln(w, "LOCAL_PATH :=", moduleDir)
				fmt.Fprintln(w, "LOCAL_MODULE :=", name)
				fmt.Fprintln(w, "LOCAL_MODULE_CLASS := ETC") // do we need a new class?
				fmt.Fprintln(w, "LOCAL_PREBUILT_MODULE_FILE :=", a.outputFiles[apexType].String())
				fmt.Fprintln(w, "LOCAL_MODULE_PATH :=", filepath.Join("$(OUT_DIR)", a.installDir.RelPathString()))
				fmt.Fprintln(w, "LOCAL_MODULE_STEM :=", name+apexType.suffix())
				fmt.Fprintln(w, "LOCAL_UNINSTALLABLE_MODULE :=", !a.installable())
				if len(moduleNames) > 0 {
					fmt.Fprintln(w, "LOCAL_REQUIRED_MODULES +=", strings.Join(moduleNames, " "))
				}
				if len(a.externalDeps) > 0 {
					fmt.Fprintln(w, "LOCAL_REQUIRED_MODULES +=", strings.Join(a.externalDeps, " "))
				}
				if a.prebuiltFileToDelete != "" {
					fmt.Fprintln(w, "LOCAL_POST_INSTALL_CMD :=", "rm -rf "+
						filepath.Join("$(OUT_DIR)", a.installDir.RelPathString(), a.prebuiltFileToDelete))
				}
				fmt.Fprintln(w, "include $(BUILD_PREBUILT)")

				if apexType == imageApex {
					fmt.Fprintln(w, "ALL_MODULES.$(LOCAL_MODULE).BUNDLE :=", a.bundleModuleFile.String())
				}
			}
		}}
}

func testApexBundleFactory() android.Module {
	return ApexBundleFactory(true /*testApex*/)
}

func apexBundleFactory() android.Module {
	return ApexBundleFactory(false /*testApex*/)
}

func ApexBundleFactory(testApex bool) android.Module {
	module := &apexBundle{
		outputFiles: map[apexPackaging]android.WritablePath{},
		testApex:    testApex,
	}
	module.AddProperties(&module.properties)
	module.AddProperties(&module.targetProperties)
	module.Prefer32(func(ctx android.BaseModuleContext, base *android.ModuleBase, class android.OsClass) bool {
		return class == android.Device && ctx.Config().DevicePrefer32BitExecutables()
	})
	android.InitAndroidMultiTargetsArchModule(module, android.HostAndDeviceSupported, android.MultilibCommon)
	android.InitDefaultableModule(module)
	return module
}

//
// Defaults
//
type Defaults struct {
	android.ModuleBase
	android.DefaultsModuleBase
}

func defaultsFactory() android.Module {
	return DefaultsFactory()
}

func DefaultsFactory(props ...interface{}) android.Module {
	module := &Defaults{}

	module.AddProperties(props...)
	module.AddProperties(
		&apexBundleProperties{},
		&apexTargetBundleProperties{},
	)

	android.InitDefaultsModule(module)
	return module
}

//
// Prebuilt APEX
//
type Prebuilt struct {
	android.ModuleBase
	prebuilt android.Prebuilt

	properties PrebuiltProperties

	inputApex       android.Path
	installDir      android.OutputPath
	installFilename string
	outputApex      android.WritablePath
}

type PrebuiltProperties struct {
	// the path to the prebuilt .apex file to import.
	Source       string `blueprint:"mutated"`
	ForceDisable bool   `blueprint:"mutated"`

	Src  *string
	Arch struct {
		Arm struct {
			Src *string
		}
		Arm64 struct {
			Src *string
		}
		X86 struct {
			Src *string
		}
		X86_64 struct {
			Src *string
		}
	}

	Installable *bool
	// Optional name for the installed apex. If unspecified, name of the
	// module is used as the file name
	Filename *string

	// Names of modules to be overridden. Listed modules can only be other binaries
	// (in Make or Soong).
	// This does not completely prevent installation of the overridden binaries, but if both
	// binaries would be installed by default (in PRODUCT_PACKAGES) the other binary will be removed
	// from PRODUCT_PACKAGES.
	Overrides []string
}

func (p *Prebuilt) installable() bool {
	return p.properties.Installable == nil || proptools.Bool(p.properties.Installable)
}

func (p *Prebuilt) DepsMutator(ctx android.BottomUpMutatorContext) {
	// If the device is configured to use flattened APEX, force disable the prebuilt because
	// the prebuilt is a non-flattened one.
	forceDisable := ctx.Config().FlattenApex()

	// Force disable the prebuilts when we are doing unbundled build. We do unbundled build
	// to build the prebuilts themselves.
	forceDisable = forceDisable || ctx.Config().UnbundledBuild()

<<<<<<< HEAD
=======
	// Force disable the prebuilts when coverage is enabled.
	forceDisable = forceDisable || ctx.DeviceConfig().NativeCoverageEnabled()
	forceDisable = forceDisable || ctx.Config().IsEnvTrue("EMMA_INSTRUMENT")

>>>>>>> 0d0e4bb4
	// b/137216042 don't use prebuilts when address sanitizer is on
	forceDisable = forceDisable || android.InList("address", ctx.Config().SanitizeDevice()) ||
		android.InList("hwaddress", ctx.Config().SanitizeDevice())

	if forceDisable && p.prebuilt.SourceExists() {
		p.properties.ForceDisable = true
		return
	}

	// This is called before prebuilt_select and prebuilt_postdeps mutators
	// The mutators requires that src to be set correctly for each arch so that
	// arch variants are disabled when src is not provided for the arch.
	if len(ctx.MultiTargets()) != 1 {
		ctx.ModuleErrorf("compile_multilib shouldn't be \"both\" for prebuilt_apex")
		return
	}
	var src string
	switch ctx.MultiTargets()[0].Arch.ArchType {
	case android.Arm:
		src = String(p.properties.Arch.Arm.Src)
	case android.Arm64:
		src = String(p.properties.Arch.Arm64.Src)
	case android.X86:
		src = String(p.properties.Arch.X86.Src)
	case android.X86_64:
		src = String(p.properties.Arch.X86_64.Src)
	default:
		ctx.ModuleErrorf("prebuilt_apex does not support %q", ctx.MultiTargets()[0].Arch.String())
		return
	}
	if src == "" {
		src = String(p.properties.Src)
	}
	p.properties.Source = src
}

func (p *Prebuilt) isForceDisabled() bool {
	return p.properties.ForceDisable
}

func (p *Prebuilt) OutputFiles(tag string) (android.Paths, error) {
	switch tag {
	case "":
		return android.Paths{p.outputApex}, nil
	default:
		return nil, fmt.Errorf("unsupported module reference tag %q", tag)
	}
}

func (p *Prebuilt) InstallFilename() string {
	return proptools.StringDefault(p.properties.Filename, p.BaseModuleName()+imageApexSuffix)
}

func (p *Prebuilt) GenerateAndroidBuildActions(ctx android.ModuleContext) {
	if p.properties.ForceDisable {
		return
	}

	// TODO(jungjw): Check the key validity.
	p.inputApex = p.Prebuilt().SingleSourcePath(ctx)
	p.installDir = android.PathForModuleInstall(ctx, "apex")
	p.installFilename = p.InstallFilename()
	if !strings.HasSuffix(p.installFilename, imageApexSuffix) {
		ctx.ModuleErrorf("filename should end in %s for prebuilt_apex", imageApexSuffix)
	}
	p.outputApex = android.PathForModuleOut(ctx, p.installFilename)
	ctx.Build(pctx, android.BuildParams{
		Rule:   android.Cp,
		Input:  p.inputApex,
		Output: p.outputApex,
	})
	if p.installable() {
		ctx.InstallFile(p.installDir, p.installFilename, p.inputApex)
	}
}

func (p *Prebuilt) Prebuilt() *android.Prebuilt {
	return &p.prebuilt
}

func (p *Prebuilt) Name() string {
	return p.prebuilt.Name(p.ModuleBase.Name())
}

func (p *Prebuilt) AndroidMkEntries() android.AndroidMkEntries {
	return android.AndroidMkEntries{
		Class:      "ETC",
		OutputFile: android.OptionalPathForPath(p.inputApex),
		Include:    "$(BUILD_PREBUILT)",
		AddCustomEntries: func(name, prefix, moduleDir string, entries *android.AndroidMkEntries) {
			entries.SetString("LOCAL_MODULE_PATH", filepath.Join("$(OUT_DIR)", p.installDir.RelPathString()))
			entries.SetString("LOCAL_MODULE_STEM", p.installFilename)
			entries.SetBoolIfTrue("LOCAL_UNINSTALLABLE_MODULE", !p.installable())
			entries.AddStrings("LOCAL_OVERRIDES_PACKAGES", p.properties.Overrides...)
		},
	}
}

// prebuilt_apex imports an `.apex` file into the build graph as if it was built with apex.
func PrebuiltFactory() android.Module {
	module := &Prebuilt{}
	module.AddProperties(&module.properties)
	android.InitSingleSourcePrebuiltModule(module, &module.properties, "Source")
	android.InitAndroidMultiTargetsArchModule(module, android.DeviceSupported, android.MultilibCommon)
	return module
}<|MERGE_RESOLUTION|>--- conflicted
+++ resolved
@@ -588,11 +588,7 @@
 					if sanitizer == "hwaddress" {
 						addDependenciesForNativeModules(ctx,
 							[]string{"libclang_rt.hwasan-aarch64-android"},
-<<<<<<< HEAD
-							nil, target.String(), a.getImageVariation(config))
-=======
 							nil, nil, target.String(), a.getImageVariation(config))
->>>>>>> 0d0e4bb4
 						break
 					}
 				}
@@ -1396,12 +1392,9 @@
 					fmt.Fprintln(w, "LOCAL_SOONG_UNSTRIPPED_BINARY :=", cc.UnstrippedOutputFile().String())
 				}
 				cc.AndroidMkWriteAdditionalDependenciesForSourceAbiDiff(w)
-<<<<<<< HEAD
-=======
 				if cc.CoverageOutputFile().Valid() {
 					fmt.Fprintln(w, "LOCAL_PREBUILT_COVERAGE_ARCHIVE :=", cc.CoverageOutputFile().String())
 				}
->>>>>>> 0d0e4bb4
 			}
 			fmt.Fprintln(w, "include $(BUILD_SYSTEM)/soong_cc_prebuilt.mk")
 		} else {
@@ -1572,13 +1565,10 @@
 	// to build the prebuilts themselves.
 	forceDisable = forceDisable || ctx.Config().UnbundledBuild()
 
-<<<<<<< HEAD
-=======
 	// Force disable the prebuilts when coverage is enabled.
 	forceDisable = forceDisable || ctx.DeviceConfig().NativeCoverageEnabled()
 	forceDisable = forceDisable || ctx.Config().IsEnvTrue("EMMA_INSTRUMENT")
 
->>>>>>> 0d0e4bb4
 	// b/137216042 don't use prebuilts when address sanitizer is on
 	forceDisable = forceDisable || android.InList("address", ctx.Config().SanitizeDevice()) ||
 		android.InList("hwaddress", ctx.Config().SanitizeDevice())
