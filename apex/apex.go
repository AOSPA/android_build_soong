// Copyright (C) 2018 The Android Open Source Project
//
// Licensed under the Apache License, Version 2.0 (the "License");
// you may not use this file except in compliance with the License.
// You may obtain a copy of the License at
//
//     http://www.apache.org/licenses/LICENSE-2.0
//
// Unless required by applicable law or agreed to in writing, software
// distributed under the License is distributed on an "AS IS" BASIS,
// WITHOUT WARRANTIES OR CONDITIONS OF ANY KIND, either express or implied.
// See the License for the specific language governing permissions and
// limitations under the License.

// package apex implements build rules for creating the APEX files which are container for
// lower-level system components. See https://source.android.com/devices/tech/ota/apex
package apex

import (
	"fmt"
	"path/filepath"
	"regexp"
	"sort"
	"strings"

	"android/soong/bazel/cquery"

	"github.com/google/blueprint"
	"github.com/google/blueprint/bootstrap"
	"github.com/google/blueprint/proptools"

	"android/soong/android"
	"android/soong/bazel"
	"android/soong/bpf"
	"android/soong/cc"
	prebuilt_etc "android/soong/etc"
	"android/soong/filesystem"
	"android/soong/java"
	"android/soong/multitree"
	"android/soong/python"
	"android/soong/rust"
	"android/soong/sh"
)

func init() {
	registerApexBuildComponents(android.InitRegistrationContext)
}

func registerApexBuildComponents(ctx android.RegistrationContext) {
	ctx.RegisterModuleType("apex", BundleFactory)
	ctx.RegisterModuleType("apex_test", TestApexBundleFactory)
	ctx.RegisterModuleType("apex_vndk", vndkApexBundleFactory)
	ctx.RegisterModuleType("apex_defaults", DefaultsFactory)
	ctx.RegisterModuleType("prebuilt_apex", PrebuiltFactory)
	ctx.RegisterModuleType("override_apex", OverrideApexFactory)
	ctx.RegisterModuleType("apex_set", apexSetFactory)

	ctx.PreArchMutators(registerPreArchMutators)
	ctx.PreDepsMutators(RegisterPreDepsMutators)
	ctx.PostDepsMutators(RegisterPostDepsMutators)
}

func registerPreArchMutators(ctx android.RegisterMutatorsContext) {
	ctx.TopDown("prebuilt_apex_module_creator", prebuiltApexModuleCreatorMutator).Parallel()
}

func RegisterPreDepsMutators(ctx android.RegisterMutatorsContext) {
	ctx.TopDown("apex_vndk", apexVndkMutator).Parallel()
	ctx.BottomUp("apex_vndk_deps", apexVndkDepsMutator).Parallel()
}

func RegisterPostDepsMutators(ctx android.RegisterMutatorsContext) {
	ctx.TopDown("apex_info", apexInfoMutator).Parallel()
	ctx.BottomUp("apex_unique", apexUniqueVariationsMutator).Parallel()
	ctx.BottomUp("apex_test_for_deps", apexTestForDepsMutator).Parallel()
	ctx.BottomUp("apex_test_for", apexTestForMutator).Parallel()
	// Run mark_platform_availability before the apexMutator as the apexMutator needs to know whether
	// it should create a platform variant.
	ctx.BottomUp("mark_platform_availability", markPlatformAvailability).Parallel()
	ctx.BottomUp("apex", apexMutator).Parallel()
	ctx.BottomUp("apex_directly_in_any", apexDirectlyInAnyMutator).Parallel()
	ctx.BottomUp("apex_packaging", apexPackagingMutator).Parallel()
	ctx.BottomUp("apex_dcla_deps", apexDCLADepsMutator).Parallel()
	// Register after apex_info mutator so that it can use ApexVariationName
	ctx.TopDown("apex_strict_updatability_lint", apexStrictUpdatibilityLintMutator).Parallel()
}

type apexBundleProperties struct {
	// Json manifest file describing meta info of this APEX bundle. Refer to
	// system/apex/proto/apex_manifest.proto for the schema. Default: "apex_manifest.json"
	Manifest *string `android:"path"`

	// AndroidManifest.xml file used for the zip container of this APEX bundle. If unspecified,
	// a default one is automatically generated.
	AndroidManifest *string `android:"path"`

	// Determines the file contexts file for setting the security contexts to files in this APEX
	// bundle. For platform APEXes, this should points to a file under /system/sepolicy Default:
	// /system/sepolicy/apex/<module_name>_file_contexts.
	File_contexts *string `android:"path"`

	// By default, file_contexts is amended by force-labelling / and /apex_manifest.pb as system_file
	// to avoid mistakes. When set as true, no force-labelling.
	Use_file_contexts_as_is *bool

	// Path to the canned fs config file for customizing file's
	// uid/gid/mod/capabilities. The content of this file is appended to the
	// default config, so that the custom entries are preferred. The format is
	// /<path_or_glob> <uid> <gid> <mode> [capabilities=0x<cap>], where
	// path_or_glob is a path or glob pattern for a file or set of files,
	// uid/gid are numerial values of user ID and group ID, mode is octal value
	// for the file mode, and cap is hexadecimal value for the capability.
	Canned_fs_config *string `android:"path"`

	ApexNativeDependencies

	Multilib apexMultilibProperties

	// List of runtime resource overlays (RROs) that are embedded inside this APEX.
	Rros []string

	// List of bootclasspath fragments that are embedded inside this APEX bundle.
	Bootclasspath_fragments []string

	// List of systemserverclasspath fragments that are embedded inside this APEX bundle.
	Systemserverclasspath_fragments []string

	// List of java libraries that are embedded inside this APEX bundle.
	Java_libs []string

	// List of sh binaries that are embedded inside this APEX bundle.
	Sh_binaries []string

	// List of platform_compat_config files that are embedded inside this APEX bundle.
	Compat_configs []string

	// List of filesystem images that are embedded inside this APEX bundle.
	Filesystems []string

	// The minimum SDK version that this APEX must support at minimum. This is usually set to
	// the SDK version that the APEX was first introduced.
	Min_sdk_version *string

	// Whether this APEX is considered updatable or not. When set to true, this will enforce
	// additional rules for making sure that the APEX is truly updatable. To be updatable,
	// min_sdk_version should be set as well. This will also disable the size optimizations like
	// symlinking to the system libs. Default is true.
	Updatable *bool

	// Marks that this APEX is designed to be updatable in the future, although it's not
	// updatable yet. This is used to mimic some of the build behaviors that are applied only to
	// updatable APEXes. Currently, this disables the size optimization, so that the size of
	// APEX will not increase when the APEX is actually marked as truly updatable. Default is
	// false.
	Future_updatable *bool

	// Whether this APEX can use platform APIs or not. Can be set to true only when `updatable:
	// false`. Default is false.
	Platform_apis *bool

	// Whether this APEX is installable to one of the partitions like system, vendor, etc.
	// Default: true.
	Installable *bool

	// If set true, VNDK libs are considered as stable libs and are not included in this APEX.
	// Should be only used in non-system apexes (e.g. vendor: true). Default is false.
	Use_vndk_as_stable *bool

	// The type of APEX to build. Controls what the APEX payload is. Either 'image', 'zip' or
	// 'both'. When set to image, contents are stored in a filesystem image inside a zip
	// container. When set to zip, contents are stored in a zip container directly. This type is
	// mostly for host-side debugging. When set to both, the two types are both built. Default
	// is 'image'.
	Payload_type *string

	// The type of filesystem to use when the payload_type is 'image'. Either 'ext4', 'f2fs'
	// or 'erofs'. Default 'ext4'.
	Payload_fs_type *string

	// For telling the APEX to ignore special handling for system libraries such as bionic.
	// Default is false.
	Ignore_system_library_special_case *bool

	// Whenever apex_payload.img of the APEX should include dm-verity hashtree.
	// Default value is true.
	Generate_hashtree *bool

	// Whenever apex_payload.img of the APEX should not be dm-verity signed. Should be only
	// used in tests.
	Test_only_unsigned_payload *bool

	// Whenever apex should be compressed, regardless of product flag used. Should be only
	// used in tests.
	Test_only_force_compression *bool

	// Put extra tags (signer=<value>) to apexkeys.txt, so that release tools can sign this apex
	// with the tool to sign payload contents.
	Custom_sign_tool *string

	// Whether this is a dynamic common lib apex, if so the native shared libs will be placed
	// in a special way that include the digest of the lib file under /lib(64)?
	Dynamic_common_lib_apex *bool

	// Canonical name of this APEX bundle. Used to determine the path to the
	// activated APEX on device (i.e. /apex/<apexVariationName>), and used for the
	// apex mutator variations. For override_apex modules, this is the name of the
	// overridden base module.
	ApexVariationName string `blueprint:"mutated"`

	IsCoverageVariant bool `blueprint:"mutated"`

	// List of sanitizer names that this APEX is enabled for
	SanitizerNames []string `blueprint:"mutated"`

	PreventInstall bool `blueprint:"mutated"`

	HideFromMake bool `blueprint:"mutated"`

	// Internal package method for this APEX.
	ApexType apexPackaging `blueprint:"mutated"`

	// Name that dependencies can specify in their apex_available properties to refer to this module.
	// If not specified, this defaults to Soong module name. This must be the name of a Soong module.
	Apex_available_name *string

	// Variant version of the mainline module. Must be an integer between 0-9
	Variant_version *string
}

type ApexNativeDependencies struct {
	// List of native libraries that are embedded inside this APEX.
	Native_shared_libs []string

	// List of JNI libraries that are embedded inside this APEX.
	Jni_libs []string

	// List of rust dyn libraries that are embedded inside this APEX.
	Rust_dyn_libs []string

	// List of native executables that are embedded inside this APEX.
	Binaries []string

	// List of native tests that are embedded inside this APEX.
	Tests []string

	// List of filesystem images that are embedded inside this APEX bundle.
	Filesystems []string

	// List of native libraries to exclude from this APEX.
	Exclude_native_shared_libs []string

	// List of JNI libraries to exclude from this APEX.
	Exclude_jni_libs []string

	// List of rust dyn libraries to exclude from this APEX.
	Exclude_rust_dyn_libs []string

	// List of native executables to exclude from this APEX.
	Exclude_binaries []string

	// List of native tests to exclude from this APEX.
	Exclude_tests []string

	// List of filesystem images to exclude from this APEX bundle.
	Exclude_filesystems []string
}

// Merge combines another ApexNativeDependencies into this one
func (a *ApexNativeDependencies) Merge(b ApexNativeDependencies) {
	a.Native_shared_libs = append(a.Native_shared_libs, b.Native_shared_libs...)
	a.Jni_libs = append(a.Jni_libs, b.Jni_libs...)
	a.Rust_dyn_libs = append(a.Rust_dyn_libs, b.Rust_dyn_libs...)
	a.Binaries = append(a.Binaries, b.Binaries...)
	a.Tests = append(a.Tests, b.Tests...)
	a.Filesystems = append(a.Filesystems, b.Filesystems...)

	a.Exclude_native_shared_libs = append(a.Exclude_native_shared_libs, b.Exclude_native_shared_libs...)
	a.Exclude_jni_libs = append(a.Exclude_jni_libs, b.Exclude_jni_libs...)
	a.Exclude_rust_dyn_libs = append(a.Exclude_rust_dyn_libs, b.Exclude_rust_dyn_libs...)
	a.Exclude_binaries = append(a.Exclude_binaries, b.Exclude_binaries...)
	a.Exclude_tests = append(a.Exclude_tests, b.Exclude_tests...)
	a.Exclude_filesystems = append(a.Exclude_filesystems, b.Exclude_filesystems...)
}

type apexMultilibProperties struct {
	// Native dependencies whose compile_multilib is "first"
	First ApexNativeDependencies

	// Native dependencies whose compile_multilib is "both"
	Both ApexNativeDependencies

	// Native dependencies whose compile_multilib is "prefer32"
	Prefer32 ApexNativeDependencies

	// Native dependencies whose compile_multilib is "32"
	Lib32 ApexNativeDependencies

	// Native dependencies whose compile_multilib is "64"
	Lib64 ApexNativeDependencies
}

type apexTargetBundleProperties struct {
	Target struct {
		// Multilib properties only for android.
		Android struct {
			Multilib apexMultilibProperties
		}

		// Multilib properties only for host.
		Host struct {
			Multilib apexMultilibProperties
		}

		// Multilib properties only for host linux_bionic.
		Linux_bionic struct {
			Multilib apexMultilibProperties
		}

		// Multilib properties only for host linux_glibc.
		Linux_glibc struct {
			Multilib apexMultilibProperties
		}
	}
}

type apexArchBundleProperties struct {
	Arch struct {
		Arm struct {
			ApexNativeDependencies
		}
		Arm64 struct {
			ApexNativeDependencies
		}
		Riscv64 struct {
			ApexNativeDependencies
		}
		X86 struct {
			ApexNativeDependencies
		}
		X86_64 struct {
			ApexNativeDependencies
		}
	}
}

// These properties can be used in override_apex to override the corresponding properties in the
// base apex.
type overridableProperties struct {
	// List of APKs that are embedded inside this APEX.
	Apps []string

	// List of prebuilt files that are embedded inside this APEX bundle.
	Prebuilts []string

	// List of BPF programs inside this APEX bundle.
	Bpfs []string

	// Names of modules to be overridden. Listed modules can only be other binaries (in Make or
	// Soong). This does not completely prevent installation of the overridden binaries, but if
	// both binaries would be installed by default (in PRODUCT_PACKAGES) the other binary will
	// be removed from PRODUCT_PACKAGES.
	Overrides []string

	// Logging parent value.
	Logging_parent string

	// Apex Container package name. Override value for attribute package:name in
	// AndroidManifest.xml
	Package_name string

	// A txt file containing list of files that are allowed to be included in this APEX.
	Allowed_files *string `android:"path"`

	// Name of the apex_key module that provides the private key to sign this APEX bundle.
	Key *string

	// Specifies the certificate and the private key to sign the zip container of this APEX. If
	// this is "foo", foo.x509.pem and foo.pk8 under PRODUCT_DEFAULT_DEV_CERTIFICATE are used
	// as the certificate and the private key, respectively. If this is ":module", then the
	// certificate and the private key are provided from the android_app_certificate module
	// named "module".
	Certificate *string

	// Whether this APEX can be compressed or not. Setting this property to false means this
	// APEX will never be compressed. When set to true, APEX will be compressed if other
	// conditions, e.g., target device needs to support APEX compression, are also fulfilled.
	// Default: false.
	Compressible *bool

	// Trim against a specific Dynamic Common Lib APEX
	Trim_against *string
}

type apexBundle struct {
	// Inherited structs
	android.ModuleBase
	android.DefaultableModuleBase
	android.OverridableModuleBase
	android.BazelModuleBase
	multitree.ExportableModuleBase

	// Properties
	properties            apexBundleProperties
	targetProperties      apexTargetBundleProperties
	archProperties        apexArchBundleProperties
	overridableProperties overridableProperties
	vndkProperties        apexVndkProperties // only for apex_vndk modules

	///////////////////////////////////////////////////////////////////////////////////////////
	// Inputs

	// Keys for apex_payload.img
	publicKeyFile  android.Path
	privateKeyFile android.Path

	// Cert/priv-key for the zip container
	containerCertificateFile android.Path
	containerPrivateKeyFile  android.Path

	// Flags for special variants of APEX
	testApex bool
	vndkApex bool

	// Tells whether this variant of the APEX bundle is the primary one or not. Only the primary
	// one gets installed to the device.
	primaryApexType bool

	// Suffix of module name in Android.mk ".apex", ".zipapex", or ""
	suffix string

	// File system type of apex_payload.img
	payloadFsType fsType

	// Whether to create symlink to the system file instead of having a file inside the apex or
	// not
	linkToSystemLib bool

	// List of files to be included in this APEX. This is filled in the first part of
	// GenerateAndroidBuildActions.
	filesInfo []apexFile

	// List of other module names that should be installed when this APEX gets installed (LOCAL_REQUIRED_MODULES).
	makeModulesToInstall []string

	///////////////////////////////////////////////////////////////////////////////////////////
	// Outputs (final and intermediates)

	// Processed apex manifest in JSONson format (for Q)
	manifestJsonOut android.WritablePath

	// Processed apex manifest in PB format (for R+)
	manifestPbOut android.WritablePath

	// Processed file_contexts files
	fileContexts android.WritablePath

	// The built APEX file. This is the main product.
	// Could be .apex or .capex
	outputFile android.WritablePath

	// The built uncompressed .apex file.
	outputApexFile android.WritablePath

	// The built APEX file in app bundle format. This file is not directly installed to the
	// device. For an APEX, multiple app bundles are created each of which is for a specific ABI
	// like arm, arm64, x86, etc. Then they are processed again (outside of the Android build
	// system) to be merged into a single app bundle file that Play accepts. See
	// vendor/google/build/build_unbundled_mainline_module.sh for more detail.
	bundleModuleFile android.WritablePath

	// Target directory to install this APEX. Usually out/target/product/<device>/<partition>/apex.
	installDir android.InstallPath

	// Path where this APEX was installed.
	installedFile android.InstallPath

	// Installed locations of symlinks for backward compatibility.
	compatSymlinks android.InstallPaths

	// Text file having the list of individual files that are included in this APEX. Used for
	// debugging purpose.
	installedFilesFile android.WritablePath

	// List of module names that this APEX is including (to be shown via *-deps-info target).
	// Used for debugging purpose.
	android.ApexBundleDepsInfo

	// Optional list of lint report zip files for apexes that contain java or app modules
	lintReports android.Paths

	isCompressed bool

	// Path of API coverage generate file
	nativeApisUsedByModuleFile   android.ModuleOutPath
	nativeApisBackedByModuleFile android.ModuleOutPath
	javaApisUsedByModuleFile     android.ModuleOutPath

	// Collect the module directory for IDE info in java/jdeps.go.
	modulePaths []string
}

// apexFileClass represents a type of file that can be included in APEX.
type apexFileClass int

const (
	app apexFileClass = iota
	appSet
	etc
	goBinary
	javaSharedLib
	nativeExecutable
	nativeSharedLib
	nativeTest
	pyBinary
	shBinary
)

var (
	classes = map[string]apexFileClass{
		"app":              app,
		"appSet":           appSet,
		"etc":              etc,
		"goBinary":         goBinary,
		"javaSharedLib":    javaSharedLib,
		"nativeExecutable": nativeExecutable,
		"nativeSharedLib":  nativeSharedLib,
		"nativeTest":       nativeTest,
		"pyBinary":         pyBinary,
		"shBinary":         shBinary,
	}
)

// apexFile represents a file in an APEX bundle. This is created during the first half of
// GenerateAndroidBuildActions by traversing the dependencies of the APEX. Then in the second half
// of the function, this is used to create commands that copies the files into a staging directory,
// where they are packaged into the APEX file.
type apexFile struct {
	// buildFile is put in the installDir inside the APEX.
	builtFile  android.Path
	installDir string
	partition  string
	customStem string
	symlinks   []string // additional symlinks

	// Info for Android.mk Module name of `module` in AndroidMk. Note the generated AndroidMk
	// module for apexFile is named something like <AndroidMk module name>.<apex name>[<apex
	// suffix>]
	androidMkModuleName       string             // becomes LOCAL_MODULE
	class                     apexFileClass      // becomes LOCAL_MODULE_CLASS
	moduleDir                 string             // becomes LOCAL_PATH
	requiredModuleNames       []string           // becomes LOCAL_REQUIRED_MODULES
	targetRequiredModuleNames []string           // becomes LOCAL_TARGET_REQUIRED_MODULES
	hostRequiredModuleNames   []string           // becomes LOCAL_HOST_REQUIRED_MODULES
	dataPaths                 []android.DataPath // becomes LOCAL_TEST_DATA

	jacocoReportClassesFile android.Path     // only for javalibs and apps
	lintDepSets             java.LintDepSets // only for javalibs and apps
	certificate             java.Certificate // only for apps
	overriddenPackageName   string           // only for apps

	transitiveDep bool
	isJniLib      bool

	multilib string

	isBazelPrebuilt     bool
	unstrippedBuiltFile android.Path
	arch                string

	// TODO(jiyong): remove this
	module android.Module
}

// TODO(jiyong): shorten the arglist using an option struct
func newApexFile(ctx android.BaseModuleContext, builtFile android.Path, androidMkModuleName string, installDir string, class apexFileClass, module android.Module) apexFile {
	ret := apexFile{
		builtFile:           builtFile,
		installDir:          installDir,
		androidMkModuleName: androidMkModuleName,
		class:               class,
		module:              module,
	}
	if module != nil {
		ret.moduleDir = ctx.OtherModuleDir(module)
		ret.partition = module.PartitionTag(ctx.DeviceConfig())
		ret.requiredModuleNames = module.RequiredModuleNames()
		ret.targetRequiredModuleNames = module.TargetRequiredModuleNames()
		ret.hostRequiredModuleNames = module.HostRequiredModuleNames()
		ret.multilib = module.Target().Arch.ArchType.Multilib
	}
	return ret
}

func (af *apexFile) ok() bool {
	return af.builtFile != nil && af.builtFile.String() != ""
}

// apexRelativePath returns the relative path of the given path from the install directory of this
// apexFile.
// TODO(jiyong): rename this
func (af *apexFile) apexRelativePath(path string) string {
	return filepath.Join(af.installDir, path)
}

// path returns path of this apex file relative to the APEX root
func (af *apexFile) path() string {
	return af.apexRelativePath(af.stem())
}

// stem returns the base filename of this apex file
func (af *apexFile) stem() string {
	if af.customStem != "" {
		return af.customStem
	}
	return af.builtFile.Base()
}

// symlinkPaths returns paths of the symlinks (if any) relative to the APEX root
func (af *apexFile) symlinkPaths() []string {
	var ret []string
	for _, symlink := range af.symlinks {
		ret = append(ret, af.apexRelativePath(symlink))
	}
	return ret
}

// availableToPlatform tests whether this apexFile is from a module that can be installed to the
// platform.
func (af *apexFile) availableToPlatform() bool {
	if af.module == nil {
		return false
	}
	if am, ok := af.module.(android.ApexModule); ok {
		return am.AvailableFor(android.AvailableToPlatform)
	}
	return false
}

////////////////////////////////////////////////////////////////////////////////////////////////////
// Mutators
//
// Brief description about mutators for APEX. The following three mutators are the most important
// ones.
//
// 1) DepsMutator: from the properties like native_shared_libs, java_libs, etc., modules are added
// to the (direct) dependencies of this APEX bundle.
//
// 2) apexInfoMutator: this is a post-deps mutator, so runs after DepsMutator. Its goal is to
// collect modules that are direct and transitive dependencies of each APEX bundle. The collected
// modules are marked as being included in the APEX via BuildForApex().
//
// 3) apexMutator: this is a post-deps mutator that runs after apexInfoMutator. For each module that
// are marked by the apexInfoMutator, apex variations are created using CreateApexVariations().

type dependencyTag struct {
	blueprint.BaseDependencyTag
	name string

	// Determines if the dependent will be part of the APEX payload. Can be false for the
	// dependencies to the signing key module, etc.
	payload bool

	// True if the dependent can only be a source module, false if a prebuilt module is a suitable
	// replacement. This is needed because some prebuilt modules do not provide all the information
	// needed by the apex.
	sourceOnly bool

	// If not-nil and an APEX is a member of an SDK then dependencies of that APEX with this tag will
	// also be added as exported members of that SDK.
	memberType android.SdkMemberType
}

func (d *dependencyTag) SdkMemberType(_ android.Module) android.SdkMemberType {
	return d.memberType
}

func (d *dependencyTag) ExportMember() bool {
	return true
}

func (d *dependencyTag) String() string {
	return fmt.Sprintf("apex.dependencyTag{%q}", d.name)
}

func (d *dependencyTag) ReplaceSourceWithPrebuilt() bool {
	return !d.sourceOnly
}

var _ android.ReplaceSourceWithPrebuilt = &dependencyTag{}
var _ android.SdkMemberDependencyTag = &dependencyTag{}

var (
	androidAppTag   = &dependencyTag{name: "androidApp", payload: true}
	bpfTag          = &dependencyTag{name: "bpf", payload: true}
	certificateTag  = &dependencyTag{name: "certificate"}
	dclaTag         = &dependencyTag{name: "dcla"}
	executableTag   = &dependencyTag{name: "executable", payload: true}
	fsTag           = &dependencyTag{name: "filesystem", payload: true}
	bcpfTag         = &dependencyTag{name: "bootclasspathFragment", payload: true, sourceOnly: true, memberType: java.BootclasspathFragmentSdkMemberType}
	sscpfTag        = &dependencyTag{name: "systemserverclasspathFragment", payload: true, sourceOnly: true, memberType: java.SystemServerClasspathFragmentSdkMemberType}
	compatConfigTag = &dependencyTag{name: "compatConfig", payload: true, sourceOnly: true, memberType: java.CompatConfigSdkMemberType}
	javaLibTag      = &dependencyTag{name: "javaLib", payload: true}
	jniLibTag       = &dependencyTag{name: "jniLib", payload: true}
	keyTag          = &dependencyTag{name: "key"}
	prebuiltTag     = &dependencyTag{name: "prebuilt", payload: true}
	rroTag          = &dependencyTag{name: "rro", payload: true}
	sharedLibTag    = &dependencyTag{name: "sharedLib", payload: true}
	testForTag      = &dependencyTag{name: "test for"}
	testTag         = &dependencyTag{name: "test", payload: true}
	shBinaryTag     = &dependencyTag{name: "shBinary", payload: true}
)

// TODO(jiyong): shorten this function signature
func addDependenciesForNativeModules(ctx android.BottomUpMutatorContext, nativeModules ApexNativeDependencies, target android.Target, imageVariation string) {
	binVariations := target.Variations()
	libVariations := append(target.Variations(), blueprint.Variation{Mutator: "link", Variation: "shared"})
	rustLibVariations := append(target.Variations(), blueprint.Variation{Mutator: "rust_libraries", Variation: "dylib"})

	if ctx.Device() {
		binVariations = append(binVariations, blueprint.Variation{Mutator: "image", Variation: imageVariation})
		libVariations = append(libVariations, blueprint.Variation{Mutator: "image", Variation: imageVariation})
		rustLibVariations = append(rustLibVariations, blueprint.Variation{Mutator: "image", Variation: imageVariation})
	}

	// Use *FarVariation* to be able to depend on modules having conflicting variations with
	// this module. This is required since arch variant of an APEX bundle is 'common' but it is
	// 'arm' or 'arm64' for native shared libs.
	ctx.AddFarVariationDependencies(binVariations, executableTag,
		android.RemoveListFromList(nativeModules.Binaries, nativeModules.Exclude_binaries)...)
	ctx.AddFarVariationDependencies(binVariations, testTag,
		android.RemoveListFromList(nativeModules.Tests, nativeModules.Exclude_tests)...)
	ctx.AddFarVariationDependencies(libVariations, jniLibTag,
		android.RemoveListFromList(nativeModules.Jni_libs, nativeModules.Exclude_jni_libs)...)
	ctx.AddFarVariationDependencies(libVariations, sharedLibTag,
		android.RemoveListFromList(nativeModules.Native_shared_libs, nativeModules.Exclude_native_shared_libs)...)
	ctx.AddFarVariationDependencies(rustLibVariations, sharedLibTag,
		android.RemoveListFromList(nativeModules.Rust_dyn_libs, nativeModules.Exclude_rust_dyn_libs)...)
	ctx.AddFarVariationDependencies(target.Variations(), fsTag,
		android.RemoveListFromList(nativeModules.Filesystems, nativeModules.Exclude_filesystems)...)
}

func (a *apexBundle) combineProperties(ctx android.BottomUpMutatorContext) {
	if ctx.Device() {
		proptools.AppendProperties(&a.properties.Multilib, &a.targetProperties.Target.Android.Multilib, nil)
	} else {
		proptools.AppendProperties(&a.properties.Multilib, &a.targetProperties.Target.Host.Multilib, nil)
		if ctx.Os().Bionic() {
			proptools.AppendProperties(&a.properties.Multilib, &a.targetProperties.Target.Linux_bionic.Multilib, nil)
		} else {
			proptools.AppendProperties(&a.properties.Multilib, &a.targetProperties.Target.Linux_glibc.Multilib, nil)
		}
	}
}

// getImageVariationPair returns a pair for the image variation name as its
// prefix and suffix. The prefix indicates whether it's core/vendor/product and the
// suffix indicates the vndk version when it's vendor or product.
// getImageVariation can simply join the result of this function to get the
// image variation name.
func (a *apexBundle) getImageVariationPair(deviceConfig android.DeviceConfig) (string, string) {
	if a.vndkApex {
		return cc.VendorVariationPrefix, a.vndkVersion(deviceConfig)
	}

	var prefix string
	var vndkVersion string
	if deviceConfig.VndkVersion() != "" {
		if a.SocSpecific() || a.DeviceSpecific() {
			prefix = cc.VendorVariationPrefix
			vndkVersion = deviceConfig.VndkVersion()
		} else if a.ProductSpecific() {
			prefix = cc.ProductVariationPrefix
			vndkVersion = deviceConfig.ProductVndkVersion()
		}
	}
	if vndkVersion == "current" {
		vndkVersion = deviceConfig.PlatformVndkVersion()
	}
	if vndkVersion != "" {
		return prefix, vndkVersion
	}

	return android.CoreVariation, "" // The usual case
}

// getImageVariation returns the image variant name for this apexBundle. In most cases, it's simply
// android.CoreVariation, but gets complicated for the vendor APEXes and the VNDK APEX.
func (a *apexBundle) getImageVariation(ctx android.BottomUpMutatorContext) string {
	prefix, vndkVersion := a.getImageVariationPair(ctx.DeviceConfig())
	return prefix + vndkVersion
}

func (a *apexBundle) DepsMutator(ctx android.BottomUpMutatorContext) {
	// apexBundle is a multi-arch targets module. Arch variant of apexBundle is set to 'common'.
	// arch-specific targets are enabled by the compile_multilib setting of the apex bundle. For
	// each target os/architectures, appropriate dependencies are selected by their
	// target.<os>.multilib.<type> groups and are added as (direct) dependencies.
	targets := ctx.MultiTargets()
	imageVariation := a.getImageVariation(ctx)

	a.combineProperties(ctx)

	has32BitTarget := false
	for _, target := range targets {
		if target.Arch.ArchType.Multilib == "lib32" {
			has32BitTarget = true
		}
	}
	for i, target := range targets {
		// Don't include artifacts for the host cross targets because there is no way for us
		// to run those artifacts natively on host
		if target.HostCross {
			continue
		}

		var deps ApexNativeDependencies

		// Add native modules targeting both ABIs. When multilib.* is omitted for
		// native_shared_libs/jni_libs/tests, it implies multilib.both
		deps.Merge(a.properties.Multilib.Both)
		deps.Merge(ApexNativeDependencies{
			Native_shared_libs: a.properties.Native_shared_libs,
			Tests:              a.properties.Tests,
			Jni_libs:           a.properties.Jni_libs,
			Binaries:           nil,
		})

		// Add native modules targeting the first ABI When multilib.* is omitted for
		// binaries, it implies multilib.first
		isPrimaryAbi := i == 0
		if isPrimaryAbi {
			deps.Merge(a.properties.Multilib.First)
			deps.Merge(ApexNativeDependencies{
				Native_shared_libs: nil,
				Tests:              nil,
				Jni_libs:           nil,
				Binaries:           a.properties.Binaries,
			})
		}

		// Add native modules targeting either 32-bit or 64-bit ABI
		switch target.Arch.ArchType.Multilib {
		case "lib32":
			deps.Merge(a.properties.Multilib.Lib32)
			deps.Merge(a.properties.Multilib.Prefer32)
		case "lib64":
			deps.Merge(a.properties.Multilib.Lib64)
			if !has32BitTarget {
				deps.Merge(a.properties.Multilib.Prefer32)
			}
		}

		// Add native modules targeting a specific arch variant
		switch target.Arch.ArchType {
		case android.Arm:
			deps.Merge(a.archProperties.Arch.Arm.ApexNativeDependencies)
		case android.Arm64:
			deps.Merge(a.archProperties.Arch.Arm64.ApexNativeDependencies)
		case android.Riscv64:
			deps.Merge(a.archProperties.Arch.Riscv64.ApexNativeDependencies)
		case android.X86:
			deps.Merge(a.archProperties.Arch.X86.ApexNativeDependencies)
		case android.X86_64:
			deps.Merge(a.archProperties.Arch.X86_64.ApexNativeDependencies)
		default:
			panic(fmt.Errorf("unsupported arch %v\n", ctx.Arch().ArchType))
		}

		addDependenciesForNativeModules(ctx, deps, target, imageVariation)
		ctx.AddFarVariationDependencies([]blueprint.Variation{
			{Mutator: "os", Variation: target.OsVariation()},
			{Mutator: "arch", Variation: target.ArchVariation()},
		}, shBinaryTag, a.properties.Sh_binaries...)
	}

	// Common-arch dependencies come next
	commonVariation := ctx.Config().AndroidCommonTarget.Variations()
	ctx.AddFarVariationDependencies(commonVariation, rroTag, a.properties.Rros...)
	ctx.AddFarVariationDependencies(commonVariation, bcpfTag, a.properties.Bootclasspath_fragments...)
	ctx.AddFarVariationDependencies(commonVariation, sscpfTag, a.properties.Systemserverclasspath_fragments...)
	ctx.AddFarVariationDependencies(commonVariation, javaLibTag, a.properties.Java_libs...)
	ctx.AddFarVariationDependencies(commonVariation, fsTag, a.properties.Filesystems...)
	ctx.AddFarVariationDependencies(commonVariation, compatConfigTag, a.properties.Compat_configs...)
}

// DepsMutator for the overridden properties.
func (a *apexBundle) OverridablePropertiesDepsMutator(ctx android.BottomUpMutatorContext) {
	if a.overridableProperties.Allowed_files != nil {
		android.ExtractSourceDeps(ctx, a.overridableProperties.Allowed_files)
	}

	commonVariation := ctx.Config().AndroidCommonTarget.Variations()
	ctx.AddFarVariationDependencies(commonVariation, androidAppTag, a.overridableProperties.Apps...)
	ctx.AddFarVariationDependencies(commonVariation, bpfTag, a.overridableProperties.Bpfs...)
	if prebuilts := a.overridableProperties.Prebuilts; len(prebuilts) > 0 {
		// For prebuilt_etc, use the first variant (64 on 64/32bit device, 32 on 32bit device)
		// regardless of the TARGET_PREFER_* setting. See b/144532908
		arches := ctx.DeviceConfig().Arches()
		if len(arches) != 0 {
			archForPrebuiltEtc := arches[0]
			for _, arch := range arches {
				// Prefer 64-bit arch if there is any
				if arch.ArchType.Multilib == "lib64" {
					archForPrebuiltEtc = arch
					break
				}
			}
			ctx.AddFarVariationDependencies([]blueprint.Variation{
				{Mutator: "os", Variation: ctx.Os().String()},
				{Mutator: "arch", Variation: archForPrebuiltEtc.String()},
			}, prebuiltTag, prebuilts...)
		}
	}

	// Dependencies for signing
	if String(a.overridableProperties.Key) == "" {
		ctx.PropertyErrorf("key", "missing")
		return
	}
	ctx.AddDependency(ctx.Module(), keyTag, String(a.overridableProperties.Key))

	cert := android.SrcIsModule(a.getCertString(ctx))
	if cert != "" {
		ctx.AddDependency(ctx.Module(), certificateTag, cert)
		// empty cert is not an error. Cert and private keys will be directly found under
		// PRODUCT_DEFAULT_DEV_CERTIFICATE
	}
}

func apexDCLADepsMutator(mctx android.BottomUpMutatorContext) {
	if !mctx.Config().ApexTrimEnabled() {
		return
	}
	if a, ok := mctx.Module().(*apexBundle); ok && a.overridableProperties.Trim_against != nil {
		commonVariation := mctx.Config().AndroidCommonTarget.Variations()
		mctx.AddFarVariationDependencies(commonVariation, dclaTag, String(a.overridableProperties.Trim_against))
	} else if o, ok := mctx.Module().(*OverrideApex); ok {
		for _, p := range o.GetProperties() {
			properties, ok := p.(*overridableProperties)
			if !ok {
				continue
			}
			if properties.Trim_against != nil {
				commonVariation := mctx.Config().AndroidCommonTarget.Variations()
				mctx.AddFarVariationDependencies(commonVariation, dclaTag, String(properties.Trim_against))
			}
		}
	}
}

type DCLAInfo struct {
	ProvidedLibs []string
}

var DCLAInfoProvider = blueprint.NewMutatorProvider(DCLAInfo{}, "apex_info")

type ApexBundleInfo struct {
	Contents *android.ApexContents
}

var ApexBundleInfoProvider = blueprint.NewMutatorProvider(ApexBundleInfo{}, "apex_info")

var _ ApexInfoMutator = (*apexBundle)(nil)

func (a *apexBundle) ApexVariationName() string {
	return a.properties.ApexVariationName
}

// ApexInfoMutator is responsible for collecting modules that need to have apex variants. They are
// identified by doing a graph walk starting from an apexBundle. Basically, all the (direct and
// indirect) dependencies are collected. But a few types of modules that shouldn't be included in
// the apexBundle (e.g. stub libraries) are not collected. Note that a single module can be depended
// on by multiple apexBundles. In that case, the module is collected for all of the apexBundles.
//
// For each dependency between an apex and an ApexModule an ApexInfo object describing the apex
// is passed to that module's BuildForApex(ApexInfo) method which collates them all in a list.
// The apexMutator uses that list to create module variants for the apexes to which it belongs.
// The relationship between module variants and apexes is not one-to-one as variants will be
// shared between compatible apexes.
func (a *apexBundle) ApexInfoMutator(mctx android.TopDownMutatorContext) {

	// The VNDK APEX is special. For the APEX, the membership is described in a very different
	// way. There is no dependency from the VNDK APEX to the VNDK libraries. Instead, VNDK
	// libraries are self-identified by their vndk.enabled properties. There is no need to run
	// this mutator for the APEX as nothing will be collected. So, let's return fast.
	if a.vndkApex {
		return
	}

	// Special casing for APEXes on non-system (e.g., vendor, odm, etc.) partitions. They are
	// provided with a property named use_vndk_as_stable, which when set to true doesn't collect
	// VNDK libraries as transitive dependencies. This option is useful for reducing the size of
	// the non-system APEXes because the VNDK libraries won't be included (and duped) in the
	// APEX, but shared across APEXes via the VNDK APEX.
	useVndk := a.SocSpecific() || a.DeviceSpecific() || (a.ProductSpecific() && mctx.Config().EnforceProductPartitionInterface())
	excludeVndkLibs := useVndk && proptools.Bool(a.properties.Use_vndk_as_stable)
	if proptools.Bool(a.properties.Use_vndk_as_stable) {
		if !useVndk {
			mctx.PropertyErrorf("use_vndk_as_stable", "not supported for system/system_ext APEXes")
		}
		if a.minSdkVersionValue(mctx) != "" {
			mctx.PropertyErrorf("use_vndk_as_stable", "not supported when min_sdk_version is set")
		}
		mctx.VisitDirectDepsWithTag(sharedLibTag, func(dep android.Module) {
			if c, ok := dep.(*cc.Module); ok && c.IsVndk() {
				mctx.PropertyErrorf("use_vndk_as_stable", "Trying to include a VNDK library(%s) while use_vndk_as_stable is true.", dep.Name())
			}
		})
		if mctx.Failed() {
			return
		}
	}

	continueApexDepsWalk := func(child, parent android.Module) bool {
		am, ok := child.(android.ApexModule)
		if !ok || !am.CanHaveApexVariants() {
			return false
		}
		depTag := mctx.OtherModuleDependencyTag(child)

		// Check to see if the tag always requires that the child module has an apex variant for every
		// apex variant of the parent module. If it does not then it is still possible for something
		// else, e.g. the DepIsInSameApex(...) method to decide that a variant is required.
		if required, ok := depTag.(android.AlwaysRequireApexVariantTag); ok && required.AlwaysRequireApexVariant() {
			return true
		}
		if !android.IsDepInSameApex(mctx, parent, child) {
			return false
		}
		if excludeVndkLibs {
			if c, ok := child.(*cc.Module); ok && c.IsVndk() {
				return false
			}
		}
		// By default, all the transitive dependencies are collected, unless filtered out
		// above.
		return true
	}

	// Records whether a certain module is included in this apexBundle via direct dependency or
	// inndirect dependency.
	contents := make(map[string]android.ApexMembership)
	mctx.WalkDeps(func(child, parent android.Module) bool {
		if !continueApexDepsWalk(child, parent) {
			return false
		}
		// If the parent is apexBundle, this child is directly depended.
		_, directDep := parent.(*apexBundle)
		depName := mctx.OtherModuleName(child)
		contents[depName] = contents[depName].Add(directDep)
		return true
	})

	// The membership information is saved for later access
	apexContents := android.NewApexContents(contents)
	mctx.SetProvider(ApexBundleInfoProvider, ApexBundleInfo{
		Contents: apexContents,
	})

	minSdkVersion := a.minSdkVersion(mctx)
	// When min_sdk_version is not set, the apex is built against FutureApiLevel.
	if minSdkVersion.IsNone() {
		minSdkVersion = android.FutureApiLevel
	}

	// This is the main part of this mutator. Mark the collected dependencies that they need to
	// be built for this apexBundle.

	apexVariationName := mctx.ModuleName() // could be com.android.foo
	a.properties.ApexVariationName = apexVariationName
	testApexes := []string{}
	if a.testApex {
		testApexes = []string{apexVariationName}
	}
	apexInfo := android.ApexInfo{
		ApexVariationName: apexVariationName,
		MinSdkVersion:     minSdkVersion,
		Updatable:         a.Updatable(),
		UsePlatformApis:   a.UsePlatformApis(),
		InApexVariants:    []string{apexVariationName},
		InApexModules:     []string{a.Name()}, // could be com.mycompany.android.foo
		ApexContents:      []*android.ApexContents{apexContents},
		TestApexes:        testApexes,
	}
	mctx.WalkDeps(func(child, parent android.Module) bool {
		if !continueApexDepsWalk(child, parent) {
			return false
		}
		child.(android.ApexModule).BuildForApex(apexInfo) // leave a mark!
		return true
	})

	if a.dynamic_common_lib_apex() {
		mctx.SetProvider(DCLAInfoProvider, DCLAInfo{
			ProvidedLibs: a.properties.Native_shared_libs,
		})
	}
}

type ApexInfoMutator interface {
	// ApexVariationName returns the name of the APEX variation to use in the apex
	// mutator etc. It is the same name as ApexInfo.ApexVariationName.
	ApexVariationName() string

	// ApexInfoMutator implementations must call BuildForApex(ApexInfo) on any modules that are
	// depended upon by an apex and which require an apex specific variant.
	ApexInfoMutator(android.TopDownMutatorContext)
}

// apexInfoMutator delegates the work of identifying which modules need an ApexInfo and apex
// specific variant to modules that support the ApexInfoMutator.
// It also propagates updatable=true to apps of updatable apexes
func apexInfoMutator(mctx android.TopDownMutatorContext) {
	if !mctx.Module().Enabled() {
		return
	}

	if a, ok := mctx.Module().(ApexInfoMutator); ok {
		a.ApexInfoMutator(mctx)
	}
	enforceAppUpdatability(mctx)
}

// apexStrictUpdatibilityLintMutator propagates strict_updatability_linting to transitive deps of a mainline module
// This check is enforced for updatable modules
func apexStrictUpdatibilityLintMutator(mctx android.TopDownMutatorContext) {
	if !mctx.Module().Enabled() {
		return
	}
	if apex, ok := mctx.Module().(*apexBundle); ok && apex.checkStrictUpdatabilityLinting() {
		mctx.WalkDeps(func(child, parent android.Module) bool {
			// b/208656169 Do not propagate strict updatability linting to libcore/
			// These libs are available on the classpath during compilation
			// These libs are transitive deps of the sdk. See java/sdk.go:decodeSdkDep
			// Only skip libraries defined in libcore root, not subdirectories
			if mctx.OtherModuleDir(child) == "libcore" {
				// Do not traverse transitive deps of libcore/ libs
				return false
			}
			if android.InList(child.Name(), skipLintJavalibAllowlist) {
				return false
			}
			if lintable, ok := child.(java.LintDepSetsIntf); ok {
				lintable.SetStrictUpdatabilityLinting(true)
			}
			// visit transitive deps
			return true
		})
	}
}

// enforceAppUpdatability propagates updatable=true to apps of updatable apexes
func enforceAppUpdatability(mctx android.TopDownMutatorContext) {
	if !mctx.Module().Enabled() {
		return
	}
	if apex, ok := mctx.Module().(*apexBundle); ok && apex.Updatable() {
		// checking direct deps is sufficient since apex->apk is a direct edge, even when inherited via apex_defaults
		mctx.VisitDirectDeps(func(module android.Module) {
			// ignore android_test_app
			if app, ok := module.(*java.AndroidApp); ok {
				app.SetUpdatable(true)
			}
		})
	}
}

// TODO: b/215736885 Whittle the denylist
// Transitive deps of certain mainline modules baseline NewApi errors
// Skip these mainline modules for now
var (
	skipStrictUpdatabilityLintAllowlist = []string{
		"com.android.art",
		"com.android.art.debug",
		"com.android.conscrypt",
		"com.android.media",
		// test apexes
		"test_com.android.art",
		"test_com.android.conscrypt",
		"test_com.android.media",
		"test_jitzygote_com.android.art",
	}

	// TODO: b/215736885 Remove this list
	skipLintJavalibAllowlist = []string{
		"conscrypt.module.platform.api.stubs",
		"conscrypt.module.public.api.stubs",
		"conscrypt.module.public.api.stubs.system",
		"conscrypt.module.public.api.stubs.module_lib",
		"framework-media.stubs",
		"framework-media.stubs.system",
		"framework-media.stubs.module_lib",
	}
)

func (a *apexBundle) checkStrictUpdatabilityLinting() bool {
	return a.Updatable() && !android.InList(a.ApexVariationName(), skipStrictUpdatabilityLintAllowlist)
}

// apexUniqueVariationsMutator checks if any dependencies use unique apex variations. If so, use
// unique apex variations for this module. See android/apex.go for more about unique apex variant.
// TODO(jiyong): move this to android/apex.go?
func apexUniqueVariationsMutator(mctx android.BottomUpMutatorContext) {
	if !mctx.Module().Enabled() {
		return
	}
	if am, ok := mctx.Module().(android.ApexModule); ok {
		android.UpdateUniqueApexVariationsForDeps(mctx, am)
	}
}

// apexTestForDepsMutator checks if this module is a test for an apex. If so, add a dependency on
// the apex in order to retrieve its contents later.
// TODO(jiyong): move this to android/apex.go?
func apexTestForDepsMutator(mctx android.BottomUpMutatorContext) {
	if !mctx.Module().Enabled() {
		return
	}
	if am, ok := mctx.Module().(android.ApexModule); ok {
		if testFor := am.TestFor(); len(testFor) > 0 {
			mctx.AddFarVariationDependencies([]blueprint.Variation{
				{Mutator: "os", Variation: am.Target().OsVariation()},
				{"arch", "common"},
			}, testForTag, testFor...)
		}
	}
}

// TODO(jiyong): move this to android/apex.go?
func apexTestForMutator(mctx android.BottomUpMutatorContext) {
	if !mctx.Module().Enabled() {
		return
	}
	if _, ok := mctx.Module().(android.ApexModule); ok {
		var contents []*android.ApexContents
		for _, testFor := range mctx.GetDirectDepsWithTag(testForTag) {
			abInfo := mctx.OtherModuleProvider(testFor, ApexBundleInfoProvider).(ApexBundleInfo)
			contents = append(contents, abInfo.Contents)
		}
		mctx.SetProvider(android.ApexTestForInfoProvider, android.ApexTestForInfo{
			ApexContents: contents,
		})
	}
}

// markPlatformAvailability marks whether or not a module can be available to platform. A module
// cannot be available to platform if 1) it is explicitly marked as not available (i.e.
// "//apex_available:platform" is absent) or 2) it depends on another module that isn't (or can't
// be) available to platform
// TODO(jiyong): move this to android/apex.go?
func markPlatformAvailability(mctx android.BottomUpMutatorContext) {
	// Host and recovery are not considered as platform
	if mctx.Host() || mctx.Module().InstallInRecovery() {
		return
	}

	am, ok := mctx.Module().(android.ApexModule)
	if !ok {
		return
	}

	availableToPlatform := am.AvailableFor(android.AvailableToPlatform)

	// If any of the dep is not available to platform, this module is also considered as being
	// not available to platform even if it has "//apex_available:platform"
	mctx.VisitDirectDeps(func(child android.Module) {
		if !android.IsDepInSameApex(mctx, am, child) {
			// if the dependency crosses apex boundary, don't consider it
			return
		}
		if dep, ok := child.(android.ApexModule); ok && dep.NotAvailableForPlatform() {
			availableToPlatform = false
			// TODO(b/154889534) trigger an error when 'am' has
			// "//apex_available:platform"
		}
	})

	// Exception 1: check to see if the module always requires it.
	if am.AlwaysRequiresPlatformApexVariant() {
		availableToPlatform = true
	}

	// Exception 2: bootstrap bionic libraries are also always available to platform
	if cc.InstallToBootstrap(mctx.ModuleName(), mctx.Config()) {
		availableToPlatform = true
	}

	if !availableToPlatform {
		am.SetNotAvailableForPlatform()
	}
}

// apexMutator visits each module and creates apex variations if the module was marked in the
// previous run of apexInfoMutator.
func apexMutator(mctx android.BottomUpMutatorContext) {
	if !mctx.Module().Enabled() {
		return
	}

	// This is the usual path.
	if am, ok := mctx.Module().(android.ApexModule); ok && am.CanHaveApexVariants() {
		android.CreateApexVariations(mctx, am)
		return
	}

	// apexBundle itself is mutated so that it and its dependencies have the same apex variant.
	if ai, ok := mctx.Module().(ApexInfoMutator); ok && apexModuleTypeRequiresVariant(ai) {
		apexBundleName := ai.ApexVariationName()
		mctx.CreateVariations(apexBundleName)
		if strings.HasPrefix(apexBundleName, "com.android.art") {
			// Create an alias from the platform variant. This is done to make
			// test_for dependencies work for modules that are split by the APEX
			// mutator, since test_for dependencies always go to the platform variant.
			// This doesn't happen for normal APEXes that are disjunct, so only do
			// this for the overlapping ART APEXes.
			// TODO(b/183882457): Remove this if the test_for functionality is
			// refactored to depend on the proper APEX variants instead of platform.
			mctx.CreateAliasVariation("", apexBundleName)
		}
	} else if o, ok := mctx.Module().(*OverrideApex); ok {
		apexBundleName := o.GetOverriddenModuleName()
		if apexBundleName == "" {
			mctx.ModuleErrorf("base property is not set")
			return
		}
		mctx.CreateVariations(apexBundleName)
		if strings.HasPrefix(apexBundleName, "com.android.art") {
			// TODO(b/183882457): See note for CreateAliasVariation above.
			mctx.CreateAliasVariation("", apexBundleName)
		}
	}
}

// apexModuleTypeRequiresVariant determines whether the module supplied requires an apex specific
// variant.
func apexModuleTypeRequiresVariant(module ApexInfoMutator) bool {
	if a, ok := module.(*apexBundle); ok {
		// TODO(jiyong): document the reason why the VNDK APEX is an exception here.
		return !a.vndkApex
	}

	return true
}

// See android.UpdateDirectlyInAnyApex
// TODO(jiyong): move this to android/apex.go?
func apexDirectlyInAnyMutator(mctx android.BottomUpMutatorContext) {
	if !mctx.Module().Enabled() {
		return
	}
	if am, ok := mctx.Module().(android.ApexModule); ok {
		android.UpdateDirectlyInAnyApex(mctx, am)
	}
}

// apexPackaging represents a specific packaging method for an APEX.
type apexPackaging int

const (
	// imageApex is a packaging method where contents are included in a filesystem image which
	// is then included in a zip container. This is the most typical way of packaging.
	imageApex apexPackaging = iota

	// zipApex is a packaging method where contents are directly included in the zip container.
	// This is used for host-side testing - because the contents are easily accessible by
	// unzipping the container.
	// TODO(b/279835185) deprecate zipApex
	zipApex
)

const (
	// File extensions of an APEX for different packaging methods
	imageApexSuffix  = ".apex"
	imageCapexSuffix = ".capex"
	zipApexSuffix    = ".zipapex"

	// variant names each of which is for a packaging method
	imageApexType = "image"
	zipApexType   = "zip"

	ext4FsType  = "ext4"
	f2fsFsType  = "f2fs"
	erofsFsType = "erofs"
)

// The suffix for the output "file", not the module
func (a apexPackaging) suffix() string {
	switch a {
	case imageApex:
		return imageApexSuffix
	case zipApex:
		return zipApexSuffix
	default:
		panic(fmt.Errorf("unknown APEX type %d", a))
	}
}

func (a apexPackaging) name() string {
	switch a {
	case imageApex:
		return imageApexType
	case zipApex:
		return zipApexType
	default:
		panic(fmt.Errorf("unknown APEX type %d", a))
	}
}

// apexPackagingMutator creates one or more variations each of which is for a packaging method.
func apexPackagingMutator(mctx android.BottomUpMutatorContext) {
	if !mctx.Module().Enabled() {
		return
	}
	if ab, ok := mctx.Module().(*apexBundle); ok {
		var variants []string
		switch proptools.StringDefault(ab.properties.Payload_type, "image") {
		case "image":
			variants = append(variants, imageApexType)
		case "zip":
			variants = append(variants, zipApexType)
		case "both":
			variants = append(variants, imageApexType, zipApexType)
		default:
			mctx.PropertyErrorf("payload_type", "%q is not one of \"image\", \"zip\", or \"both\".", *ab.properties.Payload_type)
			return
		}

		modules := mctx.CreateLocalVariations(variants...)

		for i, v := range variants {
			switch v {
			case imageApexType:
				modules[i].(*apexBundle).properties.ApexType = imageApex
			case zipApexType:
				modules[i].(*apexBundle).properties.ApexType = zipApex
			}
		}
	} else if _, ok := mctx.Module().(*OverrideApex); ok {
		// payload_type is forcibly overridden to "image"
		// TODO(jiyong): is this the right decision?
		mctx.CreateVariations(imageApexType)
	}
}

var _ android.DepIsInSameApex = (*apexBundle)(nil)

// Implements android.DepInInSameApex
func (a *apexBundle) DepIsInSameApex(_ android.BaseModuleContext, _ android.Module) bool {
	// direct deps of an APEX bundle are all part of the APEX bundle
	// TODO(jiyong): shouldn't we look into the payload field of the dependencyTag?
	return true
}

var _ android.OutputFileProducer = (*apexBundle)(nil)

// Implements android.OutputFileProducer
func (a *apexBundle) OutputFiles(tag string) (android.Paths, error) {
	switch tag {
	case "", android.DefaultDistTag:
		// This is the default dist path.
		return android.Paths{a.outputFile}, nil
	case imageApexSuffix:
		// uncompressed one
		if a.outputApexFile != nil {
			return android.Paths{a.outputApexFile}, nil
		}
		fallthrough
	default:
		return nil, fmt.Errorf("unsupported module reference tag %q", tag)
	}
}

var _ multitree.Exportable = (*apexBundle)(nil)

func (a *apexBundle) Exportable() bool {
	return true
}

func (a *apexBundle) TaggedOutputs() map[string]android.Paths {
	ret := make(map[string]android.Paths)
	ret["apex"] = android.Paths{a.outputFile}
	return ret
}

var _ cc.Coverage = (*apexBundle)(nil)

// Implements cc.Coverage
func (a *apexBundle) IsNativeCoverageNeeded(ctx android.BaseModuleContext) bool {
	return ctx.Device() && ctx.DeviceConfig().NativeCoverageEnabled()
}

// Implements cc.Coverage
func (a *apexBundle) SetPreventInstall() {
	a.properties.PreventInstall = true
}

// Implements cc.Coverage
func (a *apexBundle) HideFromMake() {
	a.properties.HideFromMake = true
	// This HideFromMake is shadowing the ModuleBase one, call through to it for now.
	// TODO(ccross): untangle these
	a.ModuleBase.HideFromMake()
}

// Implements cc.Coverage
func (a *apexBundle) MarkAsCoverageVariant(coverage bool) {
	a.properties.IsCoverageVariant = coverage
}

// Implements cc.Coverage
func (a *apexBundle) EnableCoverageIfNeeded() {}

var _ android.ApexBundleDepsInfoIntf = (*apexBundle)(nil)

// Implements android.ApexBundleDepsInfoIntf
func (a *apexBundle) Updatable() bool {
	return proptools.BoolDefault(a.properties.Updatable, true)
}

func (a *apexBundle) FutureUpdatable() bool {
	return proptools.BoolDefault(a.properties.Future_updatable, false)
}

func (a *apexBundle) UsePlatformApis() bool {
	return proptools.BoolDefault(a.properties.Platform_apis, false)
}

// getCertString returns the name of the cert that should be used to sign this APEX. This is
// basically from the "certificate" property, but could be overridden by the device config.
func (a *apexBundle) getCertString(ctx android.BaseModuleContext) string {
	moduleName := ctx.ModuleName()
	// VNDK APEXes share the same certificate. To avoid adding a new VNDK version to the
	// OVERRIDE_* list, we check with the pseudo module name to see if its certificate is
	// overridden.
	if a.vndkApex {
		moduleName = vndkApexName
	}
	certificate, overridden := ctx.DeviceConfig().OverrideCertificateFor(moduleName)
	if overridden {
		return ":" + certificate
	}
	return String(a.overridableProperties.Certificate)
}

// See the installable property
func (a *apexBundle) installable() bool {
	return !a.properties.PreventInstall && (a.properties.Installable == nil || proptools.Bool(a.properties.Installable))
}

// See the generate_hashtree property
func (a *apexBundle) shouldGenerateHashtree() bool {
	return proptools.BoolDefault(a.properties.Generate_hashtree, true)
}

// See the test_only_unsigned_payload property
func (a *apexBundle) testOnlyShouldSkipPayloadSign() bool {
	return proptools.Bool(a.properties.Test_only_unsigned_payload)
}

// See the test_only_force_compression property
func (a *apexBundle) testOnlyShouldForceCompression() bool {
	return proptools.Bool(a.properties.Test_only_force_compression)
}

// See the dynamic_common_lib_apex property
func (a *apexBundle) dynamic_common_lib_apex() bool {
	return proptools.BoolDefault(a.properties.Dynamic_common_lib_apex, false)
}

// See the list of libs to trim
func (a *apexBundle) libs_to_trim(ctx android.ModuleContext) []string {
	dclaModules := ctx.GetDirectDepsWithTag(dclaTag)
	if len(dclaModules) > 1 {
		panic(fmt.Errorf("expected exactly at most one dcla dependency, got %d", len(dclaModules)))
	}
	if len(dclaModules) > 0 {
		DCLAInfo := ctx.OtherModuleProvider(dclaModules[0], DCLAInfoProvider).(DCLAInfo)
		return DCLAInfo.ProvidedLibs
	}
	return []string{}
}

// These functions are interfacing with cc/sanitizer.go. The entire APEX (along with all of its
// members) can be sanitized, either forcibly, or by the global configuration. For some of the
// sanitizers, extra dependencies can be forcibly added as well.

func (a *apexBundle) EnableSanitizer(sanitizerName string) {
	if !android.InList(sanitizerName, a.properties.SanitizerNames) {
		a.properties.SanitizerNames = append(a.properties.SanitizerNames, sanitizerName)
	}
}

func (a *apexBundle) IsSanitizerEnabled(config android.Config, sanitizerName string) bool {
	if android.InList(sanitizerName, a.properties.SanitizerNames) {
		return true
	}

	// Then follow the global setting
	var globalSanitizerNames []string
	if a.Host() {
		globalSanitizerNames = config.SanitizeHost()
	} else {
		arches := config.SanitizeDeviceArch()
		if len(arches) == 0 || android.InList(a.Arch().ArchType.Name, arches) {
			globalSanitizerNames = config.SanitizeDevice()
		}
	}
	return android.InList(sanitizerName, globalSanitizerNames)
}

func (a *apexBundle) AddSanitizerDependencies(ctx android.BottomUpMutatorContext, sanitizerName string) {
	// TODO(jiyong): move this info (the sanitizer name, the lib name, etc.) to cc/sanitize.go
	// Keep only the mechanism here.
	if ctx.Device() && sanitizerName == "hwaddress" && strings.HasPrefix(a.Name(), "com.android.runtime") {
		imageVariation := a.getImageVariation(ctx)
		for _, target := range ctx.MultiTargets() {
			if target.Arch.ArchType.Multilib == "lib64" {
				addDependenciesForNativeModules(ctx, ApexNativeDependencies{
					Native_shared_libs: []string{"libclang_rt.hwasan"},
					Tests:              nil,
					Jni_libs:           nil,
					Binaries:           nil,
				}, target, imageVariation)
				break
			}
		}
	}
}

// apexFileFor<Type> functions below create an apexFile struct for a given Soong module. The
// returned apexFile saves information about the Soong module that will be used for creating the
// build rules.
func apexFileForNativeLibrary(ctx android.BaseModuleContext, ccMod *cc.Module, handleSpecialLibs bool) apexFile {
	// Decide the APEX-local directory by the multilib of the library In the future, we may
	// query this to the module.
	// TODO(jiyong): use the new PackagingSpec
	var dirInApex string
	switch ccMod.Arch().ArchType.Multilib {
	case "lib32":
		dirInApex = "lib"
	case "lib64":
		dirInApex = "lib64"
	}
	if ccMod.Target().NativeBridge == android.NativeBridgeEnabled {
		dirInApex = filepath.Join(dirInApex, ccMod.Target().NativeBridgeRelativePath)
	}
	if handleSpecialLibs && cc.InstallToBootstrap(ccMod.BaseModuleName(), ctx.Config()) {
		// Special case for Bionic libs and other libs installed with them. This is to
		// prevent those libs from being included in the search path
		// /apex/com.android.runtime/${LIB}. This exclusion is required because those libs
		// in the Runtime APEX are available via the legacy paths in /system/lib/. By the
		// init process, the libs in the APEX are bind-mounted to the legacy paths and thus
		// will be loaded into the default linker namespace (aka "platform" namespace). If
		// the libs are directly in /apex/com.android.runtime/${LIB} then the same libs will
		// be loaded again into the runtime linker namespace, which will result in double
		// loading of them, which isn't supported.
		dirInApex = filepath.Join(dirInApex, "bionic")
	}
	// This needs to go after the runtime APEX handling because otherwise we would get
	// weird paths like lib64/rel_install_path/bionic rather than
	// lib64/bionic/rel_install_path.
	dirInApex = filepath.Join(dirInApex, ccMod.RelativeInstallPath())

	fileToCopy := android.OutputFileForModule(ctx, ccMod, "")
	androidMkModuleName := ccMod.BaseModuleName() + ccMod.Properties.SubName
	return newApexFile(ctx, fileToCopy, androidMkModuleName, dirInApex, nativeSharedLib, ccMod)
}

func apexFileForExecutable(ctx android.BaseModuleContext, cc *cc.Module) apexFile {
	dirInApex := "bin"
	if cc.Target().NativeBridge == android.NativeBridgeEnabled {
		dirInApex = filepath.Join(dirInApex, cc.Target().NativeBridgeRelativePath)
	}
	dirInApex = filepath.Join(dirInApex, cc.RelativeInstallPath())
	fileToCopy := android.OutputFileForModule(ctx, cc, "")
	androidMkModuleName := cc.BaseModuleName() + cc.Properties.SubName
	af := newApexFile(ctx, fileToCopy, androidMkModuleName, dirInApex, nativeExecutable, cc)
	af.symlinks = cc.Symlinks()
	af.dataPaths = cc.DataPaths()
	return af
}

func apexFileForRustExecutable(ctx android.BaseModuleContext, rustm *rust.Module) apexFile {
	dirInApex := "bin"
	if rustm.Target().NativeBridge == android.NativeBridgeEnabled {
		dirInApex = filepath.Join(dirInApex, rustm.Target().NativeBridgeRelativePath)
	}
	fileToCopy := android.OutputFileForModule(ctx, rustm, "")
	androidMkModuleName := rustm.BaseModuleName() + rustm.Properties.SubName
	af := newApexFile(ctx, fileToCopy, androidMkModuleName, dirInApex, nativeExecutable, rustm)
	return af
}

func apexFileForRustLibrary(ctx android.BaseModuleContext, rustm *rust.Module) apexFile {
	// Decide the APEX-local directory by the multilib of the library
	// In the future, we may query this to the module.
	var dirInApex string
	switch rustm.Arch().ArchType.Multilib {
	case "lib32":
		dirInApex = "lib"
	case "lib64":
		dirInApex = "lib64"
	}
	if rustm.Target().NativeBridge == android.NativeBridgeEnabled {
		dirInApex = filepath.Join(dirInApex, rustm.Target().NativeBridgeRelativePath)
	}
	fileToCopy := android.OutputFileForModule(ctx, rustm, "")
	androidMkModuleName := rustm.BaseModuleName() + rustm.Properties.SubName
	return newApexFile(ctx, fileToCopy, androidMkModuleName, dirInApex, nativeSharedLib, rustm)
}

func apexFileForPyBinary(ctx android.BaseModuleContext, py *python.PythonBinaryModule) apexFile {
	dirInApex := "bin"
	fileToCopy := py.HostToolPath().Path()
	return newApexFile(ctx, fileToCopy, py.BaseModuleName(), dirInApex, pyBinary, py)
}

func apexFileForGoBinary(ctx android.BaseModuleContext, depName string, gb bootstrap.GoBinaryTool) apexFile {
	dirInApex := "bin"
	fileToCopy := android.PathForGoBinary(ctx, gb)
	// NB: Since go binaries are static we don't need the module for anything here, which is
	// good since the go tool is a blueprint.Module not an android.Module like we would
	// normally use.
	//
	return newApexFile(ctx, fileToCopy, depName, dirInApex, goBinary, nil)
}

func apexFileForShBinary(ctx android.BaseModuleContext, sh *sh.ShBinary) apexFile {
	dirInApex := filepath.Join("bin", sh.SubDir())
	if sh.Target().NativeBridge == android.NativeBridgeEnabled {
		dirInApex = filepath.Join(dirInApex, sh.Target().NativeBridgeRelativePath)
	}
	fileToCopy := sh.OutputFile()
	af := newApexFile(ctx, fileToCopy, sh.BaseModuleName(), dirInApex, shBinary, sh)
	af.symlinks = sh.Symlinks()
	return af
}

func apexFileForPrebuiltEtc(ctx android.BaseModuleContext, prebuilt prebuilt_etc.PrebuiltEtcModule, depName string) apexFile {
	dirInApex := filepath.Join(prebuilt.BaseDir(), prebuilt.SubDir())
	fileToCopy := prebuilt.OutputFile()
	return newApexFile(ctx, fileToCopy, depName, dirInApex, etc, prebuilt)
}

func apexFileForCompatConfig(ctx android.BaseModuleContext, config java.PlatformCompatConfigIntf, depName string) apexFile {
	dirInApex := filepath.Join("etc", config.SubDir())
	fileToCopy := config.CompatConfig()
	return newApexFile(ctx, fileToCopy, depName, dirInApex, etc, config)
}

// javaModule is an interface to handle all Java modules (java_library, dex_import, etc) in the same
// way.
type javaModule interface {
	android.Module
	BaseModuleName() string
	DexJarBuildPath() java.OptionalDexJarPath
	JacocoReportClassesFile() android.Path
	LintDepSets() java.LintDepSets
	Stem() string
}

var _ javaModule = (*java.Library)(nil)
var _ javaModule = (*java.Import)(nil)
var _ javaModule = (*java.SdkLibrary)(nil)
var _ javaModule = (*java.DexImport)(nil)
var _ javaModule = (*java.SdkLibraryImport)(nil)

// apexFileForJavaModule creates an apexFile for a java module's dex implementation jar.
func apexFileForJavaModule(ctx android.BaseModuleContext, module javaModule) apexFile {
	return apexFileForJavaModuleWithFile(ctx, module, module.DexJarBuildPath().PathOrNil())
}

// apexFileForJavaModuleWithFile creates an apexFile for a java module with the supplied file.
func apexFileForJavaModuleWithFile(ctx android.BaseModuleContext, module javaModule, dexImplementationJar android.Path) apexFile {
	dirInApex := "javalib"
	af := newApexFile(ctx, dexImplementationJar, module.BaseModuleName(), dirInApex, javaSharedLib, module)
	af.jacocoReportClassesFile = module.JacocoReportClassesFile()
	af.lintDepSets = module.LintDepSets()
	af.customStem = module.Stem() + ".jar"
	if dexpreopter, ok := module.(java.DexpreopterInterface); ok {
		for _, install := range dexpreopter.DexpreoptBuiltInstalledForApex() {
			af.requiredModuleNames = append(af.requiredModuleNames, install.FullModuleName())
		}
	}
	return af
}

func apexFileForJavaModuleProfile(ctx android.BaseModuleContext, module javaModule) *apexFile {
	if dexpreopter, ok := module.(java.DexpreopterInterface); ok {
		if profilePathOnHost := dexpreopter.OutputProfilePathOnHost(); profilePathOnHost != nil {
			dirInApex := "javalib"
			af := newApexFile(ctx, profilePathOnHost, module.BaseModuleName()+"-profile", dirInApex, etc, nil)
			af.customStem = module.Stem() + ".jar.prof"
			return &af
		}
	}
	return nil
}

// androidApp is an interface to handle all app modules (android_app, android_app_import, etc.) in
// the same way.
type androidApp interface {
	android.Module
	Privileged() bool
	InstallApkName() string
	OutputFile() android.Path
	JacocoReportClassesFile() android.Path
	Certificate() java.Certificate
	BaseModuleName() string
	LintDepSets() java.LintDepSets
	PrivAppAllowlist() android.OptionalPath
}

var _ androidApp = (*java.AndroidApp)(nil)
var _ androidApp = (*java.AndroidAppImport)(nil)

func sanitizedBuildIdForPath(ctx android.BaseModuleContext) string {
	buildId := ctx.Config().BuildId()

	// The build ID is used as a suffix for a filename, so ensure that
	// the set of characters being used are sanitized.
	// - any word character: [a-zA-Z0-9_]
	// - dots: .
	// - dashes: -
	validRegex := regexp.MustCompile(`^[\w\.\-\_]+$`)
	if !validRegex.MatchString(buildId) {
		ctx.ModuleErrorf("Unable to use build id %s as filename suffix, valid characters are [a-z A-Z 0-9 _ . -].", buildId)
	}
	return buildId
}

func apexFilesForAndroidApp(ctx android.BaseModuleContext, aapp androidApp) []apexFile {
	appDir := "app"
	if aapp.Privileged() {
		appDir = "priv-app"
	}

	// TODO(b/224589412, b/226559955): Ensure that the subdirname is suffixed
	// so that PackageManager correctly invalidates the existing installed apk
	// in favour of the new APK-in-APEX.  See bugs for more information.
	dirInApex := filepath.Join(appDir, aapp.InstallApkName()+"@"+sanitizedBuildIdForPath(ctx))
	fileToCopy := aapp.OutputFile()

	af := newApexFile(ctx, fileToCopy, aapp.BaseModuleName(), dirInApex, app, aapp)
	af.jacocoReportClassesFile = aapp.JacocoReportClassesFile()
	af.lintDepSets = aapp.LintDepSets()
	af.certificate = aapp.Certificate()

	if app, ok := aapp.(interface {
		OverriddenManifestPackageName() string
	}); ok {
		af.overriddenPackageName = app.OverriddenManifestPackageName()
	}

	apexFiles := []apexFile{}

	if allowlist := aapp.PrivAppAllowlist(); allowlist.Valid() {
		dirInApex := filepath.Join("etc", "permissions")
		privAppAllowlist := newApexFile(ctx, allowlist.Path(), aapp.BaseModuleName()+"_privapp", dirInApex, etc, aapp)
		apexFiles = append(apexFiles, privAppAllowlist)
	}

	apexFiles = append(apexFiles, af)

	return apexFiles
}

func apexFileForRuntimeResourceOverlay(ctx android.BaseModuleContext, rro java.RuntimeResourceOverlayModule) apexFile {
	rroDir := "overlay"
	dirInApex := filepath.Join(rroDir, rro.Theme())
	fileToCopy := rro.OutputFile()
	af := newApexFile(ctx, fileToCopy, rro.Name(), dirInApex, app, rro)
	af.certificate = rro.Certificate()

	if a, ok := rro.(interface {
		OverriddenManifestPackageName() string
	}); ok {
		af.overriddenPackageName = a.OverriddenManifestPackageName()
	}
	return af
}

func apexFileForBpfProgram(ctx android.BaseModuleContext, builtFile android.Path, apex_sub_dir string, bpfProgram bpf.BpfModule) apexFile {
	dirInApex := filepath.Join("etc", "bpf", apex_sub_dir)
	return newApexFile(ctx, builtFile, builtFile.Base(), dirInApex, etc, bpfProgram)
}

func apexFileForFilesystem(ctx android.BaseModuleContext, buildFile android.Path, fs filesystem.Filesystem) apexFile {
	dirInApex := filepath.Join("etc", "fs")
	return newApexFile(ctx, buildFile, buildFile.Base(), dirInApex, etc, fs)
}

// WalkPayloadDeps visits dependencies that contributes to the payload of this APEX. For each of the
// visited module, the `do` callback is executed. Returning true in the callback continues the visit
// to the child modules. Returning false makes the visit to continue in the sibling or the parent
// modules. This is used in check* functions below.
func (a *apexBundle) WalkPayloadDeps(ctx android.ModuleContext, do android.PayloadDepsCallback) {
	ctx.WalkDeps(func(child, parent android.Module) bool {
		am, ok := child.(android.ApexModule)
		if !ok || !am.CanHaveApexVariants() {
			return false
		}

		// Filter-out unwanted depedendencies
		depTag := ctx.OtherModuleDependencyTag(child)
		if _, ok := depTag.(android.ExcludeFromApexContentsTag); ok {
			return false
		}
		if dt, ok := depTag.(*dependencyTag); ok && !dt.payload {
			return false
		}

		ai := ctx.OtherModuleProvider(child, android.ApexInfoProvider).(android.ApexInfo)
		externalDep := !android.InList(ctx.ModuleName(), ai.InApexVariants)

		// Visit actually
		return do(ctx, parent, am, externalDep)
	})
}

// filesystem type of the apex_payload.img inside the APEX. Currently, ext4 and f2fs are supported.
type fsType int

const (
	ext4 fsType = iota
	f2fs
	erofs
)

func (f fsType) string() string {
	switch f {
	case ext4:
		return ext4FsType
	case f2fs:
		return f2fsFsType
	case erofs:
		return erofsFsType
	default:
		panic(fmt.Errorf("unknown APEX payload type %d", f))
	}
}

var _ android.MixedBuildBuildable = (*apexBundle)(nil)

func (a *apexBundle) IsMixedBuildSupported(ctx android.BaseModuleContext) bool {
	return a.properties.ApexType == imageApex
}

func (a *apexBundle) QueueBazelCall(ctx android.BaseModuleContext) {
	bazelCtx := ctx.Config().BazelContext
	bazelCtx.QueueBazelRequest(a.GetBazelLabel(ctx, a), cquery.GetApexInfo, android.GetConfigKey(ctx))
}

// GetBazelLabel returns the bazel label of this apexBundle, or the label of the
// override_apex module overriding this apexBundle. An apexBundle can be
// overridden by different override_apex modules (e.g. Google or Go variants),
// which is handled by the overrides mutators.
func (a *apexBundle) GetBazelLabel(ctx android.BazelConversionPathContext, module blueprint.Module) string {
	return a.BazelModuleBase.GetBazelLabel(ctx, a)
}

func (a *apexBundle) ProcessBazelQueryResponse(ctx android.ModuleContext) {
	if !a.commonBuildActions(ctx) {
		return
	}

	a.setApexTypeAndSuffix(ctx)
	a.setPayloadFsType(ctx)
	a.setSystemLibLink(ctx)

	if a.properties.ApexType != zipApex {
		a.compatSymlinks = makeCompatSymlinks(a.BaseModuleName(), ctx, a.primaryApexType)
	}

	bazelCtx := ctx.Config().BazelContext
	outputs, err := bazelCtx.GetApexInfo(a.GetBazelLabel(ctx, a), android.GetConfigKey(ctx))
	if err != nil {
		ctx.ModuleErrorf(err.Error())
		return
	}
	a.installDir = android.PathForModuleInstall(ctx, "apex")

	// Set the output file to .apex or .capex depending on the compression configuration.
	a.setCompression(ctx)
	if a.isCompressed {
		a.outputApexFile = android.PathForBazelOutRelative(ctx, ctx.ModuleDir(), outputs.SignedCompressedOutput)
	} else {
		a.outputApexFile = android.PathForBazelOutRelative(ctx, ctx.ModuleDir(), outputs.SignedOutput)
	}
	a.outputFile = a.outputApexFile

	if len(outputs.TidyFiles) > 0 {
		tidyFiles := android.PathsForBazelOut(ctx, outputs.TidyFiles)
		a.outputFile = android.AttachValidationActions(ctx, a.outputFile, tidyFiles)
	}

	// TODO(b/257829940): These are used by the apex_keys_text singleton; would probably be a clearer
	// interface if these were set in a provider rather than the module itself
	a.publicKeyFile = android.PathForBazelOut(ctx, outputs.BundleKeyInfo[0])
	a.privateKeyFile = android.PathForBazelOut(ctx, outputs.BundleKeyInfo[1])
	a.containerCertificateFile = android.PathForBazelOut(ctx, outputs.ContainerKeyInfo[0])
	a.containerPrivateKeyFile = android.PathForBazelOut(ctx, outputs.ContainerKeyInfo[1])

	// Ensure ApexMkInfo.install_to_system make module names are installed as
	// part of a bundled build.
	a.makeModulesToInstall = append(a.makeModulesToInstall, outputs.MakeModulesToInstall...)

	apexType := a.properties.ApexType
	switch apexType {
	case imageApex:
		a.bundleModuleFile = android.PathForBazelOut(ctx, outputs.BundleFile)
		a.nativeApisUsedByModuleFile = android.ModuleOutPath(android.PathForBazelOut(ctx, outputs.SymbolsUsedByApex))
		a.nativeApisBackedByModuleFile = android.ModuleOutPath(android.PathForBazelOut(ctx, outputs.BackingLibs))
		// TODO(b/239084755): Generate the java api using.xml file from Bazel.
		a.javaApisUsedByModuleFile = android.ModuleOutPath(android.PathForBazelOut(ctx, outputs.JavaSymbolsUsedByApex))
		a.installedFilesFile = android.ModuleOutPath(android.PathForBazelOut(ctx, outputs.InstalledFiles))
		installSuffix := imageApexSuffix
		if a.isCompressed {
			installSuffix = imageCapexSuffix
		}
		a.installedFile = ctx.InstallFile(a.installDir, a.Name()+installSuffix, a.outputFile,
			a.compatSymlinks.Paths()...)
	default:
		panic(fmt.Errorf("internal error: unexpected apex_type for the ProcessBazelQueryResponse: %v", a.properties.ApexType))
	}

	// filesInfo in mixed mode must retrieve all information about the apex's
	// contents completely from the Starlark providers. It should never rely on
	// Android.bp information, as they might not exist for fully migrated
	// dependencies.
	//
	// Prevent accidental writes to filesInfo in the earlier parts Soong by
	// asserting it to be nil.
	if a.filesInfo != nil {
		panic(
			fmt.Errorf("internal error: filesInfo must be nil for an apex handled by Bazel. " +
				"Did something else set filesInfo before this line of code?"))
	}
	for _, f := range outputs.PayloadFilesInfo {
		fileInfo := apexFile{
			isBazelPrebuilt: true,

			builtFile:           android.PathForBazelOut(ctx, f["built_file"]),
			unstrippedBuiltFile: android.PathForBazelOut(ctx, f["unstripped_built_file"]),
			androidMkModuleName: f["make_module_name"],
			installDir:          f["install_dir"],
			class:               classes[f["class"]],
			customStem:          f["basename"],
			moduleDir:           f["package"],
		}

		arch := f["arch"]
		fileInfo.arch = arch
		if len(arch) > 0 {
			fileInfo.multilib = "lib32"
			if strings.HasSuffix(arch, "64") {
				fileInfo.multilib = "lib64"
			}
		}

		a.filesInfo = append(a.filesInfo, fileInfo)
	}
}

func (a *apexBundle) setCompression(ctx android.ModuleContext) {
	if a.properties.ApexType != imageApex {
		a.isCompressed = false
	} else if a.testOnlyShouldForceCompression() {
		a.isCompressed = true
	} else {
		a.isCompressed = ctx.Config().ApexCompressionEnabled() && a.isCompressable()
	}
}

func (a *apexBundle) setSystemLibLink(ctx android.ModuleContext) {
	// Optimization. If we are building bundled APEX, for the files that are gathered due to the
	// transitive dependencies, don't place them inside the APEX, but place a symlink pointing
	// the same library in the system partition, thus effectively sharing the same libraries
	// across the APEX boundary. For unbundled APEX, all the gathered files are actually placed
	// in the APEX.
	a.linkToSystemLib = !ctx.Config().UnbundledBuild() && a.installable()

	// APEXes targeting other than system/system_ext partitions use vendor/product variants.
	// So we can't link them to /system/lib libs which are core variants.
	if a.SocSpecific() || a.DeviceSpecific() || (a.ProductSpecific() && ctx.Config().EnforceProductPartitionInterface()) {
		a.linkToSystemLib = false
	}

	forced := ctx.Config().ForceApexSymlinkOptimization()
	updatable := a.Updatable() || a.FutureUpdatable()

	// We don't need the optimization for updatable APEXes, as it might give false signal
	// to the system health when the APEXes are still bundled (b/149805758).
	if !forced && updatable && a.properties.ApexType == imageApex {
		a.linkToSystemLib = false
	}

	// We also don't want the optimization for host APEXes, because it doesn't make sense.
	if ctx.Host() {
		a.linkToSystemLib = false
	}
}

func (a *apexBundle) setPayloadFsType(ctx android.ModuleContext) {
	switch proptools.StringDefault(a.properties.Payload_fs_type, ext4FsType) {
	case ext4FsType:
		a.payloadFsType = ext4
	case f2fsFsType:
		a.payloadFsType = f2fs
	case erofsFsType:
		a.payloadFsType = erofs
	default:
		ctx.PropertyErrorf("payload_fs_type", "%q is not a valid filesystem for apex [ext4, f2fs, erofs]", *a.properties.Payload_fs_type)
	}
}

func (a *apexBundle) setApexTypeAndSuffix(ctx android.ModuleContext) {
	// Set suffix and primaryApexType depending on the ApexType
	switch a.properties.ApexType {
	case imageApex:
<<<<<<< HEAD
		if buildFlattenedAsDefault {
			a.suffix = imageApexSuffix
		} else {
			a.suffix = ""
			a.primaryApexType = true

			if ctx.Config().InstallExtraFlattenedApexes() {
				a.makeModulesToInstall = append(a.makeModulesToInstall, a.Name()+flattenedSuffix)
			}
		}
=======
		a.suffix = ""
		a.primaryApexType = true
>>>>>>> 85ea2dc0
	case zipApex:
		if proptools.String(a.properties.Payload_type) == "zip" {
			a.suffix = ""
			a.primaryApexType = true
		} else {
			a.suffix = zipApexSuffix
		}
	}
}

func (a *apexBundle) isCompressable() bool {
	return proptools.BoolDefault(a.overridableProperties.Compressible, false) && !a.testApex
}

func (a *apexBundle) commonBuildActions(ctx android.ModuleContext) bool {
	a.checkApexAvailability(ctx)
	a.checkUpdatable(ctx)
	a.CheckMinSdkVersion(ctx)
	a.checkStaticLinkingToStubLibraries(ctx)
	a.checkStaticExecutables(ctx)
	if len(a.properties.Tests) > 0 && !a.testApex {
		ctx.PropertyErrorf("tests", "property allowed only in apex_test module type")
		return false
	}
	return true
}

type visitorContext struct {
	// all the files that will be included in this APEX
	filesInfo []apexFile

	// native lib dependencies
	provideNativeLibs []string
	requireNativeLibs []string

	handleSpecialLibs bool

	// if true, raise error on duplicate apexFile
	checkDuplicate bool
}

func (vctx *visitorContext) normalizeFileInfo(mctx android.ModuleContext) {
	encountered := make(map[string]apexFile)
	for _, f := range vctx.filesInfo {
		dest := filepath.Join(f.installDir, f.builtFile.Base())
		if e, ok := encountered[dest]; !ok {
			encountered[dest] = f
		} else {
			if vctx.checkDuplicate && f.builtFile.String() != e.builtFile.String() {
				mctx.ModuleErrorf("apex file %v is provided by two different files %v and %v",
					dest, e.builtFile, f.builtFile)
				return
			}
			// If a module is directly included and also transitively depended on
			// consider it as directly included.
			e.transitiveDep = e.transitiveDep && f.transitiveDep
			encountered[dest] = e
		}
	}
	vctx.filesInfo = vctx.filesInfo[:0]
	for _, v := range encountered {
		vctx.filesInfo = append(vctx.filesInfo, v)
	}
	sort.Slice(vctx.filesInfo, func(i, j int) bool {
		// Sort by destination path so as to ensure consistent ordering even if the source of the files
		// changes.
		return vctx.filesInfo[i].path() < vctx.filesInfo[j].path()
	})
}

func (a *apexBundle) depVisitor(vctx *visitorContext, ctx android.ModuleContext, child, parent blueprint.Module) bool {
	depTag := ctx.OtherModuleDependencyTag(child)
	if _, ok := depTag.(android.ExcludeFromApexContentsTag); ok {
		return false
	}
	if mod, ok := child.(android.Module); ok && !mod.Enabled() {
		return false
	}
	depName := ctx.OtherModuleName(child)
	if _, isDirectDep := parent.(*apexBundle); isDirectDep {
		switch depTag {
		case sharedLibTag, jniLibTag:
			isJniLib := depTag == jniLibTag
			switch ch := child.(type) {
			case *cc.Module:
				fi := apexFileForNativeLibrary(ctx, ch, vctx.handleSpecialLibs)
				fi.isJniLib = isJniLib
				vctx.filesInfo = append(vctx.filesInfo, fi)
				// Collect the list of stub-providing libs except:
				// - VNDK libs are only for vendors
				// - bootstrap bionic libs are treated as provided by system
				if ch.HasStubsVariants() && !a.vndkApex && !cc.InstallToBootstrap(ch.BaseModuleName(), ctx.Config()) {
					vctx.provideNativeLibs = append(vctx.provideNativeLibs, fi.stem())
				}
				return true // track transitive dependencies
			case *rust.Module:
				fi := apexFileForRustLibrary(ctx, ch)
				fi.isJniLib = isJniLib
				vctx.filesInfo = append(vctx.filesInfo, fi)
				return true // track transitive dependencies
			default:
				propertyName := "native_shared_libs"
				if isJniLib {
					propertyName = "jni_libs"
				}
				ctx.PropertyErrorf(propertyName, "%q is not a cc_library or cc_library_shared module", depName)
			}
		case executableTag:
			switch ch := child.(type) {
			case *cc.Module:
				vctx.filesInfo = append(vctx.filesInfo, apexFileForExecutable(ctx, ch))
				return true // track transitive dependencies
			case *python.PythonBinaryModule:
				if ch.HostToolPath().Valid() {
					vctx.filesInfo = append(vctx.filesInfo, apexFileForPyBinary(ctx, ch))
				}
			case bootstrap.GoBinaryTool:
				if a.Host() {
					vctx.filesInfo = append(vctx.filesInfo, apexFileForGoBinary(ctx, depName, ch))
				}
			case *rust.Module:
				vctx.filesInfo = append(vctx.filesInfo, apexFileForRustExecutable(ctx, ch))
				return true // track transitive dependencies
			default:
				ctx.PropertyErrorf("binaries",
					"%q is neither cc_binary, rust_binary, (embedded) py_binary, (host) blueprint_go_binary, nor (host) bootstrap_go_binary", depName)
			}
		case shBinaryTag:
			if csh, ok := child.(*sh.ShBinary); ok {
				vctx.filesInfo = append(vctx.filesInfo, apexFileForShBinary(ctx, csh))
			} else {
				ctx.PropertyErrorf("sh_binaries", "%q is not a sh_binary module", depName)
			}
		case bcpfTag:
			_, ok := child.(*java.BootclasspathFragmentModule)
			if !ok {
				ctx.PropertyErrorf("bootclasspath_fragments", "%q is not a bootclasspath_fragment module", depName)
				return false
			}

			vctx.filesInfo = append(vctx.filesInfo, apexBootclasspathFragmentFiles(ctx, child)...)
			return true
		case sscpfTag:
			if _, ok := child.(*java.SystemServerClasspathModule); !ok {
				ctx.PropertyErrorf("systemserverclasspath_fragments",
					"%q is not a systemserverclasspath_fragment module", depName)
				return false
			}
			if af := apexClasspathFragmentProtoFile(ctx, child); af != nil {
				vctx.filesInfo = append(vctx.filesInfo, *af)
			}
			return true
		case javaLibTag:
			switch child.(type) {
			case *java.Library, *java.SdkLibrary, *java.DexImport, *java.SdkLibraryImport, *java.Import:
				af := apexFileForJavaModule(ctx, child.(javaModule))
				if !af.ok() {
					ctx.PropertyErrorf("java_libs", "%q is not configured to be compiled into dex", depName)
					return false
				}
				vctx.filesInfo = append(vctx.filesInfo, af)
				return true // track transitive dependencies
			default:
				ctx.PropertyErrorf("java_libs", "%q of type %q is not supported", depName, ctx.OtherModuleType(child))
			}
		case androidAppTag:
			switch ap := child.(type) {
			case *java.AndroidApp:
				vctx.filesInfo = append(vctx.filesInfo, apexFilesForAndroidApp(ctx, ap)...)
				return true // track transitive dependencies
			case *java.AndroidAppImport:
				vctx.filesInfo = append(vctx.filesInfo, apexFilesForAndroidApp(ctx, ap)...)
			case *java.AndroidTestHelperApp:
				vctx.filesInfo = append(vctx.filesInfo, apexFilesForAndroidApp(ctx, ap)...)
			case *java.AndroidAppSet:
				appDir := "app"
				if ap.Privileged() {
					appDir = "priv-app"
				}
				// TODO(b/224589412, b/226559955): Ensure that the dirname is
				// suffixed so that PackageManager correctly invalidates the
				// existing installed apk in favour of the new APK-in-APEX.
				// See bugs for more information.
				appDirName := filepath.Join(appDir, ap.BaseModuleName()+"@"+sanitizedBuildIdForPath(ctx))
				af := newApexFile(ctx, ap.OutputFile(), ap.BaseModuleName(), appDirName, appSet, ap)
				af.certificate = java.PresignedCertificate
				vctx.filesInfo = append(vctx.filesInfo, af)
			default:
				ctx.PropertyErrorf("apps", "%q is not an android_app module", depName)
			}
		case rroTag:
			if rro, ok := child.(java.RuntimeResourceOverlayModule); ok {
				vctx.filesInfo = append(vctx.filesInfo, apexFileForRuntimeResourceOverlay(ctx, rro))
			} else {
				ctx.PropertyErrorf("rros", "%q is not an runtime_resource_overlay module", depName)
			}
		case bpfTag:
			if bpfProgram, ok := child.(bpf.BpfModule); ok {
				filesToCopy, _ := bpfProgram.OutputFiles("")
				apex_sub_dir := bpfProgram.SubDir()
				for _, bpfFile := range filesToCopy {
					vctx.filesInfo = append(vctx.filesInfo, apexFileForBpfProgram(ctx, bpfFile, apex_sub_dir, bpfProgram))
				}
			} else {
				ctx.PropertyErrorf("bpfs", "%q is not a bpf module", depName)
			}
		case fsTag:
			if fs, ok := child.(filesystem.Filesystem); ok {
				vctx.filesInfo = append(vctx.filesInfo, apexFileForFilesystem(ctx, fs.OutputPath(), fs))
			} else {
				ctx.PropertyErrorf("filesystems", "%q is not a filesystem module", depName)
			}
		case prebuiltTag:
			if prebuilt, ok := child.(prebuilt_etc.PrebuiltEtcModule); ok {
				vctx.filesInfo = append(vctx.filesInfo, apexFileForPrebuiltEtc(ctx, prebuilt, depName))
			} else {
				ctx.PropertyErrorf("prebuilts", "%q is not a prebuilt_etc module", depName)
			}
		case compatConfigTag:
			if compatConfig, ok := child.(java.PlatformCompatConfigIntf); ok {
				vctx.filesInfo = append(vctx.filesInfo, apexFileForCompatConfig(ctx, compatConfig, depName))
			} else {
				ctx.PropertyErrorf("compat_configs", "%q is not a platform_compat_config module", depName)
			}
		case testTag:
			if ccTest, ok := child.(*cc.Module); ok {
				if ccTest.IsTestPerSrcAllTestsVariation() {
					// Multiple-output test module (where `test_per_src: true`).
					//
					// `ccTest` is the "" ("all tests") variation of a `test_per_src` module.
					// We do not add this variation to `filesInfo`, as it has no output;
					// however, we do add the other variations of this module as indirect
					// dependencies (see below).
				} else {
					// Single-output test module (where `test_per_src: false`).
					af := apexFileForExecutable(ctx, ccTest)
					af.class = nativeTest
					vctx.filesInfo = append(vctx.filesInfo, af)
				}
				return true // track transitive dependencies
			} else {
				ctx.PropertyErrorf("tests", "%q is not a cc module", depName)
			}
		case keyTag:
			if key, ok := child.(*apexKey); ok {
				a.privateKeyFile = key.privateKeyFile
				a.publicKeyFile = key.publicKeyFile
			} else {
				ctx.PropertyErrorf("key", "%q is not an apex_key module", depName)
			}
		case certificateTag:
			if dep, ok := child.(*java.AndroidAppCertificate); ok {
				a.containerCertificateFile = dep.Certificate.Pem
				a.containerPrivateKeyFile = dep.Certificate.Key
			} else {
				ctx.ModuleErrorf("certificate dependency %q must be an android_app_certificate module", depName)
			}
		}
		return false
	}

	if a.vndkApex {
		return false
	}

	// indirect dependencies
	am, ok := child.(android.ApexModule)
	if !ok {
		return false
	}
	// We cannot use a switch statement on `depTag` here as the checked
	// tags used below are private (e.g. `cc.sharedDepTag`).
	if cc.IsSharedDepTag(depTag) || cc.IsRuntimeDepTag(depTag) {
		if ch, ok := child.(*cc.Module); ok {
			if ch.UseVndk() && proptools.Bool(a.properties.Use_vndk_as_stable) && ch.IsVndk() {
				vctx.requireNativeLibs = append(vctx.requireNativeLibs, ":vndk")
				return false
			}
			af := apexFileForNativeLibrary(ctx, ch, vctx.handleSpecialLibs)
			af.transitiveDep = true

			// Always track transitive dependencies for host.
			if a.Host() {
				vctx.filesInfo = append(vctx.filesInfo, af)
				return true
			}

			abInfo := ctx.Provider(ApexBundleInfoProvider).(ApexBundleInfo)
			if !abInfo.Contents.DirectlyInApex(depName) && (ch.IsStubs() || ch.HasStubsVariants()) {
				// If the dependency is a stubs lib, don't include it in this APEX,
				// but make sure that the lib is installed on the device.
				// In case no APEX is having the lib, the lib is installed to the system
				// partition.
				//
				// Always include if we are a host-apex however since those won't have any
				// system libraries.
				//
				// Skip the dependency in unbundled builds where the device image is not
				// being built.
				if ch.IsStubsImplementationRequired() && !am.DirectlyInAnyApex() && !ctx.Config().UnbundledBuild() {
					// we need a module name for Make
					name := ch.ImplementationModuleNameForMake(ctx) + ch.Properties.SubName
					if !android.InList(name, a.makeModulesToInstall) {
						a.makeModulesToInstall = append(a.makeModulesToInstall, name)
					}
				}
				vctx.requireNativeLibs = append(vctx.requireNativeLibs, af.stem())
				// Don't track further
				return false
			}

			// If the dep is not considered to be in the same
			// apex, don't add it to filesInfo so that it is not
			// included in this APEX.
			// TODO(jiyong): move this to at the top of the
			// else-if clause for the indirect dependencies.
			// Currently, that's impossible because we would
			// like to record requiredNativeLibs even when
			// DepIsInSameAPex is false. We also shouldn't do
			// this for host.
			//
			// TODO(jiyong): explain why the same module is passed in twice.
			// Switching the first am to parent breaks lots of tests.
			if !android.IsDepInSameApex(ctx, am, am) {
				return false
			}

			vctx.filesInfo = append(vctx.filesInfo, af)
			return true // track transitive dependencies
		} else if rm, ok := child.(*rust.Module); ok {
			af := apexFileForRustLibrary(ctx, rm)
			af.transitiveDep = true
			vctx.filesInfo = append(vctx.filesInfo, af)
			return true // track transitive dependencies
		}
	} else if cc.IsTestPerSrcDepTag(depTag) {
		if ch, ok := child.(*cc.Module); ok {
			af := apexFileForExecutable(ctx, ch)
			// Handle modules created as `test_per_src` variations of a single test module:
			// use the name of the generated test binary (`fileToCopy`) instead of the name
			// of the original test module (`depName`, shared by all `test_per_src`
			// variations of that module).
			af.androidMkModuleName = filepath.Base(af.builtFile.String())
			// these are not considered transitive dep
			af.transitiveDep = false
			vctx.filesInfo = append(vctx.filesInfo, af)
			return true // track transitive dependencies
		}
	} else if cc.IsHeaderDepTag(depTag) {
		// nothing
	} else if java.IsJniDepTag(depTag) {
		// Because APK-in-APEX embeds jni_libs transitively, we don't need to track transitive deps
	} else if java.IsXmlPermissionsFileDepTag(depTag) {
		if prebuilt, ok := child.(prebuilt_etc.PrebuiltEtcModule); ok {
			vctx.filesInfo = append(vctx.filesInfo, apexFileForPrebuiltEtc(ctx, prebuilt, depName))
		}
	} else if rust.IsDylibDepTag(depTag) {
		if rustm, ok := child.(*rust.Module); ok && rustm.IsInstallableToApex() {
			af := apexFileForRustLibrary(ctx, rustm)
			af.transitiveDep = true
			vctx.filesInfo = append(vctx.filesInfo, af)
			return true // track transitive dependencies
		}
	} else if rust.IsRlibDepTag(depTag) {
		// Rlib is statically linked, but it might have shared lib
		// dependencies. Track them.
		return true
	} else if java.IsBootclasspathFragmentContentDepTag(depTag) {
		// Add the contents of the bootclasspath fragment to the apex.
		switch child.(type) {
		case *java.Library, *java.SdkLibrary:
			javaModule := child.(javaModule)
			af := apexFileForBootclasspathFragmentContentModule(ctx, parent, javaModule)
			if !af.ok() {
				ctx.PropertyErrorf("bootclasspath_fragments",
					"bootclasspath_fragment content %q is not configured to be compiled into dex", depName)
				return false
			}
			vctx.filesInfo = append(vctx.filesInfo, af)
			return true // track transitive dependencies
		default:
			ctx.PropertyErrorf("bootclasspath_fragments",
				"bootclasspath_fragment content %q of type %q is not supported", depName, ctx.OtherModuleType(child))
		}
	} else if java.IsSystemServerClasspathFragmentContentDepTag(depTag) {
		// Add the contents of the systemserverclasspath fragment to the apex.
		switch child.(type) {
		case *java.Library, *java.SdkLibrary:
			af := apexFileForJavaModule(ctx, child.(javaModule))
			vctx.filesInfo = append(vctx.filesInfo, af)
			if profileAf := apexFileForJavaModuleProfile(ctx, child.(javaModule)); profileAf != nil {
				vctx.filesInfo = append(vctx.filesInfo, *profileAf)
			}
			return true // track transitive dependencies
		default:
			ctx.PropertyErrorf("systemserverclasspath_fragments",
				"systemserverclasspath_fragment content %q of type %q is not supported", depName, ctx.OtherModuleType(child))
		}
	} else if _, ok := depTag.(android.CopyDirectlyInAnyApexTag); ok {
		// nothing
	} else if depTag == android.DarwinUniversalVariantTag {
		// nothing
	} else if am.CanHaveApexVariants() && am.IsInstallableToApex() {
		ctx.ModuleErrorf("unexpected tag %s for indirect dependency %q", android.PrettyPrintTag(depTag), depName)
	}
	return false
}

func (a *apexBundle) shouldCheckDuplicate(ctx android.ModuleContext) bool {
	// TODO(b/263308293) remove this
	if a.properties.IsCoverageVariant {
		return false
	}
	// TODO(b/263308515) remove this
	if a.testApex {
		return false
	}
	// TODO(b/263309864) remove this
	if a.Host() {
		return false
	}
	if a.Device() && ctx.DeviceConfig().DeviceArch() == "" {
		return false
	}
	return true
}

// Creates build rules for an APEX. It consists of the following major steps:
//
// 1) do some validity checks such as apex_available, min_sdk_version, etc.
// 2) traverse the dependency tree to collect apexFile structs from them.
// 3) some fields in apexBundle struct are configured
// 4) generate the build rules to create the APEX. This is mostly done in builder.go.
func (a *apexBundle) GenerateAndroidBuildActions(ctx android.ModuleContext) {
	////////////////////////////////////////////////////////////////////////////////////////////
	// 1) do some validity checks such as apex_available, min_sdk_version, etc.
	if !a.commonBuildActions(ctx) {
		return
	}
	////////////////////////////////////////////////////////////////////////////////////////////
	// 2) traverse the dependency tree to collect apexFile structs from them.
	// Collect the module directory for IDE info in java/jdeps.go.
	a.modulePaths = append(a.modulePaths, ctx.ModuleDir())

	// TODO(jiyong): do this using WalkPayloadDeps
	// TODO(jiyong): make this clean!!!
	vctx := visitorContext{
		handleSpecialLibs: !android.Bool(a.properties.Ignore_system_library_special_case),
		checkDuplicate:    a.shouldCheckDuplicate(ctx),
	}
	ctx.WalkDepsBlueprint(func(child, parent blueprint.Module) bool { return a.depVisitor(&vctx, ctx, child, parent) })
	vctx.normalizeFileInfo(ctx)
	if a.privateKeyFile == nil {
		if ctx.Config().AllowMissingDependencies() {
			// TODO(b/266099037): a better approach for slim manifests.
			ctx.AddMissingDependencies([]string{String(a.overridableProperties.Key)})
			// Create placeholder paths for later stages that expect to see those paths,
			// though they won't be used.
			var unusedPath = android.PathForModuleOut(ctx, "nonexistentprivatekey")
			ctx.Build(pctx, android.BuildParams{
				Rule:   android.ErrorRule,
				Output: unusedPath,
				Args: map[string]string{
					"error": "Private key not available",
				},
			})
			a.privateKeyFile = unusedPath
		} else {
			ctx.PropertyErrorf("key", "private_key for %q could not be found", String(a.overridableProperties.Key))
			return
		}
	}

	if a.publicKeyFile == nil {
		if ctx.Config().AllowMissingDependencies() {
			// TODO(b/266099037): a better approach for slim manifests.
			ctx.AddMissingDependencies([]string{String(a.overridableProperties.Key)})
			// Create placeholder paths for later stages that expect to see those paths,
			// though they won't be used.
			var unusedPath = android.PathForModuleOut(ctx, "nonexistentpublickey")
			ctx.Build(pctx, android.BuildParams{
				Rule:   android.ErrorRule,
				Output: unusedPath,
				Args: map[string]string{
					"error": "Public key not available",
				},
			})
			a.publicKeyFile = unusedPath
		} else {
			ctx.PropertyErrorf("key", "public_key for %q could not be found", String(a.overridableProperties.Key))
			return
		}
	}

	////////////////////////////////////////////////////////////////////////////////////////////
	// 3) some fields in apexBundle struct are configured
	a.installDir = android.PathForModuleInstall(ctx, "apex")
	a.filesInfo = vctx.filesInfo

	a.setApexTypeAndSuffix(ctx)
	a.setPayloadFsType(ctx)
	a.setSystemLibLink(ctx)
	if a.properties.ApexType != zipApex {
		a.compatSymlinks = makeCompatSymlinks(a.BaseModuleName(), ctx, a.primaryApexType)
	}

	////////////////////////////////////////////////////////////////////////////////////////////
	// 4) generate the build rules to create the APEX. This is done in builder.go.
	a.buildManifest(ctx, vctx.provideNativeLibs, vctx.requireNativeLibs)
	a.buildApex(ctx)
	a.buildApexDependencyInfo(ctx)
	a.buildLintReports(ctx)
}

// apexBootclasspathFragmentFiles returns the list of apexFile structures defining the files that
// the bootclasspath_fragment contributes to the apex.
func apexBootclasspathFragmentFiles(ctx android.ModuleContext, module blueprint.Module) []apexFile {
	bootclasspathFragmentInfo := ctx.OtherModuleProvider(module, java.BootclasspathFragmentApexContentInfoProvider).(java.BootclasspathFragmentApexContentInfo)
	var filesToAdd []apexFile

	// Add classpaths.proto config.
	if af := apexClasspathFragmentProtoFile(ctx, module); af != nil {
		filesToAdd = append(filesToAdd, *af)
	}

	pathInApex := bootclasspathFragmentInfo.ProfileInstallPathInApex()
	if pathInApex != "" {
		pathOnHost := bootclasspathFragmentInfo.ProfilePathOnHost()
		tempPath := android.PathForModuleOut(ctx, "boot_image_profile", pathInApex)

		if pathOnHost != nil {
			// We need to copy the profile to a temporary path with the right filename because the apexer
			// will take the filename as is.
			ctx.Build(pctx, android.BuildParams{
				Rule:   android.Cp,
				Input:  pathOnHost,
				Output: tempPath,
			})
		} else {
			// At this point, the boot image profile cannot be generated. It is probably because the boot
			// image profile source file does not exist on the branch, or it is not available for the
			// current build target.
			// However, we cannot enforce the boot image profile to be generated because some build
			// targets (such as module SDK) do not need it. It is only needed when the APEX is being
			// built. Therefore, we create an error rule so that an error will occur at the ninja phase
			// only if the APEX is being built.
			ctx.Build(pctx, android.BuildParams{
				Rule:   android.ErrorRule,
				Output: tempPath,
				Args: map[string]string{
					"error": "Boot image profile cannot be generated",
				},
			})
		}

		androidMkModuleName := filepath.Base(pathInApex)
		af := newApexFile(ctx, tempPath, androidMkModuleName, filepath.Dir(pathInApex), etc, nil)
		filesToAdd = append(filesToAdd, af)
	}

	return filesToAdd
}

// apexClasspathFragmentProtoFile returns *apexFile structure defining the classpath.proto config that
// the module contributes to the apex; or nil if the proto config was not generated.
func apexClasspathFragmentProtoFile(ctx android.ModuleContext, module blueprint.Module) *apexFile {
	info := ctx.OtherModuleProvider(module, java.ClasspathFragmentProtoContentInfoProvider).(java.ClasspathFragmentProtoContentInfo)
	if !info.ClasspathFragmentProtoGenerated {
		return nil
	}
	classpathProtoOutput := info.ClasspathFragmentProtoOutput
	af := newApexFile(ctx, classpathProtoOutput, classpathProtoOutput.Base(), info.ClasspathFragmentProtoInstallDir.Rel(), etc, nil)
	return &af
}

// apexFileForBootclasspathFragmentContentModule creates an apexFile for a bootclasspath_fragment
// content module, i.e. a library that is part of the bootclasspath.
func apexFileForBootclasspathFragmentContentModule(ctx android.ModuleContext, fragmentModule blueprint.Module, javaModule javaModule) apexFile {
	bootclasspathFragmentInfo := ctx.OtherModuleProvider(fragmentModule, java.BootclasspathFragmentApexContentInfoProvider).(java.BootclasspathFragmentApexContentInfo)

	// Get the dexBootJar from the bootclasspath_fragment as that is responsible for performing the
	// hidden API encpding.
	dexBootJar, err := bootclasspathFragmentInfo.DexBootJarPathForContentModule(javaModule)
	if err != nil {
		ctx.ModuleErrorf("%s", err)
	}

	// Create an apexFile as for a normal java module but with the dex boot jar provided by the
	// bootclasspath_fragment.
	af := apexFileForJavaModuleWithFile(ctx, javaModule, dexBootJar)
	return af
}

///////////////////////////////////////////////////////////////////////////////////////////////////
// Factory functions
//

func newApexBundle() *apexBundle {
	module := &apexBundle{}

	module.AddProperties(&module.properties)
	module.AddProperties(&module.targetProperties)
	module.AddProperties(&module.archProperties)
	module.AddProperties(&module.overridableProperties)

	android.InitAndroidMultiTargetsArchModule(module, android.HostAndDeviceSupported, android.MultilibCommon)
	android.InitDefaultableModule(module)
	android.InitOverridableModule(module, &module.overridableProperties.Overrides)
	android.InitBazelModule(module)
	multitree.InitExportableModule(module)
	return module
}

func ApexBundleFactory(testApex bool) android.Module {
	bundle := newApexBundle()
	bundle.testApex = testApex
	return bundle
}

// apex_test is an APEX for testing. The difference from the ordinary apex module type is that
// certain compatibility checks such as apex_available are not done for apex_test.
func TestApexBundleFactory() android.Module {
	bundle := newApexBundle()
	bundle.testApex = true
	return bundle
}

// apex packages other modules into an APEX file which is a packaging format for system-level
// components like binaries, shared libraries, etc.
func BundleFactory() android.Module {
	return newApexBundle()
}

type Defaults struct {
	android.ModuleBase
	android.DefaultsModuleBase
}

// apex_defaults provides defaultable properties to other apex modules.
func DefaultsFactory() android.Module {
	module := &Defaults{}

	module.AddProperties(
		&apexBundleProperties{},
		&apexTargetBundleProperties{},
		&apexArchBundleProperties{},
		&overridableProperties{},
	)

	android.InitDefaultsModule(module)
	return module
}

type OverrideApex struct {
	android.ModuleBase
	android.OverrideModuleBase
	android.BazelModuleBase
}

func (o *OverrideApex) GenerateAndroidBuildActions(_ android.ModuleContext) {
	// All the overrides happen in the base module.
}

// override_apex is used to create an apex module based on another apex module by overriding some of
// its properties.
func OverrideApexFactory() android.Module {
	m := &OverrideApex{}

	m.AddProperties(&overridableProperties{})

	android.InitAndroidMultiTargetsArchModule(m, android.DeviceSupported, android.MultilibCommon)
	android.InitOverrideModule(m)
	android.InitBazelModule(m)
	return m
}

func (o *OverrideApex) ConvertWithBp2build(ctx android.TopDownMutatorContext) {
	if ctx.ModuleType() != "override_apex" {
		return
	}

	baseApexModuleName := o.OverrideModuleBase.GetOverriddenModuleName()
	baseModule, baseApexExists := ctx.ModuleFromName(baseApexModuleName)
	if !baseApexExists {
		panic(fmt.Errorf("Base apex module doesn't exist: %s", baseApexModuleName))
	}

	a, baseModuleIsApex := baseModule.(*apexBundle)
	if !baseModuleIsApex {
		panic(fmt.Errorf("Base module is not apex module: %s", baseApexModuleName))
	}
	attrs, props, commonAttrs := convertWithBp2build(a, ctx)

	// We just want the name, not module reference.
	baseApexName := strings.TrimPrefix(baseApexModuleName, ":")
	attrs.Base_apex_name = &baseApexName

	for _, p := range o.GetProperties() {
		overridableProperties, ok := p.(*overridableProperties)
		if !ok {
			continue
		}

		// Manifest is either empty or a file in the directory of base APEX and is not overridable.
		// After it is converted in convertWithBp2build(baseApex, ctx),
		// the attrs.Manifest.Value.Label is the file path relative to the directory
		// of base apex. So the following code converts it to a label that looks like
		// <package of base apex>:<path of manifest file> if base apex and override
		// apex are not in the same package.
		baseApexPackage := ctx.OtherModuleDir(a)
		overrideApexPackage := ctx.ModuleDir()
		if baseApexPackage != overrideApexPackage {
			attrs.Manifest.Value.Label = "//" + baseApexPackage + ":" + attrs.Manifest.Value.Label
		}

		// Key
		if overridableProperties.Key != nil {
			attrs.Key = bazel.LabelAttribute{}
			attrs.Key.SetValue(android.BazelLabelForModuleDepSingle(ctx, *overridableProperties.Key))
		}

		// Certificate
		if overridableProperties.Certificate == nil {
			// If overridableProperties.Certificate is nil, clear this out as
			// well with zeroed structs, so the override_apex does not use the
			// base apex's certificate.
			attrs.Certificate = bazel.LabelAttribute{}
			attrs.Certificate_name = bazel.StringAttribute{}
		} else {
			attrs.Certificate, attrs.Certificate_name = android.BazelStringOrLabelFromProp(ctx, overridableProperties.Certificate)
		}

		// Prebuilts
		if overridableProperties.Prebuilts != nil {
			prebuiltsLabelList := android.BazelLabelForModuleDeps(ctx, overridableProperties.Prebuilts)
			attrs.Prebuilts = bazel.MakeLabelListAttribute(prebuiltsLabelList)
		}

		// Compressible
		if overridableProperties.Compressible != nil {
			attrs.Compressible = bazel.BoolAttribute{Value: overridableProperties.Compressible}
		}

		// Package name
		//
		// e.g. com.android.adbd's package name is com.android.adbd, but
		// com.google.android.adbd overrides the package name to com.google.android.adbd
		//
		// TODO: this can be overridden from the product configuration, see
		// getOverrideManifestPackageName and
		// PRODUCT_MANIFEST_PACKAGE_NAME_OVERRIDES.
		//
		// Instead of generating the BUILD files differently based on the product config
		// at the point of conversion, this should be handled by the BUILD file loading
		// from the soong_injection's product_vars, so product config is decoupled from bp2build.
		if overridableProperties.Package_name != "" {
			attrs.Package_name = &overridableProperties.Package_name
		}

		// Logging parent
		if overridableProperties.Logging_parent != "" {
			attrs.Logging_parent = &overridableProperties.Logging_parent
		}
	}

	commonAttrs.Name = o.Name()

	ctx.CreateBazelTargetModule(props, commonAttrs, &attrs)
}

///////////////////////////////////////////////////////////////////////////////////////////////////
// Vality check routines
//
// These are called in at the very beginning of GenerateAndroidBuildActions to flag an error when
// certain conditions are not met.
//
// TODO(jiyong): move these checks to a separate go file.

var _ android.ModuleWithMinSdkVersionCheck = (*apexBundle)(nil)

// Ensures that min_sdk_version of the included modules are equal or less than the min_sdk_version
// of this apexBundle.
func (a *apexBundle) CheckMinSdkVersion(ctx android.ModuleContext) {
	if a.testApex || a.vndkApex {
		return
	}
	// apexBundle::minSdkVersion reports its own errors.
	minSdkVersion := a.minSdkVersion(ctx)
	android.CheckMinSdkVersion(ctx, minSdkVersion, a.WalkPayloadDeps)
}

// Returns apex's min_sdk_version string value, honoring overrides
func (a *apexBundle) minSdkVersionValue(ctx android.EarlyModuleContext) string {
	// Only override the minSdkVersion value on Apexes which already specify
	// a min_sdk_version (it's optional for non-updatable apexes), and that its
	// min_sdk_version value is lower than the one to override with.
	minApiLevel := minSdkVersionFromValue(ctx, proptools.String(a.properties.Min_sdk_version))
	if minApiLevel.IsNone() {
		return ""
	}

	overrideMinSdkValue := ctx.DeviceConfig().ApexGlobalMinSdkVersionOverride()
	overrideApiLevel := minSdkVersionFromValue(ctx, overrideMinSdkValue)
	if !overrideApiLevel.IsNone() && overrideApiLevel.CompareTo(minApiLevel) > 0 {
		minApiLevel = overrideApiLevel
	}

	return minApiLevel.String()
}

// Returns apex's min_sdk_version SdkSpec, honoring overrides
func (a *apexBundle) MinSdkVersion(ctx android.EarlyModuleContext) android.ApiLevel {
	return a.minSdkVersion(ctx)
}

// Returns apex's min_sdk_version ApiLevel, honoring overrides
func (a *apexBundle) minSdkVersion(ctx android.EarlyModuleContext) android.ApiLevel {
	return minSdkVersionFromValue(ctx, a.minSdkVersionValue(ctx))
}

// Construct ApiLevel object from min_sdk_version string value
func minSdkVersionFromValue(ctx android.EarlyModuleContext, value string) android.ApiLevel {
	if value == "" {
		return android.NoneApiLevel
	}
	apiLevel, err := android.ApiLevelFromUser(ctx, value)
	if err != nil {
		ctx.PropertyErrorf("min_sdk_version", "%s", err.Error())
		return android.NoneApiLevel
	}
	return apiLevel
}

// Ensures that a lib providing stub isn't statically linked
func (a *apexBundle) checkStaticLinkingToStubLibraries(ctx android.ModuleContext) {
	// Practically, we only care about regular APEXes on the device.
	if ctx.Host() || a.testApex || a.vndkApex {
		return
	}

	abInfo := ctx.Provider(ApexBundleInfoProvider).(ApexBundleInfo)

	a.WalkPayloadDeps(ctx, func(ctx android.ModuleContext, from blueprint.Module, to android.ApexModule, externalDep bool) bool {
		if ccm, ok := to.(*cc.Module); ok {
			apexName := ctx.ModuleName()
			fromName := ctx.OtherModuleName(from)
			toName := ctx.OtherModuleName(to)

			// If `to` is not actually in the same APEX as `from` then it does not need
			// apex_available and neither do any of its dependencies.
			//
			// It is ok to call DepIsInSameApex() directly from within WalkPayloadDeps().
			if am, ok := from.(android.DepIsInSameApex); ok && !am.DepIsInSameApex(ctx, to) {
				// As soon as the dependency graph crosses the APEX boundary, don't go further.
				return false
			}

			// The dynamic linker and crash_dump tool in the runtime APEX is the only
			// exception to this rule. It can't make the static dependencies dynamic
			// because it can't do the dynamic linking for itself.
			// Same rule should be applied to linkerconfig, because it should be executed
			// only with static linked libraries before linker is available with ld.config.txt
			if apexName == "com.android.runtime" && (fromName == "linker" || fromName == "crash_dump" || fromName == "linkerconfig") {
				return false
			}

			isStubLibraryFromOtherApex := ccm.HasStubsVariants() && !abInfo.Contents.DirectlyInApex(toName)
			if isStubLibraryFromOtherApex && !externalDep {
				ctx.ModuleErrorf("%q required by %q is a native library providing stub. "+
					"It shouldn't be included in this APEX via static linking. Dependency path: %s", to.String(), fromName, ctx.GetPathString(false))
			}

		}
		return true
	})
}

// checkUpdatable enforces APEX and its transitive dep properties to have desired values for updatable APEXes.
func (a *apexBundle) checkUpdatable(ctx android.ModuleContext) {
	if a.Updatable() {
		if a.minSdkVersionValue(ctx) == "" {
			ctx.PropertyErrorf("updatable", "updatable APEXes should set min_sdk_version as well")
		}
		if a.UsePlatformApis() {
			ctx.PropertyErrorf("updatable", "updatable APEXes can't use platform APIs")
		}
		if proptools.Bool(a.properties.Use_vndk_as_stable) {
			ctx.PropertyErrorf("use_vndk_as_stable", "updatable APEXes can't use external VNDK libs")
		}
		if a.FutureUpdatable() {
			ctx.PropertyErrorf("future_updatable", "Already updatable. Remove `future_updatable: true:`")
		}
		a.checkJavaStableSdkVersion(ctx)
		a.checkClasspathFragments(ctx)
	}
}

// checkClasspathFragments enforces that all classpath fragments in deps generate classpaths.proto config.
func (a *apexBundle) checkClasspathFragments(ctx android.ModuleContext) {
	ctx.VisitDirectDeps(func(module android.Module) {
		if tag := ctx.OtherModuleDependencyTag(module); tag == bcpfTag || tag == sscpfTag {
			info := ctx.OtherModuleProvider(module, java.ClasspathFragmentProtoContentInfoProvider).(java.ClasspathFragmentProtoContentInfo)
			if !info.ClasspathFragmentProtoGenerated {
				ctx.OtherModuleErrorf(module, "is included in updatable apex %v, it must not set generate_classpaths_proto to false", ctx.ModuleName())
			}
		}
	})
}

// checkJavaStableSdkVersion enforces that all Java deps are using stable SDKs to compile.
func (a *apexBundle) checkJavaStableSdkVersion(ctx android.ModuleContext) {
	// Visit direct deps only. As long as we guarantee top-level deps are using stable SDKs,
	// java's checkLinkType guarantees correct usage for transitive deps
	ctx.VisitDirectDepsBlueprint(func(module blueprint.Module) {
		tag := ctx.OtherModuleDependencyTag(module)
		switch tag {
		case javaLibTag, androidAppTag:
			if m, ok := module.(interface {
				CheckStableSdkVersion(ctx android.BaseModuleContext) error
			}); ok {
				if err := m.CheckStableSdkVersion(ctx); err != nil {
					ctx.ModuleErrorf("cannot depend on \"%v\": %v", ctx.OtherModuleName(module), err)
				}
			}
		}
	})
}

// checkApexAvailability ensures that the all the dependencies are marked as available for this APEX.
func (a *apexBundle) checkApexAvailability(ctx android.ModuleContext) {
	// Let's be practical. Availability for test, host, and the VNDK apex isn't important
	if ctx.Host() || a.testApex || a.vndkApex {
		return
	}

	// Because APEXes targeting other than system/system_ext partitions can't set
	// apex_available, we skip checks for these APEXes
	if a.SocSpecific() || a.DeviceSpecific() || (a.ProductSpecific() && ctx.Config().EnforceProductPartitionInterface()) {
		return
	}

	// Coverage build adds additional dependencies for the coverage-only runtime libraries.
	// Requiring them and their transitive depencies with apex_available is not right
	// because they just add noise.
	if ctx.Config().IsEnvTrue("EMMA_INSTRUMENT") || a.IsNativeCoverageNeeded(ctx) {
		return
	}

	a.WalkPayloadDeps(ctx, func(ctx android.ModuleContext, from blueprint.Module, to android.ApexModule, externalDep bool) bool {
		// As soon as the dependency graph crosses the APEX boundary, don't go further.
		if externalDep {
			return false
		}

		apexName := ctx.ModuleName()
		for _, props := range ctx.Module().GetProperties() {
			if apexProps, ok := props.(*apexBundleProperties); ok {
				if apexProps.Apex_available_name != nil {
					apexName = *apexProps.Apex_available_name
				}
			}
		}
		fromName := ctx.OtherModuleName(from)
		toName := ctx.OtherModuleName(to)

		// If `to` is not actually in the same APEX as `from` then it does not need
		// apex_available and neither do any of its dependencies.
		//
		// It is ok to call DepIsInSameApex() directly from within WalkPayloadDeps().
		if am, ok := from.(android.DepIsInSameApex); ok && !am.DepIsInSameApex(ctx, to) {
			// As soon as the dependency graph crosses the APEX boundary, don't go
			// further.
			return false
		}

		if to.AvailableFor(apexName) || baselineApexAvailable(apexName, toName) {
			return true
		}
		ctx.ModuleErrorf("%q requires %q that doesn't list the APEX under 'apex_available'."+
			"\n\nDependency path:%s\n\n"+
			"Consider adding %q to 'apex_available' property of %q",
			fromName, toName, ctx.GetPathString(true), apexName, toName)
		// Visit this module's dependencies to check and report any issues with their availability.
		return true
	})
}

// checkStaticExecutable ensures that executables in an APEX are not static.
func (a *apexBundle) checkStaticExecutables(ctx android.ModuleContext) {
	// No need to run this for host APEXes
	if ctx.Host() {
		return
	}

	ctx.VisitDirectDepsBlueprint(func(module blueprint.Module) {
		if ctx.OtherModuleDependencyTag(module) != executableTag {
			return
		}

		if l, ok := module.(cc.LinkableInterface); ok && l.StaticExecutable() {
			apex := a.ApexVariationName()
			exec := ctx.OtherModuleName(module)
			if isStaticExecutableAllowed(apex, exec) {
				return
			}
			ctx.ModuleErrorf("executable %s is static", ctx.OtherModuleName(module))
		}
	})
}

// A small list of exceptions where static executables are allowed in APEXes.
func isStaticExecutableAllowed(apex string, exec string) bool {
	m := map[string][]string{
		"com.android.runtime": {
			"linker",
			"linkerconfig",
		},
	}
	execNames, ok := m[apex]
	return ok && android.InList(exec, execNames)
}

// Collect information for opening IDE project files in java/jdeps.go.
func (a *apexBundle) IDEInfo(dpInfo *android.IdeInfo) {
	dpInfo.Deps = append(dpInfo.Deps, a.properties.Java_libs...)
	dpInfo.Deps = append(dpInfo.Deps, a.properties.Bootclasspath_fragments...)
	dpInfo.Deps = append(dpInfo.Deps, a.properties.Systemserverclasspath_fragments...)
	dpInfo.Paths = append(dpInfo.Paths, a.modulePaths...)
}

var (
	apexAvailBaseline        = makeApexAvailableBaseline()
	inverseApexAvailBaseline = invertApexBaseline(apexAvailBaseline)
)

func baselineApexAvailable(apex, moduleName string) bool {
	key := apex
	moduleName = normalizeModuleName(moduleName)

	if val, ok := apexAvailBaseline[key]; ok && android.InList(moduleName, val) {
		return true
	}

	key = android.AvailableToAnyApex
	if val, ok := apexAvailBaseline[key]; ok && android.InList(moduleName, val) {
		return true
	}

	return false
}

func normalizeModuleName(moduleName string) string {
	// Prebuilt modules (e.g. java_import, etc.) have "prebuilt_" prefix added by the build
	// system. Trim the prefix for the check since they are confusing
	moduleName = android.RemoveOptionalPrebuiltPrefix(moduleName)
	if strings.HasPrefix(moduleName, "libclang_rt.") {
		// This module has many arch variants that depend on the product being built.
		// We don't want to list them all
		moduleName = "libclang_rt"
	}
	if strings.HasPrefix(moduleName, "androidx.") {
		// TODO(b/156996905) Set apex_available/min_sdk_version for androidx support libraries
		moduleName = "androidx"
	}
	return moduleName
}

// Transform the map of apex -> modules to module -> apexes.
func invertApexBaseline(m map[string][]string) map[string][]string {
	r := make(map[string][]string)
	for apex, modules := range m {
		for _, module := range modules {
			r[module] = append(r[module], apex)
		}
	}
	return r
}

// Retrieve the baseline of apexes to which the supplied module belongs.
func BaselineApexAvailable(moduleName string) []string {
	return inverseApexAvailBaseline[normalizeModuleName(moduleName)]
}

// This is a map from apex to modules, which overrides the apex_available setting for that
// particular module to make it available for the apex regardless of its setting.
// TODO(b/147364041): remove this
func makeApexAvailableBaseline() map[string][]string {
	// The "Module separator"s below are employed to minimize merge conflicts.
	m := make(map[string][]string)
	//
	// Module separator
	//
	m["com.android.appsearch"] = []string{
		"icing-java-proto-lite",
	}
	//
	// Module separator
	//
	m["com.android.btservices"] = []string{
		// empty
	}
	//
	// Module separator
	//
	m["com.android.cellbroadcast"] = []string{}
	//
	// Module separator
	//
	m["com.android.extservices"] = []string{
		"ExtServices-core",
		"libtextclassifier-java",
		"textclassifier-statsd",
		"TextClassifierNotificationLibNoManifest",
		"TextClassifierServiceLibNoManifest",
	}
	//
	// Module separator
	//
	m["com.android.neuralnetworks"] = []string{
		"android.hardware.neuralnetworks@1.0",
		"android.hardware.neuralnetworks@1.1",
		"android.hardware.neuralnetworks@1.2",
		"android.hardware.neuralnetworks@1.3",
		"android.hidl.allocator@1.0",
		"android.hidl.memory.token@1.0",
		"android.hidl.memory@1.0",
		"android.hidl.safe_union@1.0",
		"libarect",
		"libprocpartition",
	}
	//
	// Module separator
	//
	m["com.android.media"] = []string{
		// empty
	}
	//
	// Module separator
	//
	m["com.android.media.swcodec"] = []string{
		// empty
	}
	//
	// Module separator
	//
	m["com.android.mediaprovider"] = []string{
		"MediaProvider",
		"MediaProviderGoogle",
		"fmtlib_ndk",
		"libbase_ndk",
		"libfuse",
		"libfuse_jni",
	}
	//
	// Module separator
	//
	m["com.android.runtime"] = []string{
		"libc_aeabi",
		"libc_bionic",
		"libc_bionic_ndk",
		"libc_bootstrap",
		"libc_common",
		"libc_common_shared",
		"libc_dns",
		"libc_dynamic_dispatch",
		"libc_fortify",
		"libc_freebsd",
		"libc_freebsd_large_stack",
		"libc_gdtoa",
		"libc_init_dynamic",
		"libc_init_static",
		"libc_jemalloc_wrapper",
		"libc_netbsd",
		"libc_nomalloc",
		"libc_nopthread",
		"libc_openbsd",
		"libc_openbsd_large_stack",
		"libc_openbsd_ndk",
		"libc_pthread",
		"libc_syscalls",
		"libc_tzcode",
		"libc_unwind_static",
		"libdebuggerd",
		"libdebuggerd_common_headers",
		"libdebuggerd_handler_core",
		"libdl_static",
		"libjemalloc5",
		"liblinker_main",
		"liblinker_malloc",
		"liblzma",
		"libprocinfo",
		"libpropertyinfoparser",
		"libscudo",
		"libstdc++",
		"libsystemproperties",
		"libtombstoned_client_static",
		"libunwindstack",
		"libz",
		"libziparchive",
	}
	//
	// Module separator
	//
	m["com.android.tethering"] = []string{
		"android.hardware.tetheroffload.config-V1.0-java",
		"android.hardware.tetheroffload.control-V1.0-java",
		"net-utils-framework-common",
	}
	//
	// Module separator
	//
	m["com.android.wifi"] = []string{
		"PlatformProperties",
		"android.hardware.wifi-V1.0-java",
		"android.hardware.wifi-V1.0-java-constants",
		"android.hardware.wifi-V1.1-java",
		"android.hardware.wifi-V1.2-java",
		"android.hardware.wifi-V1.3-java",
		"android.hardware.wifi-V1.4-java",
		"android.hardware.wifi.hostapd-V1.0-java",
		"android.hardware.wifi.hostapd-V1.1-java",
		"android.hardware.wifi.hostapd-V1.2-java",
		"android.hardware.wifi.supplicant-V1.0-java",
		"android.hardware.wifi.supplicant-V1.1-java",
		"android.hardware.wifi.supplicant-V1.2-java",
		"android.hardware.wifi.supplicant-V1.3-java",
		"bouncycastle-unbundled",
		"framework-wifi-util-lib",
		"ksoap2",
		"libnanohttpd",
		"wifi-lite-protos",
		"wifi-nano-protos",
		"wifi-service-pre-jarjar",
	}
	//
	// Module separator
	//
	m[android.AvailableToAnyApex] = []string{
		"libprofile-clang-extras",
		"libprofile-clang-extras_ndk",
		"libprofile-extras",
		"libprofile-extras_ndk",
	}
	return m
}

func init() {
	android.AddNeverAllowRules(createBcpPermittedPackagesRules(qBcpPackages())...)
	android.AddNeverAllowRules(createBcpPermittedPackagesRules(rBcpPackages())...)
}

func createBcpPermittedPackagesRules(bcpPermittedPackages map[string][]string) []android.Rule {
	rules := make([]android.Rule, 0, len(bcpPermittedPackages))
	for jar, permittedPackages := range bcpPermittedPackages {
		permittedPackagesRule := android.NeverAllow().
			With("name", jar).
			WithMatcher("permitted_packages", android.NotInList(permittedPackages)).
			Because(jar +
				" bootjar may only use these package prefixes: " + strings.Join(permittedPackages, ",") +
				". Please consider the following alternatives:\n" +
				"    1. If the offending code is from a statically linked library, consider " +
				"removing that dependency and using an alternative already in the " +
				"bootclasspath, or perhaps a shared library." +
				"    2. Move the offending code into an allowed package.\n" +
				"    3. Jarjar the offending code. Please be mindful of the potential system " +
				"health implications of bundling that code, particularly if the offending jar " +
				"is part of the bootclasspath.")

		rules = append(rules, permittedPackagesRule)
	}
	return rules
}

// DO NOT EDIT! These are the package prefixes that are exempted from being AOT'ed by ART.
// Adding code to the bootclasspath in new packages will cause issues on module update.
func qBcpPackages() map[string][]string {
	return map[string][]string{
		"conscrypt": {
			"android.net.ssl",
			"com.android.org.conscrypt",
		},
		"updatable-media": {
			"android.media",
		},
	}
}

// DO NOT EDIT! These are the package prefixes that are exempted from being AOT'ed by ART.
// Adding code to the bootclasspath in new packages will cause issues on module update.
func rBcpPackages() map[string][]string {
	return map[string][]string{
		"framework-mediaprovider": {
			"android.provider",
		},
		"framework-permission": {
			"android.permission",
			"android.app.role",
			"com.android.permission",
			"com.android.role",
		},
		"framework-sdkextensions": {
			"android.os.ext",
		},
		"framework-statsd": {
			"android.app",
			"android.os",
			"android.util",
			"com.android.internal.statsd",
			"com.android.server.stats",
		},
		"framework-wifi": {
			"com.android.server.wifi",
			"com.android.wifi.x",
			"android.hardware.wifi",
			"android.net.wifi",
		},
		"framework-tethering": {
			"android.net",
		},
	}
}

// For Bazel / bp2build

type bazelApexBundleAttributes struct {
	Manifest              bazel.LabelAttribute
	Android_manifest      bazel.LabelAttribute
	File_contexts         bazel.LabelAttribute
	Canned_fs_config      bazel.LabelAttribute
	Key                   bazel.LabelAttribute
	Certificate           bazel.LabelAttribute  // used when the certificate prop is a module
	Certificate_name      bazel.StringAttribute // used when the certificate prop is a string
	Min_sdk_version       bazel.StringAttribute
	Updatable             bazel.BoolAttribute
	Installable           bazel.BoolAttribute
	Binaries              bazel.LabelListAttribute
	Prebuilts             bazel.LabelListAttribute
	Native_shared_libs_32 bazel.LabelListAttribute
	Native_shared_libs_64 bazel.LabelListAttribute
	Compressible          bazel.BoolAttribute
	Package_name          *string
	Logging_parent        *string
	Tests                 bazel.LabelListAttribute
	Base_apex_name        *string
	Apex_available_name   *string
	Variant_version       *string
}

type convertedNativeSharedLibs struct {
	Native_shared_libs_32 bazel.LabelListAttribute
	Native_shared_libs_64 bazel.LabelListAttribute
}

const (
	minSdkVersionPropName = "Min_sdk_version"
)

// ConvertWithBp2build performs bp2build conversion of an apex
func (a *apexBundle) ConvertWithBp2build(ctx android.TopDownMutatorContext) {
	// We only convert apex and apex_test modules at this time
	if ctx.ModuleType() != "apex" && ctx.ModuleType() != "apex_test" {
		return
	}

	attrs, props, commonAttrs := convertWithBp2build(a, ctx)
	commonAttrs.Name = a.Name()
	ctx.CreateBazelTargetModule(props, commonAttrs, &attrs)
}

func convertWithBp2build(a *apexBundle, ctx android.TopDownMutatorContext) (bazelApexBundleAttributes, bazel.BazelTargetModuleProperties, android.CommonAttributes) {
	var manifestLabelAttribute bazel.LabelAttribute
	manifestLabelAttribute.SetValue(android.BazelLabelForModuleSrcSingle(ctx, proptools.StringDefault(a.properties.Manifest, "apex_manifest.json")))

	var androidManifestLabelAttribute bazel.LabelAttribute
	if a.properties.AndroidManifest != nil {
		androidManifestLabelAttribute.SetValue(android.BazelLabelForModuleSrcSingle(ctx, *a.properties.AndroidManifest))
	}

	var fileContextsLabelAttribute bazel.LabelAttribute
	if a.properties.File_contexts == nil {
		// See buildFileContexts(), if file_contexts is not specified the default one is used, which is //system/sepolicy/apex:<module name>-file_contexts
		fileContextsLabelAttribute.SetValue(android.BazelLabelForModuleDepSingle(ctx, a.Name()+"-file_contexts"))
	} else if strings.HasPrefix(*a.properties.File_contexts, ":") {
		// File_contexts is a module
		fileContextsLabelAttribute.SetValue(android.BazelLabelForModuleDepSingle(ctx, *a.properties.File_contexts))
	} else {
		// File_contexts is a file
		fileContextsLabelAttribute.SetValue(android.BazelLabelForModuleSrcSingle(ctx, *a.properties.File_contexts))
	}

	var cannedFsConfigAttribute bazel.LabelAttribute
	if a.properties.Canned_fs_config != nil {
		cannedFsConfigAttribute.SetValue(android.BazelLabelForModuleSrcSingle(ctx, *a.properties.Canned_fs_config))
	}

	productVariableProps := android.ProductVariableProperties(ctx, a)
	// TODO(b/219503907) this would need to be set to a.MinSdkVersionValue(ctx) but
	// given it's coming via config, we probably don't want to put it in here.
	var minSdkVersion bazel.StringAttribute
	if a.properties.Min_sdk_version != nil {
		minSdkVersion.SetValue(*a.properties.Min_sdk_version)
	}
	if props, ok := productVariableProps[minSdkVersionPropName]; ok {
		for c, p := range props {
			if val, ok := p.(*string); ok {
				minSdkVersion.SetSelectValue(c.ConfigurationAxis(), c.SelectKey(), val)
			}
		}
	}

	var keyLabelAttribute bazel.LabelAttribute
	if a.overridableProperties.Key != nil {
		keyLabelAttribute.SetValue(android.BazelLabelForModuleDepSingle(ctx, *a.overridableProperties.Key))
	}

	// Certificate
	certificate, certificateName := android.BazelStringOrLabelFromProp(ctx, a.overridableProperties.Certificate)

	nativeSharedLibs := &convertedNativeSharedLibs{
		Native_shared_libs_32: bazel.LabelListAttribute{},
		Native_shared_libs_64: bazel.LabelListAttribute{},
	}

	// https://cs.android.com/android/platform/superproject/+/master:build/soong/android/arch.go;l=698;drc=f05b0d35d2fbe51be9961ce8ce8031f840295c68
	// https://cs.android.com/android/platform/superproject/+/master:build/soong/apex/apex.go;l=2549;drc=ec731a83e3e2d80a1254e32fd4ad7ef85e262669
	// In Soong, decodeMultilib, used to get multilib, return "first" if defaultMultilib is set to "common".
	// Since apex sets defaultMultilib to be "common", equivalent compileMultilib in bp2build for apex should be "first"
	compileMultilib := "first"
	if a.CompileMultilib() != nil {
		compileMultilib = *a.CompileMultilib()
	}

	// properties.Native_shared_libs is treated as "both"
	convertBothLibs(ctx, compileMultilib, a.properties.Native_shared_libs, nativeSharedLibs)
	convertBothLibs(ctx, compileMultilib, a.properties.Multilib.Both.Native_shared_libs, nativeSharedLibs)
	convert32Libs(ctx, compileMultilib, a.properties.Multilib.Lib32.Native_shared_libs, nativeSharedLibs)
	convert64Libs(ctx, compileMultilib, a.properties.Multilib.Lib64.Native_shared_libs, nativeSharedLibs)
	convertFirstLibs(ctx, compileMultilib, a.properties.Multilib.First.Native_shared_libs, nativeSharedLibs)

	prebuilts := a.overridableProperties.Prebuilts
	prebuiltsLabelList := android.BazelLabelForModuleDeps(ctx, prebuilts)
	prebuiltsLabelListAttribute := bazel.MakeLabelListAttribute(prebuiltsLabelList)

	binaries := android.BazelLabelForModuleDeps(ctx, a.properties.ApexNativeDependencies.Binaries)
	binariesLabelListAttribute := bazel.MakeLabelListAttribute(binaries)

	var testsAttrs bazel.LabelListAttribute
	if a.testApex && len(a.properties.ApexNativeDependencies.Tests) > 0 {
		tests := android.BazelLabelForModuleDeps(ctx, a.properties.ApexNativeDependencies.Tests)
		testsAttrs = bazel.MakeLabelListAttribute(tests)
	}

	var updatableAttribute bazel.BoolAttribute
	if a.properties.Updatable != nil {
		updatableAttribute.Value = a.properties.Updatable
	}

	var installableAttribute bazel.BoolAttribute
	if a.properties.Installable != nil {
		installableAttribute.Value = a.properties.Installable
	}

	var compressibleAttribute bazel.BoolAttribute
	if a.overridableProperties.Compressible != nil {
		compressibleAttribute.Value = a.overridableProperties.Compressible
	}

	var packageName *string
	if a.overridableProperties.Package_name != "" {
		packageName = &a.overridableProperties.Package_name
	}

	var loggingParent *string
	if a.overridableProperties.Logging_parent != "" {
		loggingParent = &a.overridableProperties.Logging_parent
	}

	attrs := bazelApexBundleAttributes{
		Manifest:              manifestLabelAttribute,
		Android_manifest:      androidManifestLabelAttribute,
		File_contexts:         fileContextsLabelAttribute,
		Canned_fs_config:      cannedFsConfigAttribute,
		Min_sdk_version:       minSdkVersion,
		Key:                   keyLabelAttribute,
		Certificate:           certificate,
		Certificate_name:      certificateName,
		Updatable:             updatableAttribute,
		Installable:           installableAttribute,
		Native_shared_libs_32: nativeSharedLibs.Native_shared_libs_32,
		Native_shared_libs_64: nativeSharedLibs.Native_shared_libs_64,
		Binaries:              binariesLabelListAttribute,
		Prebuilts:             prebuiltsLabelListAttribute,
		Compressible:          compressibleAttribute,
		Package_name:          packageName,
		Logging_parent:        loggingParent,
		Tests:                 testsAttrs,
		Apex_available_name:   a.properties.Apex_available_name,
		Variant_version:       a.properties.Variant_version,
	}

	props := bazel.BazelTargetModuleProperties{
		Rule_class:        "apex",
		Bzl_load_location: "//build/bazel/rules/apex:apex.bzl",
	}

	commonAttrs := android.CommonAttributes{}
	if a.testApex {
		commonAttrs.Testonly = proptools.BoolPtr(true)
		// Set the api_domain of the test apex
		attrs.Base_apex_name = proptools.StringPtr(cc.GetApiDomain(a.Name()))
	}

	return attrs, props, commonAttrs
}

// The following conversions are based on this table where the rows are the compile_multilib
// values and the columns are the properties.Multilib.*.Native_shared_libs. Each cell
// represents how the libs should be compiled for a 64-bit/32-bit device: 32 means it
// should be compiled as 32-bit, 64 means it should be compiled as 64-bit, none means it
// should not be compiled.
// multib/compile_multilib, 32,        64,        both,     first
// 32,                      32/32,     none/none, 32/32,    none/32
// 64,                      none/none, 64/none,   64/none,  64/none
// both,                    32/32,     64/none,   32&64/32, 64/32
// first,                   32/32,     64/none,   64/32,    64/32

func convert32Libs(ctx android.TopDownMutatorContext, compileMultilb string,
	libs []string, nativeSharedLibs *convertedNativeSharedLibs) {
	libsLabelList := android.BazelLabelForModuleDeps(ctx, libs)
	switch compileMultilb {
	case "both", "32":
		makeNoConfig32SharedLibsAttributes(libsLabelList, nativeSharedLibs)
	case "first":
		make32SharedLibsAttributes(libsLabelList, nativeSharedLibs)
	case "64":
		// Incompatible, ignore
	default:
		invalidCompileMultilib(ctx, compileMultilb)
	}
}

func convert64Libs(ctx android.TopDownMutatorContext, compileMultilb string,
	libs []string, nativeSharedLibs *convertedNativeSharedLibs) {
	libsLabelList := android.BazelLabelForModuleDeps(ctx, libs)
	switch compileMultilb {
	case "both", "64", "first":
		make64SharedLibsAttributes(libsLabelList, nativeSharedLibs)
	case "32":
		// Incompatible, ignore
	default:
		invalidCompileMultilib(ctx, compileMultilb)
	}
}

func convertBothLibs(ctx android.TopDownMutatorContext, compileMultilb string,
	libs []string, nativeSharedLibs *convertedNativeSharedLibs) {
	libsLabelList := android.BazelLabelForModuleDeps(ctx, libs)
	switch compileMultilb {
	case "both":
		makeNoConfig32SharedLibsAttributes(libsLabelList, nativeSharedLibs)
		make64SharedLibsAttributes(libsLabelList, nativeSharedLibs)
	case "first":
		makeFirstSharedLibsAttributes(libsLabelList, nativeSharedLibs)
	case "32":
		makeNoConfig32SharedLibsAttributes(libsLabelList, nativeSharedLibs)
	case "64":
		make64SharedLibsAttributes(libsLabelList, nativeSharedLibs)
	default:
		invalidCompileMultilib(ctx, compileMultilb)
	}
}

func convertFirstLibs(ctx android.TopDownMutatorContext, compileMultilb string,
	libs []string, nativeSharedLibs *convertedNativeSharedLibs) {
	libsLabelList := android.BazelLabelForModuleDeps(ctx, libs)
	switch compileMultilb {
	case "both", "first":
		makeFirstSharedLibsAttributes(libsLabelList, nativeSharedLibs)
	case "32":
		make32SharedLibsAttributes(libsLabelList, nativeSharedLibs)
	case "64":
		make64SharedLibsAttributes(libsLabelList, nativeSharedLibs)
	default:
		invalidCompileMultilib(ctx, compileMultilb)
	}
}

func makeFirstSharedLibsAttributes(libsLabelList bazel.LabelList, nativeSharedLibs *convertedNativeSharedLibs) {
	make32SharedLibsAttributes(libsLabelList, nativeSharedLibs)
	make64SharedLibsAttributes(libsLabelList, nativeSharedLibs)
}

func makeNoConfig32SharedLibsAttributes(libsLabelList bazel.LabelList, nativeSharedLibs *convertedNativeSharedLibs) {
	list := bazel.LabelListAttribute{}
	list.SetSelectValue(bazel.NoConfigAxis, "", libsLabelList)
	nativeSharedLibs.Native_shared_libs_32.Append(list)
}

func make32SharedLibsAttributes(libsLabelList bazel.LabelList, nativeSharedLibs *convertedNativeSharedLibs) {
	makeSharedLibsAttributes("x86", libsLabelList, &nativeSharedLibs.Native_shared_libs_32)
	makeSharedLibsAttributes("arm", libsLabelList, &nativeSharedLibs.Native_shared_libs_32)
}

func make64SharedLibsAttributes(libsLabelList bazel.LabelList, nativeSharedLibs *convertedNativeSharedLibs) {
	makeSharedLibsAttributes("x86_64", libsLabelList, &nativeSharedLibs.Native_shared_libs_64)
	makeSharedLibsAttributes("arm64", libsLabelList, &nativeSharedLibs.Native_shared_libs_64)
}

func makeSharedLibsAttributes(config string, libsLabelList bazel.LabelList,
	labelListAttr *bazel.LabelListAttribute) {
	list := bazel.LabelListAttribute{}
	list.SetSelectValue(bazel.ArchConfigurationAxis, config, libsLabelList)
	labelListAttr.Append(list)
}

func invalidCompileMultilib(ctx android.TopDownMutatorContext, value string) {
	ctx.PropertyErrorf("compile_multilib", "Invalid value: %s", value)
}

func (a *apexBundle) IsTestApex() bool {
	return a.testApex
}<|MERGE_RESOLUTION|>--- conflicted
+++ resolved
@@ -2118,21 +2118,8 @@
 	// Set suffix and primaryApexType depending on the ApexType
 	switch a.properties.ApexType {
 	case imageApex:
-<<<<<<< HEAD
-		if buildFlattenedAsDefault {
-			a.suffix = imageApexSuffix
-		} else {
-			a.suffix = ""
-			a.primaryApexType = true
-
-			if ctx.Config().InstallExtraFlattenedApexes() {
-				a.makeModulesToInstall = append(a.makeModulesToInstall, a.Name()+flattenedSuffix)
-			}
-		}
-=======
 		a.suffix = ""
 		a.primaryApexType = true
->>>>>>> 85ea2dc0
 	case zipApex:
 		if proptools.String(a.properties.Payload_type) == "zip" {
 			a.suffix = ""
