--- conflicted
+++ resolved
@@ -487,10 +487,7 @@
 		"code_coverage.policy",
 		"code_coverage.policy.other",
 		"codec2_soft_exports",
-<<<<<<< HEAD
-=======
 		"compatibility_matrix_schema",
->>>>>>> 6f709385
 		"flatbuffer_headers",
 		"framework-connectivity-protos",
 		"gemmlowp_headers",
@@ -589,12 +586,6 @@
 
 		//frameworks/base/core/java
 		"IDropBoxManagerService_aidl",
-<<<<<<< HEAD
-
-		//system/core/libsparse
-		"libsparse",
-=======
->>>>>>> 6f709385
 
 		//system/extras/ext4_utils
 		"libext4_utils",
@@ -784,8 +775,6 @@
 
 		// Used by xsd_config
 		"xsdc",
-<<<<<<< HEAD
-=======
 
 		// cc_test that can be run by b test
 		"binderRpcWireProtocolTest",
@@ -807,7 +796,6 @@
 
 		// for platform_compat_config
 		"process-compat-config",
->>>>>>> 6f709385
 	}
 
 	Bp2buildModuleTypeAlwaysConvertList = []string{
@@ -854,10 +842,6 @@
 
 		"linker",    // TODO(b/228316882): cc_binary uses link_crt
 		"versioner", // TODO(b/228313961):  depends on prebuilt shared library libclang-cpp_host as a shared library, which does not supply expected providers for a shared library
-<<<<<<< HEAD
-		"tjbench",   // TODO(b/240563612): Stem property
-=======
->>>>>>> 6f709385
 
 		// requires host tools for apexer
 		"apexer_test", "apexer_test_host_tools", "host_apex_verifier",
@@ -1640,11 +1624,6 @@
 
 	// TODO(b/269342245): Enable the rest of the DCLA libs
 	// "libssl",
-<<<<<<< HEAD
-	// "libstagefright_flacdec",
-	// "libutils",
-=======
->>>>>>> 6f709385
 
 	// The list of module types which are expected to spend lots of build time.
 	// With `--ninja_weight_source=soong`, ninja builds these module types and deps first.
