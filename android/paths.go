--- conflicted
+++ resolved
@@ -1476,15 +1476,7 @@
 }
 
 func pathForModuleOut(ctx ModuleOutPathContext) OutputPath {
-<<<<<<< HEAD
-	soongConfigHash := ""
-	if i, ok := ctx.(interface{ ModuleSoongConfigHash() string }); ok {
-		soongConfigHash = i.ModuleSoongConfigHash()
-	}
-	return PathForOutput(ctx, ".intermediates", ctx.ModuleDir(), ctx.ModuleName(), ctx.ModuleSubDir(), soongConfigHash)
-=======
 	return PathForOutput(ctx, ".intermediates", ctx.ModuleDir(), ctx.ModuleName(), ctx.ModuleSubDir(), ctx.SoongConfigTraceHash())
->>>>>>> 6f709385
 }
 
 // PathForModuleOut returns a Path representing the paths... under the module's
