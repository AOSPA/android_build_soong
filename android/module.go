--- conflicted
+++ resolved
@@ -840,16 +840,11 @@
 	// katiInstalls tracks the install rules that were created by Soong but are being exported
 	// to Make to convert to ninja rules so that Make can add additional dependencies.
 	katiInstalls katiInstalls
-<<<<<<< HEAD
-	katiSymlinks katiInstalls
-=======
 	// katiInitRcInstalls and katiVintfInstalls track the install rules created by Soong that are
 	// allowed to have duplicates across modules and variants.
 	katiInitRcInstalls katiInstalls
 	katiVintfInstalls  katiInstalls
 	katiSymlinks       katiInstalls
-	testData           []DataPath
->>>>>>> 56cfc719
 
 	// The files to copy to the dist as explicitly specified in the .bp file.
 	distFiles TaggedDistFiles
@@ -1795,9 +1790,7 @@
 		}
 
 		var data []string
-		for _, d := range m.testData {
-			data = append(data, d.ToRelativeInstallPath())
-		}
+		// QC removed m.testData, data remains nil
 
 		if m.moduleInfoJSON.Uninstallable {
 			installedStrings = nil
