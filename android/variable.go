// Copyright 2015 Google Inc. All rights reserved.
//
// Licensed under the Apache License, Version 2.0 (the "License");
// you may not use this file except in compliance with the License.
// You may obtain a copy of the License at
//
//     http://www.apache.org/licenses/LICENSE-2.0
//
// Unless required by applicable law or agreed to in writing, software
// distributed under the License is distributed on an "AS IS" BASIS,
// WITHOUT WARRANTIES OR CONDITIONS OF ANY KIND, either express or implied.
// See the License for the specific language governing permissions and
// limitations under the License.

package android

import (
	"fmt"
	"reflect"
	"runtime"
	"strings"

	"github.com/google/blueprint/proptools"
)

func init() {
	PreDepsMutators(func(ctx RegisterMutatorsContext) {
		ctx.BottomUp("variable", variableMutator).Parallel()
	})
}

type variableProperties struct {
	Product_variables struct {
		Platform_sdk_version struct {
			Asflags []string
			Cflags  []string
		}

		// unbundled_build is a catch-all property to annotate modules that don't build in one or
		// more unbundled branches, usually due to dependencies missing from the manifest.
		Unbundled_build struct {
			Enabled *bool `android:"arch_variant"`
		} `android:"arch_variant"`

		Malloc_not_svelte struct {
			Cflags              []string `android:"arch_variant"`
			Shared_libs         []string `android:"arch_variant"`
			Whole_static_libs   []string `android:"arch_variant"`
			Exclude_static_libs []string `android:"arch_variant"`
		} `android:"arch_variant"`

		Safestack struct {
			Cflags []string `android:"arch_variant"`
		} `android:"arch_variant"`

		Binder32bit struct {
			Cflags []string
		}

		Override_rs_driver struct {
			Cflags []string
		}

		// treble_linker_namespaces is true when the system/vendor linker namespace separation is
		// enabled.
		Treble_linker_namespaces struct {
			Cflags []string
		}
		// enforce_vintf_manifest is true when a device is required to have a vintf manifest.
		Enforce_vintf_manifest struct {
			Cflags []string
		}

		// debuggable is true for eng and userdebug builds, and can be used to turn on additional
		// debugging features that don't significantly impact runtime behavior.  userdebug builds
		// are used for dogfooding and performance testing, and should be as similar to user builds
		// as possible.
		Debuggable struct {
			Cflags          []string
			Cppflags        []string
			Init_rc         []string
			Required        []string
			Host_required   []string
			Target_required []string
		}

		// eng is true for -eng builds, and can be used to turn on additionaly heavyweight debugging
		// features.
		Eng struct {
			Cflags   []string
			Cppflags []string
			Lto      struct {
				Never *bool
			}
			Sanitize struct {
				Address *bool
			}
		}

		Pdk struct {
			Enabled *bool `android:"arch_variant"`
		} `android:"arch_variant"`

		Uml struct {
			Cppflags []string
		}

		Use_lmkd_stats_log struct {
			Cflags []string
		}

		Arc struct {
			Cflags       []string
			Exclude_srcs []string
			Include_dirs []string
			Shared_libs  []string
			Static_libs  []string
			Srcs         []string
		}

		Flatten_apex struct {
			Enabled *bool
		}

		Experimental_mte struct {
			Cflags []string `android:"arch_variant"`
		} `android:"arch_variant"`

<<<<<<< HEAD
		Real_hal struct {
			Cflags       []string
			Exclude_srcs []string
			Include_dirs []string
			Shared_libs  []string
			Static_libs  []string
			Srcs         []string
		}

		Qmaa_hal struct {
			Cflags       []string
			Exclude_srcs []string
			Include_dirs []string
			Shared_libs  []string
			Static_libs  []string
			Srcs         []string
		}

		Device_support_hwfde struct {
			Cflags []string
			Header_libs  []string
			Shared_libs  []string
		}

		Device_support_hwfde_perf struct {
			Cflags []string
		}
=======
		Native_coverage struct {
			Srcs         []string `android:"arch_variant"`
			Exclude_srcs []string `android:"arch_variant"`
		} `android:"arch_variant"`
>>>>>>> 23ab0c90
	} `android:"arch_variant"`
}

var zeroProductVariables interface{} = variableProperties{}

type productVariables struct {
	// Suffix to add to generated Makefiles
	Make_suffix *string `json:",omitempty"`

	BuildId             *string `json:",omitempty"`
	BuildNumberFromFile *string `json:",omitempty"`
	DateFromFile        *string `json:",omitempty"`

	Platform_version_name                     *string  `json:",omitempty"`
	Platform_sdk_version                      *int     `json:",omitempty"`
	Platform_sdk_codename                     *string  `json:",omitempty"`
	Platform_sdk_final                        *bool    `json:",omitempty"`
	Platform_version_active_codenames         []string `json:",omitempty"`
	Platform_version_future_codenames         []string `json:",omitempty"`
	Platform_vndk_version                     *string  `json:",omitempty"`
	Platform_systemsdk_versions               []string `json:",omitempty"`
	Platform_security_patch                   *string  `json:",omitempty"`
	Platform_preview_sdk_version              *string  `json:",omitempty"`
	Platform_min_supported_target_sdk_version *string  `json:",omitempty"`
	Platform_base_os                          *string  `json:",omitempty"`

	DeviceName              *string  `json:",omitempty"`
	DeviceArch              *string  `json:",omitempty"`
	DeviceArchVariant       *string  `json:",omitempty"`
	DeviceCpuVariant        *string  `json:",omitempty"`
	DeviceAbi               []string `json:",omitempty"`
	DeviceVndkVersion       *string  `json:",omitempty"`
	DeviceSystemSdkVersions []string `json:",omitempty"`

	DeviceSecondaryArch        *string  `json:",omitempty"`
	DeviceSecondaryArchVariant *string  `json:",omitempty"`
	DeviceSecondaryCpuVariant  *string  `json:",omitempty"`
	DeviceSecondaryAbi         []string `json:",omitempty"`

	NativeBridgeArch         *string  `json:",omitempty"`
	NativeBridgeArchVariant  *string  `json:",omitempty"`
	NativeBridgeCpuVariant   *string  `json:",omitempty"`
	NativeBridgeAbi          []string `json:",omitempty"`
	NativeBridgeRelativePath *string  `json:",omitempty"`

	NativeBridgeSecondaryArch         *string  `json:",omitempty"`
	NativeBridgeSecondaryArchVariant  *string  `json:",omitempty"`
	NativeBridgeSecondaryCpuVariant   *string  `json:",omitempty"`
	NativeBridgeSecondaryAbi          []string `json:",omitempty"`
	NativeBridgeSecondaryRelativePath *string  `json:",omitempty"`

	HostArch          *string `json:",omitempty"`
	HostSecondaryArch *string `json:",omitempty"`

	CrossHost              *string `json:",omitempty"`
	CrossHostArch          *string `json:",omitempty"`
	CrossHostSecondaryArch *string `json:",omitempty"`

	DeviceResourceOverlays     []string `json:",omitempty"`
	ProductResourceOverlays    []string `json:",omitempty"`
	EnforceRROTargets          []string `json:",omitempty"`
	EnforceRROExcludedOverlays []string `json:",omitempty"`

	AAPTCharacteristics *string  `json:",omitempty"`
	AAPTConfig          []string `json:",omitempty"`
	AAPTPreferredConfig *string  `json:",omitempty"`
	AAPTPrebuiltDPI     []string `json:",omitempty"`

	DefaultAppCertificate *string `json:",omitempty"`

	AppsDefaultVersionName *string `json:",omitempty"`

	Real_hal                   *bool `json:",omitempty"`
	Qmaa_hal                   *bool `json:",omitempty"`
	Device_support_hwfde       *bool `json:",omitempty"`
	Device_support_hwfde_perf  *bool `json:",omitempty"`
	Allow_missing_dependencies       *bool `json:",omitempty"`
	Unbundled_build                  *bool `json:",omitempty"`
	Unbundled_build_sdks_from_source *bool `json:",omitempty"`
	Malloc_not_svelte                *bool `json:",omitempty"`
	Safestack                        *bool `json:",omitempty"`
	HostStaticBinaries               *bool `json:",omitempty"`
	Binder32bit                      *bool `json:",omitempty"`
	UseGoma                          *bool `json:",omitempty"`
	UseRBE                           *bool `json:",omitempty"`
	UseRBEJAVAC                      *bool `json:",omitempty"`
	UseRBER8                         *bool `json:",omitempty"`
	UseRBED8                         *bool `json:",omitempty"`
	Debuggable                       *bool `json:",omitempty"`
	Eng                              *bool `json:",omitempty"`
	Treble_linker_namespaces         *bool `json:",omitempty"`
	Enforce_vintf_manifest           *bool `json:",omitempty"`
	Pdk                              *bool `json:",omitempty"`
	Uml                              *bool `json:",omitempty"`
	Use_lmkd_stats_log               *bool `json:",omitempty"`
	Arc                              *bool `json:",omitempty"`
	MinimizeJavaDebugInfo            *bool `json:",omitempty"`

	Check_elf_files *bool `json:",omitempty"`

	UncompressPrivAppDex             *bool    `json:",omitempty"`
	ModulesLoadedByPrivilegedModules []string `json:",omitempty"`

	BootJars []string `json:",omitempty"`

	IntegerOverflowExcludePaths []string `json:",omitempty"`
	IntegerOverflowIncludePaths []string `json:",omitempty"`

	EnableCFI       *bool    `json:",omitempty"`
	CFIExcludePaths []string `json:",omitempty"`
	CFIIncludePaths []string `json:",omitempty"`

	DisableScudo *bool `json:",omitempty"`

	EnableXOM       *bool    `json:",omitempty"`
	XOMExcludePaths []string `json:",omitempty"`

	Experimental_mte *bool `json:",omitempty"`

	VendorPath    *string `json:",omitempty"`
	OdmPath       *string `json:",omitempty"`
	ProductPath   *string `json:",omitempty"`
	SystemExtPath *string `json:",omitempty"`

	ClangTidy  *bool   `json:",omitempty"`
	TidyChecks *string `json:",omitempty"`

	Native_coverage      *bool    `json:",omitempty"`
	ClangCoverage        *bool    `json:",omitempty"`
	CoveragePaths        []string `json:",omitempty"`
	CoverageExcludePaths []string `json:",omitempty"`

	DevicePrefer32BitApps        *bool `json:",omitempty"`
	DevicePrefer32BitExecutables *bool `json:",omitempty"`
	HostPrefer32BitExecutables   *bool `json:",omitempty"`

	SanitizeHost       []string `json:",omitempty"`
	SanitizeDevice     []string `json:",omitempty"`
	SanitizeDeviceDiag []string `json:",omitempty"`
	SanitizeDeviceArch []string `json:",omitempty"`

	ArtUseReadBarrier *bool `json:",omitempty"`

	BtConfigIncludeDir *string `json:",omitempty"`

	Override_rs_driver *string `json:",omitempty"`

	Fuchsia *bool `json:",omitempty"`

	DeviceKernelHeaders []string `json:",omitempty"`

	ExtraVndkVersions []string `json:",omitempty"`

	NamespacesToExport []string `json:",omitempty"`

	PgoAdditionalProfileDirs []string `json:",omitempty"`

	VndkUseCoreVariant         *bool `json:",omitempty"`
	VndkSnapshotBuildArtifacts *bool `json:",omitempty"`

	BoardVendorSepolicyDirs      []string `json:",omitempty"`
	BoardOdmSepolicyDirs         []string `json:",omitempty"`
	BoardPlatPublicSepolicyDirs  []string `json:",omitempty"`
	BoardPlatPrivateSepolicyDirs []string `json:",omitempty"`
	BoardSepolicyM4Defs          []string `json:",omitempty"`

	BoardVndkRuntimeDisable *bool `json:",omitempty"`

	VendorVars map[string]map[string]string `json:",omitempty"`

	Ndk_abis               *bool `json:",omitempty"`
	Exclude_draft_ndk_apis *bool `json:",omitempty"`

	Flatten_apex *bool `json:",omitempty"`
	Aml_abis     *bool `json:",omitempty"`

	DexpreoptGlobalConfig *string `json:",omitempty"`

	ManifestPackageNameOverrides []string `json:",omitempty"`
	CertificateOverrides         []string `json:",omitempty"`
	PackageNameOverrides         []string `json:",omitempty"`

	EnforceSystemCertificate          *bool    `json:",omitempty"`
	EnforceSystemCertificateWhitelist []string `json:",omitempty"`

	ProductHiddenAPIStubs       []string `json:",omitempty"`
	ProductHiddenAPIStubsSystem []string `json:",omitempty"`
	ProductHiddenAPIStubsTest   []string `json:",omitempty"`

	ProductPublicSepolicyDirs  []string `json:",omitempty"`
	ProductPrivateSepolicyDirs []string `json:",omitempty"`
	ProductCompatibleProperty  *bool    `json:",omitempty"`

	ProductVndkVersion *string `json:",omitempty"`

	TargetFSConfigGen []string `json:",omitempty"`

	MissingUsesLibraries []string `json:",omitempty"`

	EnforceProductPartitionInterface *bool `json:",omitempty"`

	InstallExtraFlattenedApexes *bool `json:",omitempty"`

	BoardUsesRecoveryAsBoot *bool `json:",omitempty"`
}

func boolPtr(v bool) *bool {
	return &v
}

func intPtr(v int) *int {
	return &v
}

func stringPtr(v string) *string {
	return &v
}

func (v *productVariables) SetDefaultConfig() {
	*v = productVariables{
		BuildNumberFromFile: stringPtr("123456789"),

		Platform_version_name:             stringPtr("Q"),
		Platform_sdk_version:              intPtr(28),
		Platform_sdk_codename:             stringPtr("Q"),
		Platform_sdk_final:                boolPtr(false),
		Platform_version_active_codenames: []string{"Q"},
		Platform_version_future_codenames: []string{"Q"},
		Platform_vndk_version:             stringPtr("Q"),

		HostArch:                   stringPtr("x86_64"),
		HostSecondaryArch:          stringPtr("x86"),
		DeviceName:                 stringPtr("generic_arm64"),
		DeviceArch:                 stringPtr("arm64"),
		DeviceArchVariant:          stringPtr("armv8-a"),
		DeviceCpuVariant:           stringPtr("generic"),
		DeviceAbi:                  []string{"arm64-v8a"},
		DeviceSecondaryArch:        stringPtr("arm"),
		DeviceSecondaryArchVariant: stringPtr("armv8-a"),
		DeviceSecondaryCpuVariant:  stringPtr("generic"),
		DeviceSecondaryAbi:         []string{"armeabi-v7a", "armeabi"},

		AAPTConfig:          []string{"normal", "large", "xlarge", "hdpi", "xhdpi", "xxhdpi"},
		AAPTPreferredConfig: stringPtr("xhdpi"),
		AAPTCharacteristics: stringPtr("nosdcard"),
		AAPTPrebuiltDPI:     []string{"xhdpi", "xxhdpi"},

		Malloc_not_svelte: boolPtr(true),
		Safestack:         boolPtr(false),
	}

	if runtime.GOOS == "linux" {
		v.CrossHost = stringPtr("windows")
		v.CrossHostArch = stringPtr("x86")
		v.CrossHostSecondaryArch = stringPtr("x86_64")
	}
}

func variableMutator(mctx BottomUpMutatorContext) {
	var module Module
	var ok bool
	if module, ok = mctx.Module().(Module); !ok {
		return
	}

	// TODO: depend on config variable, create variants, propagate variants up tree
	a := module.base()

	if a.variableProperties == nil {
		return
	}

	variableValues := reflect.ValueOf(a.variableProperties).Elem().FieldByName("Product_variables")
	zeroValues := reflect.ValueOf(zeroProductVariables).FieldByName("Product_variables")

	for i := 0; i < variableValues.NumField(); i++ {
		variableValue := variableValues.Field(i)
		zeroValue := zeroValues.Field(i)
		name := variableValues.Type().Field(i).Name
		property := "product_variables." + proptools.PropertyNameForField(name)

		// Check that the variable was set for the product
		val := reflect.ValueOf(mctx.Config().productVariables).FieldByName(name)
		if !val.IsValid() || val.Kind() != reflect.Ptr || val.IsNil() {
			continue
		}

		val = val.Elem()

		// For bools, check that the value is true
		if val.Kind() == reflect.Bool && val.Bool() == false {
			continue
		}

		// Check if any properties were set for the module
		if reflect.DeepEqual(variableValue.Interface(), zeroValue.Interface()) {
			continue
		}

		a.setVariableProperties(mctx, property, variableValue, val.Interface())
	}
}

func (m *ModuleBase) setVariableProperties(ctx BottomUpMutatorContext,
	prefix string, productVariablePropertyValue reflect.Value, variableValue interface{}) {

	printfIntoProperties(ctx, prefix, productVariablePropertyValue, variableValue)

	err := proptools.AppendMatchingProperties(m.generalProperties,
		productVariablePropertyValue.Addr().Interface(), nil)
	if err != nil {
		if propertyErr, ok := err.(*proptools.ExtendPropertyError); ok {
			ctx.PropertyErrorf(propertyErr.Property, "%s", propertyErr.Err.Error())
		} else {
			panic(err)
		}
	}
}

func printfIntoPropertiesError(ctx BottomUpMutatorContext, prefix string,
	productVariablePropertyValue reflect.Value, i int, err error) {

	field := productVariablePropertyValue.Type().Field(i).Name
	property := prefix + "." + proptools.PropertyNameForField(field)
	ctx.PropertyErrorf(property, "%s", err)
}

func printfIntoProperties(ctx BottomUpMutatorContext, prefix string,
	productVariablePropertyValue reflect.Value, variableValue interface{}) {

	for i := 0; i < productVariablePropertyValue.NumField(); i++ {
		propertyValue := productVariablePropertyValue.Field(i)
		kind := propertyValue.Kind()
		if kind == reflect.Ptr {
			if propertyValue.IsNil() {
				continue
			}
			propertyValue = propertyValue.Elem()
		}
		switch propertyValue.Kind() {
		case reflect.String:
			err := printfIntoProperty(propertyValue, variableValue)
			if err != nil {
				printfIntoPropertiesError(ctx, prefix, productVariablePropertyValue, i, err)
			}
		case reflect.Slice:
			for j := 0; j < propertyValue.Len(); j++ {
				err := printfIntoProperty(propertyValue.Index(j), variableValue)
				if err != nil {
					printfIntoPropertiesError(ctx, prefix, productVariablePropertyValue, i, err)
				}
			}
		case reflect.Bool:
			// Nothing
		case reflect.Struct:
			printfIntoProperties(ctx, prefix, propertyValue, variableValue)
		default:
			panic(fmt.Errorf("unsupported field kind %q", propertyValue.Kind()))
		}
	}
}

func printfIntoProperty(propertyValue reflect.Value, variableValue interface{}) error {
	s := propertyValue.String()

	count := strings.Count(s, "%")
	if count == 0 {
		return nil
	}

	if count > 1 {
		return fmt.Errorf("product variable properties only support a single '%%'")
	}

	if strings.Contains(s, "%d") {
		switch v := variableValue.(type) {
		case int:
			// Nothing
		case bool:
			if v {
				variableValue = 1
			} else {
				variableValue = 0
			}
		default:
			return fmt.Errorf("unsupported type %T for %%d", variableValue)
		}
	} else if strings.Contains(s, "%s") {
		switch variableValue.(type) {
		case string:
			// Nothing
		default:
			return fmt.Errorf("unsupported type %T for %%s", variableValue)
		}
	} else {
		return fmt.Errorf("unsupported %% in product variable property")
	}

	propertyValue.Set(reflect.ValueOf(fmt.Sprintf(s, variableValue)))

	return nil
}

var variablePropTypeMap OncePer

// sliceToTypeArray takes a slice of property structs and returns a reflection created array containing the
// reflect.Types of each property struct.  The result can be used as a key in a map.
func sliceToTypeArray(s []interface{}) interface{} {
	// Create an array using reflection whose length is the length of the input slice
	ret := reflect.New(reflect.ArrayOf(len(s), reflect.TypeOf(reflect.TypeOf(0)))).Elem()
	for i, e := range s {
		ret.Index(i).Set(reflect.ValueOf(reflect.TypeOf(e)))
	}
	return ret.Interface()
}

// createVariableProperties takes the list of property structs for a module and returns a property struct that
// contains the product variable properties that exist in the property structs, or nil if there are none.  It
// caches the result.
func createVariableProperties(moduleTypeProps []interface{}, productVariables interface{}) interface{} {
	// Convert the moduleTypeProps to an array of reflect.Types that can be used as a key in the OncePer.
	key := sliceToTypeArray(moduleTypeProps)

	// Use the variablePropTypeMap OncePer to cache the result for each set of property struct types.
	typ, _ := variablePropTypeMap.Once(NewCustomOnceKey(key), func() interface{} {
		// Compute the filtered property struct type.
		return createVariablePropertiesType(moduleTypeProps, productVariables)
	}).(reflect.Type)

	if typ == nil {
		return nil
	}

	// Create a new pointer to a filtered property struct.
	return reflect.New(typ).Interface()
}

// createVariablePropertiesType creates a new type that contains only the product variable properties that exist in
// a list of property structs.
func createVariablePropertiesType(moduleTypeProps []interface{}, productVariables interface{}) reflect.Type {
	typ, _ := proptools.FilterPropertyStruct(reflect.TypeOf(productVariables),
		func(field reflect.StructField, prefix string) (bool, reflect.StructField) {
			// Filter function, returns true if the field should be in the resulting struct
			if prefix == "" {
				// Keep the top level Product_variables field
				return true, field
			}
			_, rest := splitPrefix(prefix)
			if rest == "" {
				// Keep the 2nd level field (i.e. Product_variables.Eng)
				return true, field
			}

			// Strip off the first 2 levels of the prefix
			_, prefix = splitPrefix(rest)

			for _, p := range moduleTypeProps {
				if fieldExistsByNameRecursive(reflect.TypeOf(p).Elem(), prefix, field.Name) {
					// Keep any fields that exist in one of the property structs
					return true, field
				}
			}

			return false, field
		})
	return typ
}

func splitPrefix(prefix string) (first, rest string) {
	index := strings.IndexByte(prefix, '.')
	if index == -1 {
		return prefix, ""
	}
	return prefix[:index], prefix[index+1:]
}

func fieldExistsByNameRecursive(t reflect.Type, prefix, name string) bool {
	if t.Kind() != reflect.Struct {
		panic(fmt.Errorf("fieldExistsByNameRecursive can only be called on a reflect.Struct"))
	}

	if prefix != "" {
		split := strings.SplitN(prefix, ".", 2)
		firstPrefix := split[0]
		rest := ""
		if len(split) > 1 {
			rest = split[1]
		}
		f, exists := t.FieldByName(firstPrefix)
		if !exists {
			return false
		}
		ft := f.Type
		if ft.Kind() == reflect.Ptr {
			ft = ft.Elem()
		}
		if ft.Kind() != reflect.Struct {
			panic(fmt.Errorf("field %q in %q is not a struct", firstPrefix, t))
		}
		return fieldExistsByNameRecursive(ft, rest, name)
	} else {
		_, exists := t.FieldByName(name)
		return exists
	}
}<|MERGE_RESOLUTION|>--- conflicted
+++ resolved
@@ -126,7 +126,11 @@
 			Cflags []string `android:"arch_variant"`
 		} `android:"arch_variant"`
 
-<<<<<<< HEAD
+		Native_coverage struct {
+			Srcs         []string `android:"arch_variant"`
+			Exclude_srcs []string `android:"arch_variant"`
+		} `android:"arch_variant"`
+
 		Real_hal struct {
 			Cflags       []string
 			Exclude_srcs []string
@@ -154,12 +158,6 @@
 		Device_support_hwfde_perf struct {
 			Cflags []string
 		}
-=======
-		Native_coverage struct {
-			Srcs         []string `android:"arch_variant"`
-			Exclude_srcs []string `android:"arch_variant"`
-		} `android:"arch_variant"`
->>>>>>> 23ab0c90
 	} `android:"arch_variant"`
 }
 
