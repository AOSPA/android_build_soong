--- conflicted
+++ resolved
@@ -191,19 +191,7 @@
 		// Make cannot identify LOCAL_MODULE_TARGET_ARCH:= common.
 		if archStr != "common" {
 			if amod.Target().NativeBridge {
-<<<<<<< HEAD
-				// TODO: Unhardcode these rules.
-				guestArchStr := archStr
-				hostArchStr := ""
-				if guestArchStr == "arm" {
-					hostArchStr = "x86"
-				} else if guestArchStr == "arm64" {
-					hostArchStr = "x86_64"
-				}
-
-=======
 				hostArchStr := amod.Target().NativeBridgeHostArchName
->>>>>>> 0d0e4bb4
 				if hostArchStr != "" {
 					a.SetString("LOCAL_MODULE_TARGET_ARCH", hostArchStr)
 				}
@@ -220,14 +208,10 @@
 		}
 		a.SetBoolIfTrue("LOCAL_ODM_MODULE", Bool(amod.commonProperties.Device_specific))
 		a.SetBoolIfTrue("LOCAL_PRODUCT_MODULE", Bool(amod.commonProperties.Product_specific))
-<<<<<<< HEAD
-		a.SetBoolIfTrue("LOCAL_PRODUCT_SERVICES_MODULE", Bool(amod.commonProperties.Product_services_specific))
-=======
 		// TODO(b/135957588) product_services_specific is matched to LOCAL_PRODUCT_MODULE
 		// as a workaround. Remove this after clearing all Android.bp
 		a.SetBoolIfTrue("LOCAL_PRODUCT_MODULE", Bool(amod.commonProperties.Product_services_specific))
 		a.SetBoolIfTrue("LOCAL_SYSTEM_EXT_MODULE", Bool(amod.commonProperties.System_ext_specific))
->>>>>>> 0d0e4bb4
 		if amod.commonProperties.Owner != nil {
 			a.SetString("LOCAL_MODULE_OWNER", *amod.commonProperties.Owner)
 		}
@@ -414,8 +398,6 @@
 	}
 	entries.fillInEntries(config, bpPath, mod)
 
-<<<<<<< HEAD
-=======
 	// preamble doesn't need the footer content.
 	entries.footer = bytes.Buffer{}
 	entries.write(&data.preamble)
@@ -429,7 +411,6 @@
 func translateAndroidModule(ctx SingletonContext, w io.Writer, mod blueprint.Module,
 	provider AndroidMkDataProvider) error {
 
->>>>>>> 0d0e4bb4
 	amod := mod.(Module).base()
 	if shouldSkipAndroidMkProcessing(amod) {
 		return nil
@@ -440,26 +421,7 @@
 		data.Include = "$(BUILD_PREBUILT)"
 	}
 
-<<<<<<< HEAD
-	// Get the preamble content through AndroidMkEntries logic.
-	entries := AndroidMkEntries{
-		Class:           data.Class,
-		SubName:         data.SubName,
-		DistFile:        data.DistFile,
-		OutputFile:      data.OutputFile,
-		Disabled:        data.Disabled,
-		Include:         data.Include,
-		Required:        data.Required,
-		Host_required:   data.Host_required,
-		Target_required: data.Target_required,
-	}
-	entries.fillInEntries(ctx.Config(), ctx.BlueprintFile(mod), mod)
-	// preamble doesn't need the footer content.
-	entries.footer = bytes.Buffer{}
-	entries.write(&data.preamble)
-=======
 	data.fillInData(ctx.Config(), ctx.BlueprintFile(mod), mod)
->>>>>>> 0d0e4bb4
 
 	prefix := ""
 	if amod.ArchSpecific() {
