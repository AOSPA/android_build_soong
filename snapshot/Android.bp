--- conflicted
+++ resolved
@@ -16,12 +16,6 @@
     srcs: [
         "host_fake_snapshot.go",
         "host_snapshot.go",
-<<<<<<< HEAD
-        "ramdisk_snapshot.go",
-        "recovery_snapshot.go",
-        "snapshot.go",
-=======
->>>>>>> 220eacd5
         "snapshot_base.go",
         "util.go",
     ],
